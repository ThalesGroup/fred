--- conflicted
+++ resolved
@@ -75,12 +75,9 @@
     SecurityConfiguration,
     UserSecurity,
 )
-<<<<<<< HEAD
 from fred_core.store.opensearch_mapping_validator import validate_index_mapping
-=======
 from fred_core.store.sql_store import SQLTableStore
 from fred_core.store.structures import StoreInfo
->>>>>>> a20cf901
 from fred_core.store.vector_search import VectorSearchHit
 
 __all__ = [
@@ -133,9 +130,7 @@
     "M2MBearerAuth",
     "make_m2m_asgi_client",
     "split_realm_url",
-<<<<<<< HEAD
     "validate_index_mapping",
-=======
     "get_model",
     "get_structured_chain",
     "get_embeddings",
@@ -143,5 +138,4 @@
     "SQLStorageConfig",
     "SQLTableStore",
     "StoreInfo",
->>>>>>> a20cf901
 ]