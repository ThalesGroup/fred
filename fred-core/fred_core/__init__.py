# Copyright Thales 2025
#
# Licensed under the Apache License, Version 2.0 (the "License");
# you may not use this file except in compliance with the License.
# You may obtain a copy of the License at
#
#     http://www.apache.org/licenses/LICENSE-2.0
#
# Unless required by applicable law or agreed to in writing, software
# distributed under the License is distributed on an "AS IS" BASIS,
# WITHOUT WARRANTIES OR CONDITIONS OF ANY KIND, either express or implied.
# See the License for the specific language governing permissions and
# limitations under the License.

from fred_core.common.fastapi_handlers import register_exception_handlers
from fred_core.common.lru_cache import ThreadSafeLRUCache
from fred_core.common.structures import (
    BaseModelWithId,
    DuckdbStoreConfig,
    LogStoreConfig,
    ModelConfiguration,
    OpenSearchIndexConfig,
    OpenSearchStoreConfig,
    PostgresStoreConfig,
    PostgresTableConfig,
    SQLStorageConfig,
    StoreConfig,
)
from fred_core.common.utils import raise_internal_error
from fred_core.kpi.base_kpi_store import BaseKPIStore
from fred_core.kpi.kpi_reader_structures import (
    FilterTerm,
    KPIQuery,
    KPIQueryResult,
    TimeBucket,
)
from fred_core.kpi.kpi_writer import KPIWriter
from fred_core.kpi.kpi_writer_structures import (
    Cost,
    KPIActor,
    KPIEvent,
    Metric,
    MetricType,
    Quantities,
    Trace,
)
from fred_core.kpi.log_kpi_store import KpiLogStore
from fred_core.kpi.opensearch_kpi_store import OpenSearchKPIStore
from fred_core.logs.base_log_store import BaseLogStore
from fred_core.logs.log_setup import StoreEmitHandler, log_setup
from fred_core.logs.log_structures import (
    InMemoryLogStorageConfig,
    LogEventDTO,
    LogQuery,
    LogQueryResult,
    LogStorageConfig,
    TailFileResponse,
)
from fred_core.logs.memory_log_store import RamLogStore
from fred_core.logs.opensearch_log_store import OpenSearchLogStore
from fred_core.model.factory import get_embeddings, get_model, get_structured_chain
from fred_core.model.models import ModelProvider
from fred_core.security.authorization import (
    NO_AUTHZ_CHECK_USER,
    TODO_PASS_REAL_USER,
    Action,
    AuthorizationError,
    Resource,
    authorize_or_raise,
    is_authorized,
)
from fred_core.security.authorization_decorator import authorize
from fred_core.security.backend_to_backend_auth import (
    M2MAuthConfig,
    M2MBearerAuth,
    M2MTokenProvider,
    make_m2m_asgi_client,
)
from fred_core.security.keycloak import (
    decode_jwt,
    get_current_user,
    initialize_user_security,
    split_realm_url,
)
from fred_core.security.outbound import BearerAuth, ClientCredentialsProvider
<<<<<<< HEAD
from fred_core.security.rebac.rebac_engine import (
    DocumentPermission,
    RebacEngine,
    RebacPermission,
    RebacReference,
    Relation,
    RelationType,
    TagPermission,
)
from fred_core.security.rebac.spicedb_engine import SpiceDbRebacEngine
=======
from fred_core.security.rbac import RBACProvider
>>>>>>> 47f2d8f6
from fred_core.security.structure import (
    KeycloakUser,
    M2MSecurity,
    RebacConfiguration,
    SecurityConfiguration,
    SpiceDbRebacConfig,
    UserSecurity,
)
from fred_core.store.opensearch_mapping_validator import validate_index_mapping
from fred_core.store.sql_store import SQLTableStore
from fred_core.store.structures import StoreInfo
from fred_core.store.vector_search import VectorSearchHit

__all__ = [
    "BaseLogStore",
    "LogEventDTO",
    "LogQuery",
    "LogQueryResult",
    "OpenSearchLogStore",
    "RamLogStore",
    "StoreEmitHandler",
    "TailFileResponse",
    "log_setup",
    "LogStorageConfig",
    "InMemoryLogStorageConfig",
    "raise_internal_error",
    "get_current_user",
    "decode_jwt",
    "initialize_user_security",
    "KeycloakUser",
    "SecurityConfiguration",
    "M2MSecurity",
    "RebacConfiguration",
    "SpiceDbRebacConfig",
    "UserSecurity",
    "TODO_PASS_REAL_USER",
    "NO_AUTHZ_CHECK_USER",
    "RBACProvider",
    "Action",
    "Resource",
    "AuthorizationError",
    "is_authorized",
    "authorize_or_raise",
    "authorize",
    "register_exception_handlers",
    "BaseModelWithId",
    "OpenSearchStoreConfig",
    "OpenSearchIndexConfig",
    "DuckdbStoreConfig",
    "PostgresStoreConfig",
    "PostgresTableConfig",
    "SQLStorageConfig",
    "StoreConfig",
    "ThreadSafeLRUCache",
    "VectorSearchHit",
    "ClientCredentialsProvider",
    "BearerAuth",
    "OpenSearchKPIStore",
    "KPIEvent",
    "Metric",
    "MetricType",
    "Cost",
    "Quantities",
    "Trace",
    "BaseKPIStore",
    "KpiLogStore",
    "FilterTerm",
    "KPIQuery",
    "KPIQueryResult",
    "TimeBucket",
    "KPIWriter",
    "KPIActor",
    "LogStoreConfig",
    "M2MAuthConfig",
    "M2MTokenProvider",
    "M2MBearerAuth",
    "make_m2m_asgi_client",
    "split_realm_url",
    "validate_index_mapping",
    "get_model",
    "get_structured_chain",
    "get_embeddings",
    "ModelConfiguration",
    "SQLStorageConfig",
    "SQLTableStore",
    "StoreInfo",
    "ModelProvider",
    "RebacReference",
    "Relation",
    "RelationType",
    "SpiceDbRebacEngine",
    "TagPermission",
    "DocumentPermission",
    "RebacPermission",
    "RebacEngine",
]<|MERGE_RESOLUTION|>--- conflicted
+++ resolved
@@ -83,7 +83,7 @@
     split_realm_url,
 )
 from fred_core.security.outbound import BearerAuth, ClientCredentialsProvider
-<<<<<<< HEAD
+from fred_core.security.rbac import RBACProvider
 from fred_core.security.rebac.rebac_engine import (
     DocumentPermission,
     RebacEngine,
@@ -94,9 +94,6 @@
     TagPermission,
 )
 from fred_core.security.rebac.spicedb_engine import SpiceDbRebacEngine
-=======
-from fred_core.security.rbac import RBACProvider
->>>>>>> 47f2d8f6
 from fred_core.security.structure import (
     KeycloakUser,
     M2MSecurity,
