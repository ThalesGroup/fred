{
    "files": {
<<<<<<< HEAD
        "./app/agents/tabular/tabular_expert.py": [
            {
                "code": "reportOptionalMemberAccess",
                "range": {
                    "startColumn": 40,
                    "endColumn": 47,
=======
        "./app/core/agents/agent_controller.py": [
            {
                "code": "reportArgumentType",
                "range": {
                    "startColumn": 17,
                    "endColumn": 29,
                    "lineCount": 1
                }
            },
            {
                "code": "reportArgumentType",
                "range": {
                    "startColumn": 17,
                    "endColumn": 29,
                    "lineCount": 1
                }
            },
            {
                "code": "reportArgumentType",
                "range": {
                    "startColumn": 17,
                    "endColumn": 29,
>>>>>>> f0202b66
                    "lineCount": 1
                }
            }
        ],
        "./app/core/agents/agent_manager.py": [
            {
                "code": "reportOptionalIterable",
                "range": {
                    "startColumn": 26,
                    "endColumn": 52,
                    "lineCount": 1
                }
            },
            {
                "code": "reportArgumentType",
                "range": {
                    "startColumn": 28,
                    "endColumn": 38,
                    "lineCount": 1
                }
            },
            {
                "code": "reportArgumentType",
                "range": {
                    "startColumn": 34,
                    "endColumn": 50,
                    "lineCount": 1
                }
            },
            {
                "code": "reportArgumentType",
                "range": {
                    "startColumn": 32,
                    "endColumn": 46,
                    "lineCount": 1
                }
            },
            {
                "code": "reportArgumentType",
                "range": {
                    "startColumn": 29,
                    "endColumn": 40,
                    "lineCount": 1
                }
            },
            {
                "code": "reportArgumentType",
                "range": {
                    "startColumn": 28,
                    "endColumn": 38,
                    "lineCount": 1
                }
            },
            {
                "code": "reportArgumentType",
                "range": {
                    "startColumn": 41,
                    "endColumn": 64,
                    "lineCount": 1
                }
            }
        ],
        "./app/core/agents/agent_service.py": [
            {
                "code": "reportCallIssue",
                "range": {
                    "startColumn": 18,
                    "endColumn": 38,
                    "lineCount": 1
                }
            }
        ],
        "./app/core/agents/flow.py": [
            {
                "code": "reportAttributeAccessIssue",
                "range": {
                    "startColumn": 46,
                    "endColumn": 53,
                    "lineCount": 1
                }
            },
            {
                "code": "reportReturnType",
                "range": {
                    "startColumn": 15,
                    "endColumn": 34,
                    "lineCount": 1
                }
            },
            {
                "code": "reportAttributeAccessIssue",
                "range": {
                    "startColumn": 20,
                    "endColumn": 25,
                    "lineCount": 1
                }
            },
            {
                "code": "reportArgumentType",
                "range": {
                    "startColumn": 20,
                    "endColumn": 30,
                    "lineCount": 1
                }
            }
        ],
        "./app/core/model/azure_apim_model.py": [
            {
                "code": "reportArgumentType",
                "range": {
                    "startColumn": 53,
                    "endColumn": 57,
                    "lineCount": 1
                }
            },
            {
                "code": "reportCallIssue",
                "range": {
                    "startColumn": 36,
                    "endColumn": 55,
                    "lineCount": 1
                }
            },
            {
                "code": "reportCallIssue",
                "range": {
                    "startColumn": 12,
                    "endColumn": 30,
                    "lineCount": 1
                }
            },
            {
                "code": "reportCallIssue",
                "range": {
                    "startColumn": 12,
                    "endColumn": 27,
                    "lineCount": 1
                }
            },
            {
                "code": "reportCallIssue",
                "range": {
                    "startColumn": 12,
                    "endColumn": 26,
                    "lineCount": 1
                }
            }
        ]
    }
}<|MERGE_RESOLUTION|>--- conflicted
+++ resolved
@@ -1,183 +1,184 @@
 {
-    "files": {
-<<<<<<< HEAD
-        "./app/agents/tabular/tabular_expert.py": [
-            {
-                "code": "reportOptionalMemberAccess",
-                "range": {
-                    "startColumn": 40,
-                    "endColumn": 47,
-=======
-        "./app/core/agents/agent_controller.py": [
-            {
-                "code": "reportArgumentType",
-                "range": {
-                    "startColumn": 17,
-                    "endColumn": 29,
-                    "lineCount": 1
-                }
-            },
-            {
-                "code": "reportArgumentType",
-                "range": {
-                    "startColumn": 17,
-                    "endColumn": 29,
-                    "lineCount": 1
-                }
-            },
-            {
-                "code": "reportArgumentType",
-                "range": {
-                    "startColumn": 17,
-                    "endColumn": 29,
->>>>>>> f0202b66
-                    "lineCount": 1
-                }
-            }
-        ],
-        "./app/core/agents/agent_manager.py": [
-            {
-                "code": "reportOptionalIterable",
-                "range": {
-                    "startColumn": 26,
-                    "endColumn": 52,
-                    "lineCount": 1
-                }
-            },
-            {
-                "code": "reportArgumentType",
-                "range": {
-                    "startColumn": 28,
-                    "endColumn": 38,
-                    "lineCount": 1
-                }
-            },
-            {
-                "code": "reportArgumentType",
-                "range": {
-                    "startColumn": 34,
-                    "endColumn": 50,
-                    "lineCount": 1
-                }
-            },
-            {
-                "code": "reportArgumentType",
-                "range": {
-                    "startColumn": 32,
-                    "endColumn": 46,
-                    "lineCount": 1
-                }
-            },
-            {
-                "code": "reportArgumentType",
-                "range": {
-                    "startColumn": 29,
-                    "endColumn": 40,
-                    "lineCount": 1
-                }
-            },
-            {
-                "code": "reportArgumentType",
-                "range": {
-                    "startColumn": 28,
-                    "endColumn": 38,
-                    "lineCount": 1
-                }
-            },
-            {
-                "code": "reportArgumentType",
-                "range": {
-                    "startColumn": 41,
-                    "endColumn": 64,
-                    "lineCount": 1
-                }
-            }
-        ],
-        "./app/core/agents/agent_service.py": [
-            {
-                "code": "reportCallIssue",
-                "range": {
-                    "startColumn": 18,
-                    "endColumn": 38,
-                    "lineCount": 1
-                }
-            }
-        ],
-        "./app/core/agents/flow.py": [
-            {
-                "code": "reportAttributeAccessIssue",
-                "range": {
-                    "startColumn": 46,
-                    "endColumn": 53,
-                    "lineCount": 1
-                }
-            },
-            {
-                "code": "reportReturnType",
-                "range": {
-                    "startColumn": 15,
-                    "endColumn": 34,
-                    "lineCount": 1
-                }
-            },
-            {
-                "code": "reportAttributeAccessIssue",
-                "range": {
-                    "startColumn": 20,
-                    "endColumn": 25,
-                    "lineCount": 1
-                }
-            },
-            {
-                "code": "reportArgumentType",
-                "range": {
-                    "startColumn": 20,
-                    "endColumn": 30,
-                    "lineCount": 1
-                }
-            }
-        ],
-        "./app/core/model/azure_apim_model.py": [
-            {
-                "code": "reportArgumentType",
-                "range": {
-                    "startColumn": 53,
-                    "endColumn": 57,
-                    "lineCount": 1
-                }
-            },
-            {
-                "code": "reportCallIssue",
-                "range": {
-                    "startColumn": 36,
-                    "endColumn": 55,
-                    "lineCount": 1
-                }
-            },
-            {
-                "code": "reportCallIssue",
-                "range": {
-                    "startColumn": 12,
-                    "endColumn": 30,
-                    "lineCount": 1
-                }
-            },
-            {
-                "code": "reportCallIssue",
-                "range": {
-                    "startColumn": 12,
-                    "endColumn": 27,
-                    "lineCount": 1
-                }
-            },
-            {
-                "code": "reportCallIssue",
-                "range": {
-                    "startColumn": 12,
-                    "endColumn": 26,
-                    "lineCount": 1
-                }
-            }
-        ]
-    }
+  "files": {
+    "./app/agents/tabular/tabular_expert.py": [
+      {
+        "code": "reportOptionalMemberAccess",
+        "range": {
+          "startColumn": 40,
+          "endColumn": 47,
+          "lineCount": 1
+        }
+      }
+    ],
+    "./app/core/agents/agent_controller.py": [
+      {
+        "code": "reportArgumentType",
+        "range": {
+          "startColumn": 17,
+          "endColumn": 29,
+          "lineCount": 1
+        }
+      },
+      {
+        "code": "reportArgumentType",
+        "range": {
+          "startColumn": 17,
+          "endColumn": 29,
+          "lineCount": 1
+        }
+      },
+      {
+        "code": "reportArgumentType",
+        "range": {
+          "startColumn": 17,
+          "endColumn": 29,
+          "lineCount": 1
+        }
+      }
+    ],
+    "./app/core/agents/agent_manager.py": [
+      {
+        "code": "reportOptionalIterable",
+        "range": {
+          "startColumn": 26,
+          "endColumn": 52,
+          "lineCount": 1
+        }
+      },
+      {
+        "code": "reportArgumentType",
+        "range": {
+          "startColumn": 28,
+          "endColumn": 38,
+          "lineCount": 1
+        }
+      },
+      {
+        "code": "reportArgumentType",
+        "range": {
+          "startColumn": 34,
+          "endColumn": 50,
+          "lineCount": 1
+        }
+      },
+      {
+        "code": "reportArgumentType",
+        "range": {
+          "startColumn": 32,
+          "endColumn": 46,
+          "lineCount": 1
+        }
+      },
+      {
+        "code": "reportArgumentType",
+        "range": {
+          "startColumn": 29,
+          "endColumn": 40,
+          "lineCount": 1
+        }
+      },
+      {
+        "code": "reportArgumentType",
+        "range": {
+          "startColumn": 28,
+          "endColumn": 38,
+          "lineCount": 1
+        }
+      },
+      {
+        "code": "reportArgumentType",
+        "range": {
+          "startColumn": 41,
+          "endColumn": 64,
+          "lineCount": 1
+        }
+      }
+    ],
+    "./app/core/agents/agent_service.py": [
+      {
+        "code": "reportCallIssue",
+        "range": {
+          "startColumn": 18,
+          "endColumn": 38,
+          "lineCount": 1
+        }
+      }
+    ],
+    "./app/core/agents/flow.py": [
+      {
+        "code": "reportAttributeAccessIssue",
+        "range": {
+          "startColumn": 46,
+          "endColumn": 53,
+          "lineCount": 1
+        }
+      },
+      {
+        "code": "reportReturnType",
+        "range": {
+          "startColumn": 15,
+          "endColumn": 34,
+          "lineCount": 1
+        }
+      },
+      {
+        "code": "reportAttributeAccessIssue",
+        "range": {
+          "startColumn": 20,
+          "endColumn": 25,
+          "lineCount": 1
+        }
+      },
+      {
+        "code": "reportArgumentType",
+        "range": {
+          "startColumn": 20,
+          "endColumn": 30,
+          "lineCount": 1
+        }
+      }
+    ],
+    "./app/core/model/azure_apim_model.py": [
+      {
+        "code": "reportArgumentType",
+        "range": {
+          "startColumn": 53,
+          "endColumn": 57,
+          "lineCount": 1
+        }
+      },
+      {
+        "code": "reportCallIssue",
+        "range": {
+          "startColumn": 36,
+          "endColumn": 55,
+          "lineCount": 1
+        }
+      },
+      {
+        "code": "reportCallIssue",
+        "range": {
+          "startColumn": 12,
+          "endColumn": 30,
+          "lineCount": 1
+        }
+      },
+      {
+        "code": "reportCallIssue",
+        "range": {
+          "startColumn": 12,
+          "endColumn": 27,
+          "lineCount": 1
+        }
+      },
+      {
+        "code": "reportCallIssue",
+        "range": {
+          "startColumn": 12,
+          "endColumn": 26,
+          "lineCount": 1
+        }
+      }
+    ]
+  }
 }