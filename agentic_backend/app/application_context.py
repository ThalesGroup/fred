# Copyright Thales 2025
#
# Licensed under the Apache License, Version 2.0 (the "License");
# you may not use this file except in compliance with the License.
# You may obtain a copy of the License at
#
#     http://www.apache.org/licenses/LICENSE-2.0
#
# Unless required by applicable law or agreed to in writing, software
# distributed under the License is distributed on an "AS IS" BASIS,
# WITHOUT WARRANTIES OR CONDITIONS OF ANY KIND, either express or implied.
# See the License for the specific language governing permissions and
# limitations under the License.

# application_context.py

"""
Centralized application context singleton to store and manage global application configuration and runtime state.

Includes:
- Configuration access
- Runtime status (e.g., offline mode)
- AI model accessors
- Dynamic agent class loading and access
- Context service management
"""

from builtins import ExceptionGroup
import importlib
from threading import Lock
from typing import Dict, List, Type
from pydantic import BaseModel
from app.model_factory import get_structured_chain
from app.common.structure import AgentSettings, Configuration, ServicesSettings
from app.model_factory import get_model
from langchain_core.language_models.base import BaseLanguageModel
from langchain_mcp_adapters.client import MultiServerMCPClient
from langchain_core.tools import BaseTool
from app.flow import AgentFlow, Flow  # Base class for all agent flows
from app.common.utils import log_exception
from app.common.error import UnsupportedTransportError, MCPToolFetchError
from app.services.chatbot_session.abstract_session_backend import AbstractSessionStorage
import logging

logger = logging.getLogger(__name__)

SUPPORTED_TRANSPORTS = ["sse", "stdio", "streamable_http", "websocket"]

# -------------------------------
# Public access helper functions
# -------------------------------

def get_structured_chain_for_service(service_name: str, schema: Type[BaseModel]):
    """
    Returns a structured output chain for a given service and schema.
    This method provides fallback for unsupported providers. Only OpenAI and Azure 
    support the function_calling features. If not, like Ollama, it will use a default 
    prompt as a fallback.

    Args:
        service_name (str): The name of the AI service as configured.
        schema (Type[BaseModel]): The Pydantic schema expected from the LLM.

    Returns:
        A Langchain chain capable of returning a structured schema instance.
    """
    app_context = get_app_context()
    model_config = app_context.get_service_settings(service_name).model
    return get_structured_chain(schema, model_config)

def get_configuration() -> Configuration:
    """
    Retrieves the global application configuration.

    Returns:
        Configuration: The singleton application configuration.
    """
    return get_app_context().configuration

def get_sessions_store() -> AbstractSessionStorage:
    """
    Factory function to create a sessions store instance based on the configuration.
    As of now, it supports in_memory and OpenSearch sessions storage.
    
    Returns:
        AbstractSessionStorage: An instance of the sessions store.
    """
    return get_app_context().get_sessions_store()

def get_enabled_agent_names() -> List[str]:
    """
    Retrieves a list of enabled agent names from the application context.

    Returns:
        List[str]: List of enabled agent names.
    """
    return get_app_context().get_enabled_agent_names()  

def get_app_context() -> "ApplicationContext":
    """
    Retrieves the global application context instance.

    Returns:
        ApplicationContext: The singleton application context.

    Raises:
        RuntimeError: If the context has not been initialized yet.
    """
    if ApplicationContext._instance is None:
        raise RuntimeError("ApplicationContext is not yet initialized")
    return ApplicationContext._instance


def get_model_for_agent(agent_name: str) -> BaseLanguageModel:
    """
    Retrieves the AI model instance for a given agent.

    Args:
        agent_name (str): The name of the agent.

    Returns:
        BaseLanguageModel: The AI model configured for the agent.
    """
    return get_app_context().get_model_for_agent(agent_name)


def get_default_model() -> BaseLanguageModel:
    """
    Retrieves the default AI model instance.

    Args:
        agent_name (str): The name of the agent.

    Returns:
        BaseLanguageModel: The AI model configured for the agent.
    """
    return get_app_context().get_default_model()


def get_model_for_leader() -> BaseLanguageModel:
    """
    Retrieves the AI model instance for the leader agent.

    Returns:
        BaseLanguageModel: The AI model configured for the leader agent.
    """
    return get_app_context().get_model_for_leader()


def get_agent_settings(agent_name: str) -> AgentSettings:
    """
    Retrieves the configuration settings for a given agent.

    Args:
        agent_name (str): The name of the agent.

    Returns:
        AgentSettings: The configuration of the agent.
    """
    return get_app_context().get_agent_settings(agent_name)


def get_model_for_service(service_name: str) -> BaseLanguageModel:
    """
    Retrieves the AI model instance for a given service.

    Args:
        service_name (str): The name of the service.

    Returns:
        BaseLanguageModel: The AI model configured for the service.
    """
    return get_app_context().get_model_for_service(service_name)

def get_agent_class(agent_name: str) -> Type[AgentFlow]:
    """
    Retrieves the agent class for a given agent name.

    Args:
        agent_name (str): The name of the agent.

    Returns:
        Type[AgentFlow]: The class of the agent.
    """
    return get_app_context().get_agent_class(agent_name)


def get_all_agent_classes() -> Dict[str, Type[AgentFlow]]:
    """
    Retrieves a mapping of all configured agent names to their classes.

    Returns:
        Dict[str, Type[AgentFlow]]: Mapping of agent name to agent class.
    """
    return get_app_context().agent_classes

def get_mcp_client_for_agent(agent_name: str) -> None:
    """
    Retrieves the AI MCP client configuration instance for a given agent.

    Args:
        agent_name (str): The name of the agent.

    Returns:
        MultiServerMCPClient: A connection to a multi MCP server
    """
    return get_app_context().get_mcp_client_for_agent(agent_name);

def get_mcp_agent_tools(mcp_client: MultiServerMCPClient) -> list[BaseTool]:
    """
    Retrieves the AI MCP client tools list.

    Args:
        mcp_client (MultiServerMCPClient): The MCP client connected to the MCP servers.

    Returns:
        list[BaseTool]: A list of all the tools associated to the agent
    """
    return get_app_context().get_mcp_agent_tools(mcp_client)


# -------------------------------
# Runtime status class
# -------------------------------

class RuntimeStatus:
    """
    Manages runtime status of the application, such as offline mode.
    Thread-safe implementation.
    """

    def __init__(self):
        self._offline = False
        self._lock = Lock()

    @property
    def offline(self) -> bool:
        with self._lock:
            return self._offline

    def enable_offline(self):
        with self._lock:
            self._offline = True

    def disable_offline(self):
        with self._lock:
            self._offline = False

# -------------------------------
# Application context singleton
# -------------------------------

class ApplicationContext:
    """
    Singleton class to hold application-wide configuration and runtime state.

    Attributes:
        configuration (Configuration): Loaded application configuration.
        status (RuntimeStatus): Runtime status (e.g., offline mode).
        agent_classes (Dict[str, Type[AgentFlow]]): Mapping of agent names to their Python classes.
    """

    _instance = None
    _lock = Lock()

    def __new__(cls, configuration: Configuration = None):
        with cls._lock:
            if cls._instance is None:
                if configuration is None:
                    raise ValueError("ApplicationContext must be initialized with a configuration first.")
                cls._instance = super().__new__(cls)

                # Store configuration and runtime status
                cls._instance.configuration = configuration
                cls._instance.status = RuntimeStatus()
                cls._instance._service_instances = {}  # Cache for service instances
                cls._instance.apply_default_models()
                cls._instance._build_indexes()

                # ✅ Dynamically load agent classes based on configuration
                cls._instance.agent_classes = cls._instance._load_agent_classes()

            return cls._instance

    def _build_indexes(self):
        """Builds fast access indexes from the list-based configuration."""
        self._agent_index: Dict[str, AgentSettings] = {
            agent.name: agent for agent in self.configuration.ai.agents
        }
        self._service_index: Dict[str, ServicesSettings] = {
            service.name: service for service in self.configuration.ai.services
        }

    def _load_agent_classes(self) -> Dict[str, Type[AgentFlow]]:
        """
        Dynamically loads agent classes based on the class paths provided in the configuration.

        Returns:
            Dict[str, Type[AgentFlow]]: Mapping of agent name to agent class.

        Raises:
            ImportError: If an agent class cannot be imported.
            ValueError: If an agent class does not inherit from AgentFlow.
        """
        agent_classes = {}

        for agent in self.configuration.ai.agents:
            if not agent.enabled:
                continue

            if not agent.class_path:
                raise ValueError(f"Agent '{agent.name}' is enabled but 'class_path' is not defined in configuration.")

            module_name, class_name = agent.class_path.rsplit(".", 1)

            try:
                module = importlib.import_module(module_name)
                cls = getattr(module, class_name)
            except (ImportError, AttributeError) as e:
                raise ImportError(f"Error loading class '{agent.class_path}' for agent '{agent.name}': {e}") from e

            if not issubclass(cls, AgentFlow):
                raise ValueError(f"Agent class '{agent.class_path}' must inherit from AgentFlow.")

            agent_classes[agent.name] = cls

        return agent_classes
    
    def apply_default_models(self):
        """
        Apply the default model configuration to all agents and services if not explicitly set.
        This merges the default settings into each component's model config.
        """
        def merge(target: BaseModel) -> BaseModel:
            defaults = self.configuration.ai.default_model.model_dump(exclude_unset=True)
            target_dict = target.model_dump(exclude_unset=True)
            merged_dict = {**defaults, **target_dict}
            return type(target)(**merged_dict)

        # Apply to leader
        if self.configuration.ai.leader.enabled:
            self.configuration.ai.leader.model = merge(self.configuration.ai.leader.model)

        # Apply to services
        for service in self.configuration.ai.services:
            if service.enabled:
                service.model = merge(service.model)

        # Apply to agents
        for agent in self.configuration.ai.agents:
            if agent.enabled:
                agent.model = merge(agent.model)


    # --- AI Models ---

    def get_leader_settings(self) -> AgentSettings:
        return self.configuration.ai.leader

    def get_agent_settings(self, agent_name: str) -> AgentSettings:
        agent_settings = self._agent_index.get(agent_name)
        if agent_settings is None or not agent_settings.enabled:
            raise ValueError(f"AI agent '{agent_name}' is not configured or enabled.")
        return agent_settings

    def get_service_settings(self, service_name: str) -> ServicesSettings:
        service_settings = self._service_index.get(service_name)
        if service_settings is None or not service_settings.enabled:
            raise ValueError(f"AI service '{service_name}' is not configured or enabled.")
        return service_settings

    def get_model_for_service(self, service_name: str) -> BaseLanguageModel:
        service_settings = self.get_service_settings(service_name)
        return get_model(service_settings.model)

    def get_default_model(self) -> BaseLanguageModel:
        """
        Retrieves the default AI model instance.
        """
        return get_model(self.configuration.ai.default_model)
    
    def get_model_for_leader(self) -> BaseLanguageModel:
        leader_settings = self.get_leader_settings()
        return get_model(leader_settings.model)

    def get_model_for_agent(self, agent_name: str) -> BaseLanguageModel:
        agent_settings = self.get_agent_settings(agent_name)
        return get_model(agent_settings.model)

    def get_mcp_client_for_agent(self, agent_name) -> None:
        import asyncio
        import nest_asyncio
        nest_asyncio.apply() # required to allow nested event loops @TODO Maybe find a more clever way to handle it
        
        mcp_client = MultiServerMCPClient()
        loop = asyncio.get_event_loop()
        loop.run_until_complete(self.connect_to_mcp_server(agent_name, mcp_client))
        return mcp_client
    
    def get_mcp_agent_tools(self, mcp_client: MultiServerMCPClient) -> list[BaseTool]:
        tools = mcp_client.get_tools()
        if not tools:
            raise MCPToolFetchError("The tool list is empty, make sure the MCP server configuration is correct.")
        return tools
        
    async def connect_to_mcp_server(self, agent_name: str, mcp_client: MultiServerMCPClient) -> MultiServerMCPClient:
        agent_settings = self.get_agent_settings(agent_name)
        exceptions = []
        
        for server in agent_settings.mcp_servers:
            if server.transport not in SUPPORTED_TRANSPORTS:
                raise UnsupportedTransportError(f"Unsupported transport '{server.transport}' for server '{server.name}'. Must be one of: {SUPPORTED_TRANSPORTS}")

            else:
                try:
                    await mcp_client.connect_to_server(
                        server_name=server.name,
                        url=server.url,
                        transport=server.transport,
                        command=server.command,
                        args=server.args,
                        env=server.env,
                        sse_read_timeout=server.sse_read_timeout
                    )
                except Exception as eg:
                    for sub in eg.exceptions:
                        log_exception(sub, f"Failed to connect to MCP server: {server.name}")
                        exceptions.append(sub)

        if exceptions:
            raise ExceptionGroup("One or more MCP server connections failed, have a look in the logs for a more detailed stacktrace.", exceptions)

        return mcp_client
      
    # --- Agent classes ---

    def get_enabled_agent_names(self) -> List[str]:
        """
        Retrieves a list of enabled agent names from the configuration.

        Returns:
            List[str]: List of enabled agent names.
        """
        return [agent.name for agent in self.configuration.ai.agents if agent.enabled]

    def get_agent_class(self, agent_name: str) -> Type[AgentFlow]:
        if agent_name == self.configuration.ai.leader.name:
            return self._load_leader_class()
        agent_class = self.agent_classes.get(agent_name)
        if agent_class is None:
            raise ValueError(f"Agent class for '{agent_name}' not found.")
        return agent_class
    
    def _load_leader_class(self) -> Type[AgentFlow]:
        """
        Dynamically loads the leader agent class from the configuration.

        Returns:
            Type[AgentFlow]: The class of the leader agent.

        Raises:
            ImportError: If the class cannot be imported.
            ValueError: If it does not inherit from AgentFlow.
        """
        leader_cfg = self.configuration.ai.leader

        if not leader_cfg.enabled:
            raise ValueError("Leader is not enabled in configuration.")

        if not leader_cfg.class_path:
            raise ValueError("Leader class_path must be defined.")

        module_name, class_name = leader_cfg.class_path.rsplit(".", 1)

        try:
            module = importlib.import_module(module_name)
            cls = getattr(module, class_name)
        except (ImportError, AttributeError) as e:
            raise ImportError(f"Error loading leader class '{leader_cfg.class_path}': {e}") from e

        if not issubclass(cls, Flow):
            raise ValueError(f"Leader class '{leader_cfg.class_path}' must inherit from AgentFlow.")

        return cls
<<<<<<< HEAD
        
=======


    def list_agent_names(self) -> list[str]:
        """
        Lists all available agent names from the configuration.

        Returns:
            list[str]: List of available agent names.
        """
        return list(self.agent_classes.keys())
    
    # --- Session storage factory helper ---
    
    def get_sessions_store(self) -> AbstractSessionStorage:
        """
        Factory function to create a sessions store instance based on the configuration.
        As of now, it supports in_memory and OpenSearch sessions storage.
        
        Returns:
            AbstractSessionStorage: An instance of the sessions store.
        """
        # Import here to avoid avoid circular dependencies:
        from app.services.chatbot_session.stores.in_memory_session_store import InMemorySessionStorage
        from app.services.chatbot_session.stores.opensearch_session_store import OpensearchSessionStorage
        config = get_configuration().session_storage
        if config.type == "in_memory":
            return InMemorySessionStorage()
        elif config.type == "opensearch":
            return OpensearchSessionStorage(
                host=config.host,
                username=config.username,
                password=config.password,
                secure=config.secure,
                verify_certs=config.verify_certs,
                sessions_index=config.sessions_index,
                history_index=config.history_index
            )
        else:
            raise ValueError(f"Unsupported sessions storage backend: {config.type}")
>>>>>>> abfd74ab
<|MERGE_RESOLUTION|>--- conflicted
+++ resolved
@@ -482,46 +482,4 @@
             raise ValueError(f"Leader class '{leader_cfg.class_path}' must inherit from AgentFlow.")
 
         return cls
-<<<<<<< HEAD
-        
-=======
-
-
-    def list_agent_names(self) -> list[str]:
-        """
-        Lists all available agent names from the configuration.
-
-        Returns:
-            list[str]: List of available agent names.
-        """
-        return list(self.agent_classes.keys())
-    
-    # --- Session storage factory helper ---
-    
-    def get_sessions_store(self) -> AbstractSessionStorage:
-        """
-        Factory function to create a sessions store instance based on the configuration.
-        As of now, it supports in_memory and OpenSearch sessions storage.
-        
-        Returns:
-            AbstractSessionStorage: An instance of the sessions store.
-        """
-        # Import here to avoid avoid circular dependencies:
-        from app.services.chatbot_session.stores.in_memory_session_store import InMemorySessionStorage
-        from app.services.chatbot_session.stores.opensearch_session_store import OpensearchSessionStorage
-        config = get_configuration().session_storage
-        if config.type == "in_memory":
-            return InMemorySessionStorage()
-        elif config.type == "opensearch":
-            return OpensearchSessionStorage(
-                host=config.host,
-                username=config.username,
-                password=config.password,
-                secure=config.secure,
-                verify_certs=config.verify_certs,
-                sessions_index=config.sessions_index,
-                history_index=config.history_index
-            )
-        else:
-            raise ValueError(f"Unsupported sessions storage backend: {config.type}")
->>>>>>> abfd74ab
+        