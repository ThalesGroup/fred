--- conflicted
+++ resolved
@@ -244,11 +244,8 @@
     _log_store_instance: Optional[BaseLogStore] = None
     _outbound_auth: OutboundAuth | None = None
     _kpi_writer: Optional[KPIWriter] = None
-<<<<<<< HEAD
     _rebac_engine: Optional[RebacEngine] = None
-=======
     _io_executor: ThreadPoolExecutor | None = None
->>>>>>> 47f2d8f6
 
     def __new__(cls, configuration: Configuration):
         with cls._lock:
