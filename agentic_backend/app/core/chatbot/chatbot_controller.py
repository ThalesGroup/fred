# app/core/chatbot/chatbot_controller.py
# Copyright Thales 2025
# Licensed under the Apache License, Version 2.0

from __future__ import annotations

import logging
from enum import Enum
from typing import List, Literal, Union

from fastapi import (
    APIRouter,
    Depends,
    File,
    Form,
    HTTPException,
    UploadFile,
    WebSocket,
    WebSocketDisconnect,
)
from fred_core import (
    KeycloakUser,
    VectorSearchHit,
    get_current_user,
    decode_jwt,
    UserSecurity,
)
from pydantic import BaseModel, Field
from starlette.websockets import WebSocketState

from app.application_context import get_configuration
from app.common.structures import FrontendSettings
from app.common.utils import log_exception
from app.core.agents.agent_manager import AgentManager
from app.core.agents.agentic_flow import AgenticFlow
from app.core.agents.runtime_context import RuntimeContext
<<<<<<< HEAD
from app.core.agents.structures import AgenticFlow
from app.core.auth.user_context_helper import create_runtime_context_with_user_token
=======
>>>>>>> 978da130
from app.core.chatbot.chat_schema import (
    ChatAskInput,
    ChatMessage,
    ErrorEvent,
    FinalEvent,
    SessionSchema,
    SessionWithFiles,
    StreamEvent,
)
from app.core.chatbot.metric_structures import MetricsBucket, MetricsResponse
from app.core.chatbot.session_orchestrator import SessionOrchestrator

logger = logging.getLogger(__name__)

# ---------------- Echo types for UI OpenAPI ----------------

EchoPayload = Union[
    ChatMessage,
    ChatAskInput,
    StreamEvent,
    FinalEvent,
    ErrorEvent,
    SessionSchema,
    SessionWithFiles,
    MetricsResponse,
    MetricsBucket,
    VectorSearchHit,
    RuntimeContext,
]


class EchoEnvelope(BaseModel):
    kind: Literal[
        "ChatMessage",
        "StreamEvent",
        "FinalEvent",
        "ErrorEvent",
        "SessionSchema",
        "SessionWithFiles",
        "MetricsResponse",
        "MetricsBucket",
        "VectorSearchHit",
        "RuntimeContext",
    ]
    payload: EchoPayload = Field(..., description="Schema payload being echoed")


class FrontendConfigDTO(BaseModel):
    frontend_settings: FrontendSettings
    user_auth: UserSecurity


class ChatbotController:
    """
    Why this controller stays thin:
      - It exposes HTTP/WS endpoints and delegates *all* chat orchestration
        (session lifecycle, KPI, persistence, streaming) to SessionOrchestrator.
      - This keeps transport concerns (WS/HTTP) separate from agent/runtime logic.
    """

    def __init__(
        self,
        app: APIRouter,
        session_orchestrator: SessionOrchestrator,
        agent_manager: AgentManager,
    ):
        self.agent_manager = agent_manager
        self.session_orchestrator = session_orchestrator
        fastapi_tags: list[str | Enum] = ["Frontend"]

        @app.post(
            "/schemas/echo",
            tags=["Schemas"],
            summary="Ignore. Not a real endpoint.",
            description="Ignore. This endpoint is only used to include some types (mainly one used in websocket) in the OpenAPI spec, so they can be generated as typescript types for the UI. This endpoint is not really used, this is just a code generation hack.",
        )
        def echo_schema(envelope: EchoEnvelope) -> None: ...

        @app.get(
            "/config/frontend_settings",
            summary="Get the frontend dynamic configuration",
            tags=fastapi_tags,
        )
        def get_frontend_config() -> FrontendConfigDTO:
            cfg = get_configuration()
            return FrontendConfigDTO(
                frontend_settings=cfg.frontend_settings,
                user_auth=UserSecurity(
                    enabled=cfg.security.user.enabled,
                    realm_url=cfg.security.user.realm_url,
                    client_id=cfg.security.user.client_id,
                    authorized_origins=cfg.security.user.authorized_origins,
                ),
            )

        @app.get(
            "/chatbot/agenticflows",
            description="Get the list of available agentic flows",
            summary="Get the list of available agentic flows",
            tags=fastapi_tags,
        )
        def get_agentic_flows(
            user: KeycloakUser = Depends(get_current_user),
        ) -> List[AgenticFlow]:
            return self.agent_manager.get_agentic_flows(user)

        @app.websocket("/chatbot/query/ws")
        async def websocket_chatbot_question(websocket: WebSocket):
            """
            Transport-only:
              - Accept WS
              - Parse ChatAskInput
              - Provide a callback that forwards StreamEvents
              - Send FinalEvent or ErrorEvent
              - All heavy lifting is in SessionOrchestrator.chat_ask_websocket()
            """
            await websocket.accept()
<<<<<<< HEAD
            
            # Wait for authentication message or regular chat message
            user_token = None
            
=======
            auth = websocket.headers.get("authorization") or ""
            token = (
                auth.split(" ", 1)[1]
                if auth.lower().startswith("bearer ")
                else websocket.query_params.get("token")
            )
            if not token:
                await websocket.close(code=4401)
                return

            try:
                user = decode_jwt(token)  # KeycloakUser avec sub en uid²
            except HTTPException:
                await websocket.close(code=4401)
                return

>>>>>>> 978da130
            try:
                while True:
                    client_request = None
                    try:
                        client_request = await websocket.receive_json()
                        
                        # Handle authentication message
                        if client_request.get("type") == "auth":
                            user_token = client_request.get("token")
                            if user_token:
                                logger.debug("Received user token via WebSocket for OAuth2 Token Exchange")
                            continue  # Wait for next message (actual chat request)
                        
                        # Handle regular chat message
                        ask = ChatAskInput(**client_request)
                        
                        # Enhance runtime_context with user token for OAuth2 Token Exchange
                        enhanced_runtime_context = ask.runtime_context
                        if user_token:
                            if enhanced_runtime_context is not None:
                                # Add user token to existing context
                                enhanced_runtime_context = enhanced_runtime_context.model_copy()
                                enhanced_runtime_context.user_token = user_token
                            else:
                                # Create new context with user token
                                enhanced_runtime_context = RuntimeContext(user_token=user_token)
                            logger.debug("Enhanced runtime context with user token for OAuth2 Token Exchange")

                        async def ws_callback(msg_dict: dict):
                            # Stream every ChatMessage as a StreamEvent over WS
                            event = StreamEvent(
                                type="stream", message=ChatMessage(**msg_dict)
                            )
                            await websocket.send_text(event.model_dump_json())

                        # Delegate the whole exchange to the orchestrator
                        (
                            session,
                            final_messages,
                        ) = await self.session_orchestrator.chat_ask_websocket(
                            user=user,
                            callback=ws_callback,
                            session_id=ask.session_id or "unknown-session",
                            message=ask.message,
                            agent_name=ask.agent_name,
                            runtime_context=enhanced_runtime_context,
                            client_exchange_id=ask.client_exchange_id,
                        )

                        # Send final “bundle”
                        await websocket.send_text(
                            FinalEvent(
                                type="final", messages=final_messages, session=session
                            ).model_dump_json()
                        )

                    except WebSocketDisconnect:
                        logger.debug("Client disconnected from chatbot WebSocket")
                        break
                    except Exception as e:
                        summary = log_exception(
                            e, "INTERNAL Error processing chatbot client query"
                        )
                        session_id = (
                            client_request.get("session_id", "unknown-session")
                            if client_request
                            else "unknown-session"
                        )
                        if websocket.client_state == WebSocketState.CONNECTED:
                            await websocket.send_text(
                                ErrorEvent(
                                    type="error", content=summary, session_id=session_id
                                ).model_dump_json()
                            )
                        else:
                            logger.error("[🔌 WebSocket] Connection closed by client.")
                            break
            except Exception as e:
                summary = log_exception(
                    e, "EXTERNAL Error processing chatbot client query"
                )
                if websocket.client_state == WebSocketState.CONNECTED:
                    await websocket.send_text(
                        ErrorEvent(
                            type="error", content=summary, session_id="unknown-session"
                        ).model_dump_json()
                    )

        @app.get(
            "/chatbot/sessions",
            tags=fastapi_tags,
            description="Get the list of active chatbot sessions.",
            summary="Get the list of active chatbot sessions.",
        )
        def get_sessions(
            user: KeycloakUser = Depends(get_current_user),
        ) -> list[SessionWithFiles]:
            # Orchestrator owns session lifecycle surface
            return self.session_orchestrator.get_sessions(user)

        @app.get(
            "/chatbot/session/{session_id}/history",
            description="Get the history of a chatbot session.",
            summary="Get the history of a chatbot session.",
            tags=fastapi_tags,
            response_model=List[ChatMessage],
        )
        def get_session_history(
            session_id: str, user: KeycloakUser = Depends(get_current_user)
        ) -> list[ChatMessage]:
            return self.session_orchestrator.get_session_history(session_id, user)

        @app.delete(
            "/chatbot/session/{session_id}",
            description="Delete a chatbot session.",
            summary="Delete a chatbot session.",
            tags=fastapi_tags,
        )
        def delete_session(
            session_id: str, user: KeycloakUser = Depends(get_current_user)
        ) -> bool:
            self.session_orchestrator.delete_session(session_id, user)
            return True

        @app.post(
            "/chatbot/upload",
            description="Upload a file to be attached to a chatbot conversation",
            summary="Upload a file",
            tags=fastapi_tags,
        )
        async def upload_file(
            session_id: str = Form(...),
            agent_name: str = Form(...),
            file: UploadFile = File(...),
            user: KeycloakUser = Depends(get_current_user),
        ) -> dict:
            return await self.session_orchestrator.upload_file(
                user, session_id, agent_name, file
            )<|MERGE_RESOLUTION|>--- conflicted
+++ resolved
@@ -34,11 +34,8 @@
 from app.core.agents.agent_manager import AgentManager
 from app.core.agents.agentic_flow import AgenticFlow
 from app.core.agents.runtime_context import RuntimeContext
-<<<<<<< HEAD
 from app.core.agents.structures import AgenticFlow
 from app.core.auth.user_context_helper import create_runtime_context_with_user_token
-=======
->>>>>>> 978da130
 from app.core.chatbot.chat_schema import (
     ChatAskInput,
     ChatMessage,
@@ -156,12 +153,10 @@
               - All heavy lifting is in SessionOrchestrator.chat_ask_websocket()
             """
             await websocket.accept()
-<<<<<<< HEAD
             
             # Wait for authentication message or regular chat message
             user_token = None
             
-=======
             auth = websocket.headers.get("authorization") or ""
             token = (
                 auth.split(" ", 1)[1]
@@ -178,7 +173,6 @@
                 await websocket.close(code=4401)
                 return
 
->>>>>>> 978da130
             try:
                 while True:
                     client_request = None
