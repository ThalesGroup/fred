--- conflicted
+++ resolved
@@ -12,37 +12,22 @@
 # See the License for the specific language governing permissions and
 # limitations under the License.
 
-from enum import Enum
 import json
 import logging
-from typing import List, Dict
-
-<<<<<<< HEAD
-=======
-from app.core.agents.agent_manager import AgentManager
-from app.core.agents.structures import AgenticFlow
-from app.core.session.session_manager import SessionManager
-from app.core.chatbot.chat_schema import (
-    ChatMessagePayload,
-    ErrorEvent,
-    FinalEvent,
-    SessionWithFiles,
-    StreamEvent,
-)
-from app.core.chatbot.chat_schema import MetricsResponse
-from app.core.chatbot.chatbot_error import ChatBotError
->>>>>>> fdd14032
+from enum import Enum
+from typing import Dict, List
+
 from fastapi import (
     APIRouter,
     Body,
     Depends,
     File,
     Form,
+    HTTPException,
+    Query,
     UploadFile,
     WebSocket,
     WebSocketDisconnect,
-    Query,
-    HTTPException,
 )
 from fastapi.responses import JSONResponse, StreamingResponse
 from fred_core import KeycloakUser, get_current_user
@@ -60,6 +45,7 @@
     ChatMessagePayload,
     ErrorEvent,
     FinalEvent,
+    MetricsResponse,
     SessionWithFiles,
     StreamEvent,
 )
