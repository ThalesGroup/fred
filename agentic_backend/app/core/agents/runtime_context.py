# Copyright Thales 2025
#
# Licensed under the Apache License, Version 2.0 (the "License");
# you may not use this file except in compliance with the License.
# You may obtain a copy of the License at
#
#     http://www.apache.org/licenses/LICENSE-2.0
#
# Unless required by applicable law or agreed to in writing, software
# distributed under the License is distributed on an "AS IS" BASIS,
# WITHOUT WARRANTIES OR CONDITIONS OF ANY KIND, either express or implied.
# See the License for the specific language governing permissions and
# limitations under the License.


from typing import Callable, Optional

from pydantic import BaseModel, ConfigDict


class RuntimeContext(BaseModel):
    """
    Semi-typed runtime context that defines known properties while allowing arbitrary additional ones.
    """

    model_config = ConfigDict(extra="allow")

    selected_document_libraries_ids: list[str] | None = None
    selected_prompt_ids: list[str] | None = None
    selected_template_ids: list[str] | None = None
    search_policy: str | None = None


# Type alias for context provider functions
RuntimeContextProvider = Callable[[], Optional[RuntimeContext]]


def get_document_library_tags_ids(context: RuntimeContext | None) -> list[str] | None:
    """Helper to extract document library IDs from context."""
    if not context:
        return None
    return context.selected_document_libraries_ids


def get_search_policy(context: RuntimeContext | None) -> str:
    """Helper to extract search policy from context."""
    if not context:
<<<<<<< HEAD
        return "hybrid"
    return context.search_policy if context.search_policy else "hybrid"
=======
        return "semantic"
    return context.search_policy if context.search_policy else "semantic"
>>>>>>> ea283b58


def get_prompt_libraries_ids(context: RuntimeContext | None) -> list[str] | None:
    """Helper to extract prompt library IDs from context."""
    if not context:
        return None
    return context.selected_prompt_ids


def get_template_libraries_ids(context: RuntimeContext | None) -> list[str] | None:
    """Helper to extract template library IDs from context."""
    if not context:
        return None
    return context.selected_template_ids<|MERGE_RESOLUTION|>--- conflicted
+++ resolved
@@ -45,14 +45,8 @@
 def get_search_policy(context: RuntimeContext | None) -> str:
     """Helper to extract search policy from context."""
     if not context:
-<<<<<<< HEAD
         return "hybrid"
     return context.search_policy if context.search_policy else "hybrid"
-=======
-        return "semantic"
-    return context.search_policy if context.search_policy else "semantic"
->>>>>>> ea283b58
-
 
 def get_prompt_libraries_ids(context: RuntimeContext | None) -> list[str] | None:
     """Helper to extract prompt library IDs from context."""
