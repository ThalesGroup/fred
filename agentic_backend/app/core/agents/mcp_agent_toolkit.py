# Copyright Thales 2025
#
# Licensed under the Apache License, Version 2.0 (the "License");
# you may not use this file except in compliance with the License.
# You may obtain a copy of the License at
#
#     http://www.apache.org/licenses/LICENSE-2.0
#
# Unless required by applicable law or agreed to in writing, software
# distributed under the License is distributed on an "AS IS" BASIS,
# WITHOUT WARRANTIES OR CONDITIONS OF ANY KIND, either express or implied.
# See the License for the specific language governing permissions and
# limitations under the License.

from typing import override, List
from langchain_core.tools import BaseTool, BaseToolkit
from langchain_mcp_adapters.client import MultiServerMCPClient
from pydantic import Field


class McpAgentToolkit(BaseToolkit):
    """
    A generic toolkit that loads all available tools from MCP endpoints.
    Suitable for dynamically created agents that use arbitrary MCP URLs.
    """

    tools: List[BaseTool] = Field(
        default_factory=list, description="List of the tools."
    )

    def __init__(self, mcp_client: MultiServerMCPClient):
        super().__init__()
        self.tools = self._fetch_tools(mcp_client)

    def _fetch_and_wrap_tools(self, mcp_client: MultiServerMCPClient) -> List[BaseTool]:
        raw_tools = mcp_client.get_tools()
        if not raw_tools:
<<<<<<< HEAD
            raise ValueError(
                "❌ MCP server returned no tools. Check server config or availability."
            )
        return [monitor_tool(tool) for tool in raw_tools]
=======
            raise ValueError("❌ MCP server returned no tools. Check server config or availability.")
        return raw_tools
>>>>>>> 18ea59ee

    @override
    def get_tools(self) -> List[BaseTool]:
        return self.tools<|MERGE_RESOLUTION|>--- conflicted
+++ resolved
@@ -35,15 +35,8 @@
     def _fetch_and_wrap_tools(self, mcp_client: MultiServerMCPClient) -> List[BaseTool]:
         raw_tools = mcp_client.get_tools()
         if not raw_tools:
-<<<<<<< HEAD
-            raise ValueError(
-                "❌ MCP server returned no tools. Check server config or availability."
-            )
-        return [monitor_tool(tool) for tool in raw_tools]
-=======
             raise ValueError("❌ MCP server returned no tools. Check server config or availability.")
         return raw_tools
->>>>>>> 18ea59ee
 
     @override
     def get_tools(self) -> List[BaseTool]:
