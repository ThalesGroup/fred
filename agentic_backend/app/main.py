--- conflicted
+++ resolved
@@ -24,21 +24,6 @@
 
 from app.core.agents.agent_manager import AgentManager
 from app.core.feedback.feedback_controller import FeedbackController
-<<<<<<< HEAD
-from app.core.monitoring.node_monitoring.node_metric_store import (
-    create_node_metric_store,
-)
-from app.core.monitoring.node_monitoring.node_metric_store_controller import (
-    NodeMetricStoreController,
-)
-from app.core.monitoring.tool_monitoring.tool_metric_store import (
-    create_tool_metric_store,
-)
-from app.core.monitoring.tool_monitoring.tool_metric_store_controller import (
-    ToolMetricStoreController,
-)
-=======
->>>>>>> 18ea59ee
 from app.features.frugal.ai_service import AIService
 from app.features.frugal.carbon.carbon_controller import CarbonController
 from app.features.frugal.energy.energy_controller import EnergyController
@@ -145,17 +130,8 @@
 
     # Register controllers
     FeedbackController(router, configuration.feedback_storage)
-<<<<<<< HEAD
-    ToolMetricStoreController(router)
-    NodeMetricStoreController(router)
-    AgentController(router, agent_manager=agent_manager)
-    ChatbotController(
-        router, session_manager=session_manager, agent_manager=agent_manager
-    )
-=======
     AgentController(router,agent_manager=agent_manager)
     ChatbotController(router, session_manager=session_manager, agent_manager=agent_manager)
->>>>>>> 18ea59ee
 
     app.include_router(router)
     logger.info("🧩 All controllers registered.")
