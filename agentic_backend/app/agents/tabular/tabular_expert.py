# Copyright Thales 2025
#
# Licensed under the Apache License, Version 2.0 (the "License");
# you may not use this file except in compliance with the License.
# You may obtain a copy of the License at
#
#     http://www.apache.org/licenses/LICENSE-2.0
#
# Unless required by applicable law or agreed to in writing, software
# distributed under the License is distributed on an "AS IS" BASIS,
# WITHOUT WARRANTIES OR CONDITIONS OF ANY KIND, either express or implied.
# See the License for the specific language governing permissions and
# limitations under the License.

import json
import logging
from datetime import datetime

from app.agents.tabular.tabular_toolkit import TabularToolkit
from app.common.mcp_utils import get_mcp_client_for_agent
from app.common.structures import AgentSettings
from app.core.agents.flow import AgentFlow
from app.core.model.model_factory import get_model

from langchain_core.messages import HumanMessage, ToolMessage, SystemMessage
from langgraph.constants import START
from langgraph.graph import MessagesState, StateGraph
from langgraph.prebuilt import ToolNode, tools_condition

logger = logging.getLogger(__name__)


class TabularExpert(AgentFlow):
    """
    An expert agent that searches and analyzes tabular documents to answer user questions.
    This agent uses MCP tools to list, inspect, and query structured data like CSV or Excel.
    """

    name: str = "TabularExpert"
    role: str = "Tabular Data Expert"
    nickname: str = "Tessa"
    description: str = (
        "An agent specialized in analyzing structured tabular data (e.g., CSV, XLSX)."
    )
    icon: str = "tabulat_agent"
    categories: list[str] = ["tabular", "sql"]
    tag: str = "data"

    def __init__(self, agent_settings: AgentSettings):
        self.agent_settings = agent_settings
        self.current_date = datetime.now().strftime("%Y-%m-%d")
        self.model = None
        self.mcp_client = None
        self.toolkit = None
        self.base_prompt = self._generate_prompt()
        self._graph = None
        self.categories = agent_settings.categories or ["tabular"]
        self.tag = agent_settings.tag or "data"

    async def async_init(self):
        self.model = get_model(self.agent_settings.model)
        self.mcp_client = await get_mcp_client_for_agent(self.agent_settings)
        self.toolkit = TabularToolkit(self.mcp_client)
        self.model = self.model.bind_tools(self.toolkit.get_tools())
        self._graph = self._build_graph()

        super().__init__(
            name=self.name,
            role=self.role,
            nickname=self.nickname,
            description=self.description,
            icon=self.icon,
            graph=self._graph,
            base_prompt=self.base_prompt,
            categories=self.categories,
            tag=self.tag,
            toolkit=self.toolkit,
        )

    def _generate_prompt(self) -> str:
        return (
            "You are a data analyst agent tasked with answering user questions based on structured tabular data "
            "such as CSV or Excel files. Use the available tools to **list, inspect, and query datasets**.\n\n"
            "### Instructions:\n"
            "1. ALWAYS Start by invoking the tool to **list available datasets and their schema**.\n"
            "2. Decide which dataset(s) to use.\n"
            "3. Formulate an SQL-like query using the relevant schema.\n"
            "4. Invoke the query tool to get the answer.\n"
            "5. Derive your final answer from the actual data.\n\n"
            "### Rules:\n"
            "- Use markdown tables to present tabular results.\n"
            "- Do NOT invent columns or data that aren't present.\n"
            "- Format math formulas using LaTeX: `$$...$$` for blocks or `$...$` inline.\n"
            f"\nThe current date is {self.current_date}.\n"
        )

    def _build_graph(self) -> StateGraph:
        builder = StateGraph(MessagesState)
<<<<<<< HEAD

        builder.add_node("reasoner", monitor_node(self._run_reasoning_step))
        builder.add_node(
            "tools", ToolNode(self.toolkit.get_tools())
        )  # 🧩 THIS LINE WAS MISSING
=======
        
        builder.add_node("reasoner", self._run_reasoning_step)
        builder.add_node("tools", ToolNode(self.toolkit.get_tools()))  # 🧩 THIS LINE WAS MISSING
>>>>>>> 18ea59ee

        builder.add_edge(START, "reasoner")
        builder.add_conditional_edges(
            "reasoner", tools_condition
        )  # conditional → "tools"
        builder.add_edge("tools", "reasoner")

        return builder

    async def _run_reasoning_step(self, state: MessagesState):
        try:
            prompt = SystemMessage(content=self.base_prompt)
            response = await self.model.ainvoke([prompt] + state["messages"])

            for msg in state["messages"]:
                if isinstance(msg, ToolMessage):
                    try:
                        datasets = json.loads(msg.content)
                        summaries = self._extract_dataset_summaries(datasets)
                        if summaries:
                            response.content += (
                                "\n\n### Available Datasets:\n" + "\n".join(summaries)
                            )
                    except Exception as e:
                        logger.warning(f"Failed to parse tool response: {e}")

            return {"messages": [response]}

        except Exception:
            logger.exception("TabularExpert failed during reasoning.")
            fallback = await self.model.ainvoke(
                [
                    HumanMessage(
                        content="An error occurred while analyzing tabular data."
                    )
                ]
            )
            return {"messages": [fallback]}

    def _extract_dataset_summaries(self, data: list[dict]) -> list[str]:
        summaries = []
        for entry in data:
            try:
                title = entry.get("document_name", "Untitled")
                uid = entry.get("document_uid", "")
                rows = entry.get("row_count", "?")
                summaries.append(f"- **{title}** (`{uid}`), {rows} rows")
            except Exception as e:
                logger.warning(f"Failed to summarize dataset entry: {e}")
        return summaries<|MERGE_RESOLUTION|>--- conflicted
+++ resolved
@@ -96,17 +96,9 @@
 
     def _build_graph(self) -> StateGraph:
         builder = StateGraph(MessagesState)
-<<<<<<< HEAD
-
-        builder.add_node("reasoner", monitor_node(self._run_reasoning_step))
-        builder.add_node(
-            "tools", ToolNode(self.toolkit.get_tools())
-        )  # 🧩 THIS LINE WAS MISSING
-=======
         
         builder.add_node("reasoner", self._run_reasoning_step)
         builder.add_node("tools", ToolNode(self.toolkit.get_tools()))  # 🧩 THIS LINE WAS MISSING
->>>>>>> 18ea59ee
 
         builder.add_edge(START, "reasoner")
         builder.add_conditional_edges(
