# Copyright Thales 2025
#
# Licensed under the Apache License, Version 2.0 (the "License");
# you may not use this file except in compliance with the License.
# You may obtain a copy of the License at
#
#     http://www.apache.org/licenses/LICENSE-2.0
#
# Unless required by applicable law or agreed to in writing, software
# distributed under the License is distributed on an "AS IS" BASIS,
# WITHOUT WARRANTIES OR CONDITIONS OF ANY KIND, either express or implied.
# See the License for the specific language governing permissions and
# limitations under the License.

from datetime import datetime
import logging
from typing import List, Dict, Any, Optional

from app.common.structures import AgentSettings
from app.core.model.model_factory import get_model
import requests
from requests import Response
from langchain_core.messages import HumanMessage, SystemMessage
from langgraph.graph import END, START, MessagesState, StateGraph

from app.core.agents.flow import AgentFlow
from app.common.document_source import DocumentSource
from app.core.chatbot.chat_schema import ChatSource

logger = logging.getLogger(__name__)


class RagsExpert(AgentFlow):
    """
    An expert agent that searches and analyzes documents to answer user questions.
    This agent uses a vector search service using the knowledge-flow search REST API to find relevant documents and generates
    responses based on the document content. This design is simple and straightworward.
    """
<<<<<<< HEAD
    
    TOP_K = 4
    
=======

>>>>>>> fdd14032
    name: str = "RagsExpert"
    role: str = "Rags Expert"
    nickname: str = "Rico"
    description: str = "Extracts and analyzes document content to answer questions."
    icon: str = "rags_agent"
    categories: List[str] = []
    tag: str = "Innovation"

    def __init__(self, agent_settings: AgentSettings):
        self.agent_settings = agent_settings
        self.knowledge_flow_url = agent_settings.settings.get(
            "knowledge_flow_url", "http://localhost:8111/knowledge-flow/v1"
        )
        self.current_date = datetime.now().strftime("%Y-%m-%d")
        self.model = None
        self.base_prompt = ""
        self._graph = None
        self.categories = agent_settings.categories or ["Documentation"]
        self.tag = agent_settings.tag or "rags"

    async def async_init(self):
        self.model = get_model(self.agent_settings.model)
        self.base_prompt = self._generate_prompt()
        self._graph = self._build_graph()

        super().__init__(
            name=self.name,
            role=self.role,
            nickname=self.nickname,
            description=self.description,
            icon=self.icon,
            graph=self._graph,
            base_prompt=self.base_prompt,
            categories=self.categories,
            tag=self.tag,
        )

    def _generate_prompt(self) -> str:
        """
        Generate the base prompt for the rags expert agent.

        Returns:
            str: The base prompt for the agent.
        """
<<<<<<< HEAD

        return f"""
        You are responsible for analyzing document parts and answering questions based on them.
        Whenever you reference a document part, provide citations.
        The current date is {self.current_date}.
        """

    
=======
        return (
            "You are responsible for analyzing document parts and answering questions based on them.\n"
            "Whenever you reference a document part, provide citations.\n"
            f"The current date is {self.current_date}.\n"
        )

>>>>>>> fdd14032
    def _build_graph(self) -> StateGraph:
        builder = StateGraph(MessagesState)
        return builder

    # Nodes
    async def _retrieve(self, state: Dict[str, Any]) -> Dict[str, Any]:
        """
        Retrieve documents from vector search API based on the question in the state.

        Args:
            state (Dict[str, Any]): Current graph state

        Returns:
            Dict[str, Any]: Updated state
        """
        question: Optional[str] = state.get("question")
        if not question and state.get("messages"):
            question = state["messages"][-1].content

        top_k: Optional[int] = state.get("top_k", self.TOP_K)
        retry_count: Optional[int] = state.get("retry_count", 0)
        if retry_count and retry_count > 0:
            top_k = self.TOP_K + 3 * retry_count

        try:
            logger.info(f"📥 Retrieving with question: {question} | top_k: {top_k}")

            response: Response = requests.post(
                f"{self.knowledge_flow_url}/vector/search",
<<<<<<< HEAD
                json={"query": question, "top_k": top_k},
                timeout=30,
=======
                json={"query": question, "top_k": 3},
                timeout=10,
>>>>>>> fdd14032
            )
            response.raise_for_status()
            documents_data = response.json()

<<<<<<< HEAD
            documents: List = []
            for document in documents_data:
                if "uid" in document and "document_uid" not in document:
                    document["document_uid"] = document["uid"]
                doc_source = DocumentSource(**document)
                documents.append(doc_source)

            logger.info(f"✅ Retrieved {len(documents)} documents.")

            return {
                "messages": [],
                "documents": documents,
                "question": question,
                "top_k": top_k,
            }
        except Exception as e:
            logger.exception(f"Failed to retrieve documents: {e}")
            return {
                "messages": [
                    SystemMessage(
                        content="An error occurred while retrieving documents. Please try again later."
                    )
                ]
            }
=======
            if not documents_data:
                msg = f"I couldn't find any relevant documents for '{question}'. Try rephrasing?"
                return {
                    "messages": [await self.model.ainvoke([HumanMessage(content=msg)])]
                }

            documents = []
            sources: List[ChatSource] = []
            for doc in documents_data:
                if "uid" in doc and "document_uid" not in doc:
                    doc["document_uid"] = doc["uid"]
                doc_source = DocumentSource(**doc)
                documents.append(doc_source)
                sources.append(
                    ChatSource(
                        document_uid=getattr(
                            doc_source,
                            "document_uid",
                            getattr(doc_source, "uid", "unknown"),
                        ),
                        file_name=doc_source.file_name,
                        title=doc_source.title,
                        author=doc_source.author,
                        content=doc_source.content,
                        created=doc_source.created,
                        modified=doc_source.modified or "",
                        type=doc_source.type,
                        score=doc_source.score,
                    )
                )

            documents_str = "\n".join(
                f"Source file: {d.file_name}\nPage: {d.page}\nContent: {d.content}\n"
                for d in documents
            )

            prompt = (
                "You are an assistant that answers questions based on retrieved documents.\n"
                "Use the following documents to support your response with citations.\n\n"
                f"{documents_str}\n"
                f"Question:\n{question}\n"
            )

            response = await self.model.ainvoke([HumanMessage(content=prompt)])
            response.response_metadata.update(
                {"sources": [s.model_dump() for s in sources]}
            )
            return {"messages": [response]}

        except Exception:
            logger.exception("Error in RagsExpert reasoning.")
            fallback = await self.model.ainvoke(
                [HumanMessage(content="An error occurred. Please try again later.")]
            )
            return {"messages": [fallback]}
>>>>>>> fdd14032
<|MERGE_RESOLUTION|>--- conflicted
+++ resolved
@@ -36,13 +36,9 @@
     This agent uses a vector search service using the knowledge-flow search REST API to find relevant documents and generates
     responses based on the document content. This design is simple and straightworward.
     """
-<<<<<<< HEAD
     
     TOP_K = 4
     
-=======
-
->>>>>>> fdd14032
     name: str = "RagsExpert"
     role: str = "Rags Expert"
     nickname: str = "Rico"
@@ -87,7 +83,6 @@
         Returns:
             str: The base prompt for the agent.
         """
-<<<<<<< HEAD
 
         return f"""
         You are responsible for analyzing document parts and answering questions based on them.
@@ -96,14 +91,6 @@
         """
 
     
-=======
-        return (
-            "You are responsible for analyzing document parts and answering questions based on them.\n"
-            "Whenever you reference a document part, provide citations.\n"
-            f"The current date is {self.current_date}.\n"
-        )
-
->>>>>>> fdd14032
     def _build_graph(self) -> StateGraph:
         builder = StateGraph(MessagesState)
         return builder
@@ -133,18 +120,12 @@
 
             response: Response = requests.post(
                 f"{self.knowledge_flow_url}/vector/search",
-<<<<<<< HEAD
                 json={"query": question, "top_k": top_k},
                 timeout=30,
-=======
-                json={"query": question, "top_k": 3},
-                timeout=10,
->>>>>>> fdd14032
             )
             response.raise_for_status()
             documents_data = response.json()
 
-<<<<<<< HEAD
             documents: List = []
             for document in documents_data:
                 if "uid" in document and "document_uid" not in document:
@@ -169,60 +150,3 @@
                     )
                 ]
             }
-=======
-            if not documents_data:
-                msg = f"I couldn't find any relevant documents for '{question}'. Try rephrasing?"
-                return {
-                    "messages": [await self.model.ainvoke([HumanMessage(content=msg)])]
-                }
-
-            documents = []
-            sources: List[ChatSource] = []
-            for doc in documents_data:
-                if "uid" in doc and "document_uid" not in doc:
-                    doc["document_uid"] = doc["uid"]
-                doc_source = DocumentSource(**doc)
-                documents.append(doc_source)
-                sources.append(
-                    ChatSource(
-                        document_uid=getattr(
-                            doc_source,
-                            "document_uid",
-                            getattr(doc_source, "uid", "unknown"),
-                        ),
-                        file_name=doc_source.file_name,
-                        title=doc_source.title,
-                        author=doc_source.author,
-                        content=doc_source.content,
-                        created=doc_source.created,
-                        modified=doc_source.modified or "",
-                        type=doc_source.type,
-                        score=doc_source.score,
-                    )
-                )
-
-            documents_str = "\n".join(
-                f"Source file: {d.file_name}\nPage: {d.page}\nContent: {d.content}\n"
-                for d in documents
-            )
-
-            prompt = (
-                "You are an assistant that answers questions based on retrieved documents.\n"
-                "Use the following documents to support your response with citations.\n\n"
-                f"{documents_str}\n"
-                f"Question:\n{question}\n"
-            )
-
-            response = await self.model.ainvoke([HumanMessage(content=prompt)])
-            response.response_metadata.update(
-                {"sources": [s.model_dump() for s in sources]}
-            )
-            return {"messages": [response]}
-
-        except Exception:
-            logger.exception("Error in RagsExpert reasoning.")
-            fallback = await self.model.ainvoke(
-                [HumanMessage(content="An error occurred. Please try again later.")]
-            )
-            return {"messages": [fallback]}
->>>>>>> fdd14032
