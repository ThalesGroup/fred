VERSION=0.1.0
PROJECT_NAME=fred-agentic-backend
PY_PACKAGE=app

<<<<<<< HEAD
PORT ?= 8000
include ../scripts/makefiles/python-vars.mk
=======
TARGET=$(CURDIR)/target
VENV=$(CURDIR)/.venv

PYTHON=$(VENV)/bin/python
PIP=$(VENV)/bin/pip
UV=$(VENV)/bin/uv

ROOT_DIR := $(realpath $(CURDIR))
# Needed env variable to start app
export ENV_FILE ?= $(ROOT_DIR)/config/.env
export CONFIG_FILE ?= $(ROOT_DIR)/config/configuration.yaml
export LOG_LEVEL ?= info

##@ Setup

$(TARGET)/.venv-created:
	@echo "🔧 Creating virtualenv..."
	mkdir -p $(TARGET)
	python3 -m venv $(VENV)
	touch $@

$(TARGET)/.uv-installed: $(TARGET)/.venv-created
	@echo "📦 Installing uv..."
	$(PIP) install --upgrade pip setuptools wheel
	$(PIP) install uv
	touch $@

##@ Dependency Management

.PHONY: dev
dev: $(TARGET)/.compiled ## Install from compiled lock
	@echo "✅ Dependencies installed using uv."
$(TARGET)/.compiled: pyproject.toml $(TARGET)/.uv-installed
	$(UV) sync --extra dev
	touch $@

.PHONY: update
update: $(TARGET)/.uv-installed ## Re-resolve and update all dependencies
	$(UV) sync
	touch $(TARGET)/.compiled

##@ Run

.PHONY: run-local
run-local: PORT ?= 8000
run-local: UVICORN_FACTORY ?= app.main:create_app
run-local: UVICORN_LOOP ?= asyncio
run-local: ## Run the app assuming dependencies already exist
	$(UV) run uvicorn \
		--factory ${UVICORN_FACTORY} \
		--port ${PORT} \
		--env-file ${ENV_FILE} \
		--log-level ${LOG_LEVEL} \
		--loop ${UVICORN_LOOP} \
		--reload

.PHONY: run
run: dev run-local ## Run the app from source

.PHONY: generate-openapi
generate-openapi: dev ## Generate OpenAPI JSON specification without starting the server
	@echo "🔧 Generating OpenAPI specification..."
	$(PYTHON) ../scripts/generate_openapi.py

##@ Clean

.PHONY: clean

clean: ## Remove virtualenv and build artifacts
	@echo "🧹 Cleaning project..."
	rm -rf $(VENV) $(TARGET) .mypy_cache .pytest_cache .coverage htmlcov .tox
	find . -type d -name '__pycache__' -exec rm -rf {} +
	find . -type f -name '*.pyc' -delete

##@ Tests

.PHONY: list-tests
list-tests: dev ## List all available test names using pytest
	@echo "************ AVAILABLE TESTS ************"
	$(VENV)/bin/pytest --collect-only -q | grep -v "<Module"

.PHONY: test test-app test-processors

.PHONY: test-one
test-one: dev ## Run a specific test by setting TEST=...
	@if [ -z "$(TEST)" ]; then \
		echo "❌ Please provide a test path using: make test-one TEST=path::to::test"; \
		exit 1; \
	fi
	$(VENV)/bin/pytest -v $(subst ::,::,$(TEST))

test: dev ## Run all tests
	@echo "************ TESTING APP ************"
	$(VENV)/bin/pytest --cov=. --cov-config=.coveragerc --cov-report=html app
	@echo "✅ Coverage report: htmlcov/index.html"
	@xdg-open htmlcov/index.html || echo "📎 Open manually htmlcov/index.html"

##@ Help

.PHONY: help
>>>>>>> e28ba9ce

include ../scripts/makefiles/python-deps.mk
include ../scripts/makefiles/python-run.mk
include ../scripts/makefiles/python-code-quality.mk
include ../scripts/makefiles/python-test.mk
include ../scripts/makefiles/python-clean.mk
include ../scripts/makefiles/help.mk<|MERGE_RESOLUTION|>--- conflicted
+++ resolved
@@ -2,114 +2,12 @@
 PROJECT_NAME=fred-agentic-backend
 PY_PACKAGE=app
 
-<<<<<<< HEAD
 PORT ?= 8000
 include ../scripts/makefiles/python-vars.mk
-=======
-TARGET=$(CURDIR)/target
-VENV=$(CURDIR)/.venv
-
-PYTHON=$(VENV)/bin/python
-PIP=$(VENV)/bin/pip
-UV=$(VENV)/bin/uv
-
-ROOT_DIR := $(realpath $(CURDIR))
-# Needed env variable to start app
-export ENV_FILE ?= $(ROOT_DIR)/config/.env
-export CONFIG_FILE ?= $(ROOT_DIR)/config/configuration.yaml
-export LOG_LEVEL ?= info
-
-##@ Setup
-
-$(TARGET)/.venv-created:
-	@echo "🔧 Creating virtualenv..."
-	mkdir -p $(TARGET)
-	python3 -m venv $(VENV)
-	touch $@
-
-$(TARGET)/.uv-installed: $(TARGET)/.venv-created
-	@echo "📦 Installing uv..."
-	$(PIP) install --upgrade pip setuptools wheel
-	$(PIP) install uv
-	touch $@
-
-##@ Dependency Management
-
-.PHONY: dev
-dev: $(TARGET)/.compiled ## Install from compiled lock
-	@echo "✅ Dependencies installed using uv."
-$(TARGET)/.compiled: pyproject.toml $(TARGET)/.uv-installed
-	$(UV) sync --extra dev
-	touch $@
-
-.PHONY: update
-update: $(TARGET)/.uv-installed ## Re-resolve and update all dependencies
-	$(UV) sync
-	touch $(TARGET)/.compiled
-
-##@ Run
-
-.PHONY: run-local
-run-local: PORT ?= 8000
-run-local: UVICORN_FACTORY ?= app.main:create_app
-run-local: UVICORN_LOOP ?= asyncio
-run-local: ## Run the app assuming dependencies already exist
-	$(UV) run uvicorn \
-		--factory ${UVICORN_FACTORY} \
-		--port ${PORT} \
-		--env-file ${ENV_FILE} \
-		--log-level ${LOG_LEVEL} \
-		--loop ${UVICORN_LOOP} \
-		--reload
-
-.PHONY: run
-run: dev run-local ## Run the app from source
-
-.PHONY: generate-openapi
-generate-openapi: dev ## Generate OpenAPI JSON specification without starting the server
-	@echo "🔧 Generating OpenAPI specification..."
-	$(PYTHON) ../scripts/generate_openapi.py
-
-##@ Clean
-
-.PHONY: clean
-
-clean: ## Remove virtualenv and build artifacts
-	@echo "🧹 Cleaning project..."
-	rm -rf $(VENV) $(TARGET) .mypy_cache .pytest_cache .coverage htmlcov .tox
-	find . -type d -name '__pycache__' -exec rm -rf {} +
-	find . -type f -name '*.pyc' -delete
-
-##@ Tests
-
-.PHONY: list-tests
-list-tests: dev ## List all available test names using pytest
-	@echo "************ AVAILABLE TESTS ************"
-	$(VENV)/bin/pytest --collect-only -q | grep -v "<Module"
-
-.PHONY: test test-app test-processors
-
-.PHONY: test-one
-test-one: dev ## Run a specific test by setting TEST=...
-	@if [ -z "$(TEST)" ]; then \
-		echo "❌ Please provide a test path using: make test-one TEST=path::to::test"; \
-		exit 1; \
-	fi
-	$(VENV)/bin/pytest -v $(subst ::,::,$(TEST))
-
-test: dev ## Run all tests
-	@echo "************ TESTING APP ************"
-	$(VENV)/bin/pytest --cov=. --cov-config=.coveragerc --cov-report=html app
-	@echo "✅ Coverage report: htmlcov/index.html"
-	@xdg-open htmlcov/index.html || echo "📎 Open manually htmlcov/index.html"
-
-##@ Help
-
-.PHONY: help
->>>>>>> e28ba9ce
 
 include ../scripts/makefiles/python-deps.mk
 include ../scripts/makefiles/python-run.mk
+include ../scripts/makefiles/python-openapi.mk
 include ../scripts/makefiles/python-code-quality.mk
 include ../scripts/makefiles/python-test.mk
 include ../scripts/makefiles/python-clean.mk
