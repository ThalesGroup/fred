--- conflicted
+++ resolved
@@ -50,17 +50,14 @@
   "scikit-learn>=1.7.2",
   "langchain-text-splitters>=1.0.0",
   "docx>=0.2.4",
-<<<<<<< HEAD
   "markitdown>=0.1.3",
   "pymupdf>=1.26.6",
-=======
   # PyTorch for amd64: CPU-only wheels from pytorch-cpu index
   "torch==2.7.1+cpu; platform_machine == 'x86_64'",
   "torchvision==0.22.1+cpu; platform_machine == 'x86_64'",
   # PyTorch for ARM64 (M1/M2 Macs, Graviton, Raspberry Pi)
   "torch==2.7.1; platform_machine == 'aarch64' or platform_machine == 'arm64'",
   "torchvision==0.22.1; platform_machine == 'aarch64' or platform_machine == 'arm64'"
->>>>>>> b43e5fc0
 ]
 
 [project.optional-dependencies]
