--- conflicted
+++ resolved
@@ -151,10 +151,6 @@
       path: "~/.fred/knowledge-flow/db.duckdb"
       mode: "read_and_write"
 
-<<<<<<< HEAD
-filesystem:
-  type: local
-=======
 mcp:
   reports_enabled: true
   kpi_enabled: true
@@ -165,4 +161,6 @@
   resources_enabled: true
   opensearch_ops_enabled: false
   neo4j_enabled: false
->>>>>>> aa867110
+
+filesystem:
+  type: local