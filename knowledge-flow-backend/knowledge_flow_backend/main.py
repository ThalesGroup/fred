# Copyright Thales 2025
#
# Licensed under the Apache License, Version 2.0 (the "License");
# you may not use this file except in compliance with the License.
# You may obtain a copy of the License at
#
#     http://www.apache.org/licenses/LICENSE-2.0
#
# Unless required by applicable law or agreed to in writing, software
# distributed under the License is distributed on an "AS IS" BASIS,
# WITHOUT WARRANTIES OR CONDITIONS OF ANY KIND, either express or implied.
# See the License for the specific language governing permissions and
# limitations under the License.

#!/usr/bin/env python
# -*- coding: utf-8 -*-

"""
Entrypoint for the Knowledge Flow Backend App.
"""

import asyncio
import logging
import os
from contextlib import asynccontextmanager, suppress

import uvicorn
from dotenv import load_dotenv
from fastapi import APIRouter, Depends, FastAPI
from fastapi.middleware.cors import CORSMiddleware
from fastapi_mcp import AuthConfig, FastApiMCP
from fred_core import (
    get_current_user,
    initialize_user_security,
    log_setup,
    register_exception_handlers,
)

from knowledge_flow_backend.application_context import ApplicationContext
from knowledge_flow_backend.application_state import attach_app
from knowledge_flow_backend.common.http_logging import RequestResponseLogger
from knowledge_flow_backend.common.structures import Configuration
from knowledge_flow_backend.common.utils import parse_server_configuration
from knowledge_flow_backend.compat import fastapi_mcp_patch  # noqa: F401
from knowledge_flow_backend.core.monitoring.monitoring_controller import (
    MonitoringController,
)
from knowledge_flow_backend.features.benchmark.benchmark_controller import BenchmarkController
from knowledge_flow_backend.features.catalog.controller import CatalogController
from knowledge_flow_backend.features.content import report_controller
from knowledge_flow_backend.features.content.asset_controller import AssetController
from knowledge_flow_backend.features.content.content_controller import ContentController
from knowledge_flow_backend.features.groups import groups_controller
from knowledge_flow_backend.features.ingestion.ingestion_controller import IngestionController
from knowledge_flow_backend.features.kpi import logs_controller
from knowledge_flow_backend.features.kpi.kpi_controller import KPIController
from knowledge_flow_backend.features.kpi.opensearch_controller import (
    OpenSearchOpsController,
)
from knowledge_flow_backend.features.metadata.controller import MetadataController
from knowledge_flow_backend.features.neo4j.neo4j_controller import Neo4jController
from knowledge_flow_backend.features.pull.controller import PullDocumentController
from knowledge_flow_backend.features.pull.service import PullDocumentService
from knowledge_flow_backend.features.resources.controller import ResourceController
from knowledge_flow_backend.features.scheduler.scheduler_controller import SchedulerController
from knowledge_flow_backend.features.statistic.controller import StatisticController
from knowledge_flow_backend.features.tabular.controller import TabularController
from knowledge_flow_backend.features.tag.tag_controller import TagController
from knowledge_flow_backend.features.users import users_controller
from knowledge_flow_backend.features.vector_search.vector_search_controller import (
    VectorSearchController,
)
from knowledge_flow_backend.features.filesystem.controller import FilesystemController
from knowledge_flow_backend.security.keycloak_rebac_sync import (
    reconcile_keycloak_groups_with_rebac,
)

# -----------------------
# LOGGING + ENVIRONMENT
# -----------------------

logging.basicConfig(level=logging.INFO)
logger = logging.getLogger(__name__)
LOG_PREFIX = "[APP]"


def _norm_origin(o) -> str:
    # Ensure exact match with browser's Origin header (no trailing slash)
    return str(o).rstrip("/")


def load_environment(dotenv_path: str = "./config/.env"):
    if load_dotenv(dotenv_path):
        logger.info("%s Loaded environment variables from: %s", LOG_PREFIX, dotenv_path)
    else:
        logger.warning("%s No .env file found at: %s", LOG_PREFIX, dotenv_path)


def load_configuration():
    load_environment()
    config_file = os.environ.get("CONFIG_FILE", "./config/configuration.yaml")
    configuration: Configuration = parse_server_configuration(config_file)
    logger.info("%s Loaded configuration from: %s", LOG_PREFIX, config_file)
    return configuration


# -----------------------
# APP CREATION
# -----------------------


def create_app() -> FastAPI:
    configuration: Configuration = load_configuration()
    logger.info("%s Embedding model: [%s] %s", LOG_PREFIX, configuration.embedding_model.provider, configuration.embedding_model.name)
    logger.info("%s Chat model: [%s] %s", LOG_PREFIX, configuration.chat_model.provider, configuration.chat_model.name)

    base_url = configuration.app.base_url

    if not configuration.processing.use_gpu:
        os.environ["CUDA_VISIBLE_DEVICES"] = ""
        os.environ["MPS_VISIBLE_DEVICES"] = ""
        import torch

        torch.set_default_device("cpu")
        logger.warning("%s GPU support is disabled. Running on CPU.", LOG_PREFIX)

    application_context = ApplicationContext(configuration)
    log_setup(
        service_name="knowledge-flow",
        log_level=configuration.app.log_level,
        store=application_context.get_log_store(),
    )
    logger.info("%s create_app() called with base_url=%s", LOG_PREFIX, base_url)
    application_context._log_config_summary()

    @asynccontextmanager
    async def lifespan(_: FastAPI):
        async def periodic_reconciliation() -> None:
            while True:
                try:
                    await reconcile_keycloak_groups_with_rebac()
                except Exception:  # noqa: BLE001
                    logger.exception("%s Scheduled Keycloak→Rebac reconciliation failed.", LOG_PREFIX)
                await asyncio.sleep(15 * 60)

        # Reconcile Keycloak groups with ReBAC every 15 minutes
        background_task = asyncio.create_task(periodic_reconciliation())

        try:
            yield
        finally:
            background_task.cancel()
            with suppress(asyncio.CancelledError):
                await background_task

    app = FastAPI(
        docs_url=f"{configuration.app.base_url}/docs",
        redoc_url=f"{configuration.app.base_url}/redoc",
        openapi_url=f"{configuration.app.base_url}/openapi.json",
        lifespan=lifespan,
    )

    # Register exception handlers
    register_exception_handlers(app)
    allowed_origins = list({_norm_origin(o) for o in configuration.security.authorized_origins})
    logger.info("%s[CORS] allow_origins=%s", LOG_PREFIX, allowed_origins)
    app.add_middleware(
        CORSMiddleware,
        allow_origins=allowed_origins,
        allow_methods=["GET", "POST", "PUT", "DELETE", "OPTIONS"],
        allow_headers=["Content-Type", "Authorization"],
    )
    initialize_user_security(configuration.security.user)

    app.add_middleware(RequestResponseLogger)
    # Attach FastAPI to build M2M in-process client (lives outside ApplicationContext)
    attach_app(app)

    router = APIRouter(prefix=configuration.app.base_url)

    MonitoringController(router)

    pull_document_service = PullDocumentService()
    # Register base controllers. These are the one always needed.
    MetadataController(router, pull_document_service)
    CatalogController(router)
    PullDocumentController(router, pull_document_service)
    ContentController(router)
    AssetController(router)
    IngestionController(router)
    TagController(app, router)
    VectorSearchController(router)
    KPIController(router)
<<<<<<< HEAD
    OpenSearchOpsController(router)
    FilesystemController(router)
=======
    ResourceController(router)
>>>>>>> aa867110
    router.include_router(logs_controller.router)
    router.include_router(groups_controller.router)
    router.include_router(users_controller.router)
    # Developer benchmarking tools (always mounted; auth-protected)
    BenchmarkController(router)

    if configuration.mcp.tabular_enabled:
        # Required for Tessa
        TabularController(router)
        logger.info("%s TabularController registered (mcp.tabular_enabled=true)", LOG_PREFIX)
    else:
        logger.warning("%s TabularController disabled via configuration.mcp.tabular_enabled=false", LOG_PREFIX)

    if configuration.mcp.statistic_enabled:
        # Required for the statistical analysis agent
        StatisticController(router)
        logger.info("%s StatisticController registered (mcp.statistic_enabled=true)", LOG_PREFIX)
    else:
        logger.warning("%s StatisticController disabled via configuration.mcp.statistic_enabled=false", LOG_PREFIX)

    if configuration.mcp.opensearch_ops_enabled:
        OpenSearchOpsController(router)
        logger.info("%s OpenSearchOpsController registered (mcp.opensearch_ops_enabled=true)", LOG_PREFIX)
    else:
        logger.warning("%s OpenSearchOpsController disabled via configuration.mcp.opensearch_ops_enabled=false", LOG_PREFIX)

    if configuration.mcp.neo4j_enabled:
        Neo4jController(router)
        logger.info("%s Neo4jController registered (mcp.neo4j_enabled=true)", LOG_PREFIX)
    else:
        logger.warning("%s Neo4jController disabled via configuration.mcp.neo4j_enabled=false", LOG_PREFIX)

    if configuration.mcp.reports_enabled:
        logger.info("%s ReportsController registered (mcp.reports_enabled=true)", LOG_PREFIX)
        router.include_router(report_controller.router)
    else:
        logger.warning("%s ReportsController disabled via configuration.mcp.reports_enabled=false", LOG_PREFIX)

    if configuration.scheduler.enabled:
        logger.info("%s Activating ingestion scheduler controller.", LOG_PREFIX)
        SchedulerController(router)
    else:
        logger.warning("%s Ingestion scheduler controller disabled via configuration.scheduler.enabled=false", LOG_PREFIX)

    logger.info("%s All controllers registered.", LOG_PREFIX)
    app.include_router(router)
    mcp_prefix = "/knowledge-flow/v1"

    logger.info("%s MCP Agent Assets mounted at %s/mcp-agent-assets", LOG_PREFIX, mcp_prefix)
    auth_cfg: AuthConfig = AuthConfig(dependencies=[Depends(get_current_user)])
    # mcp_agent_assets = FastApiMCP(
    #     app,
    #     name="Knowledge Flow Agent Assets MCP",
    #     description=(
    #         "CRUD interface for per-user and per agent assets (e.g., PPTX templates). "
    #         "Use this MCP to manage binary assets scoped to specific agents and users. "
    #         "Supports upload, retrieval (with Range), listing, and deletion of assets. "
    #         "Ensures clear tenancy boundaries and authorization for secure asset management."
    #     ),
    #     include_tags=["Agent Assets"],
    #     describe_all_responses=True,
    #     describe_full_response_schema=True,
    #     auth_config=auth_cfg,
    # )
    # mcp_agent_assets.mount_http(mount_path=f"{mcp_prefix}/mcp-assets")
    mcp_reports = FastApiMCP(
        app,
        name="Knowledge Flow Reports MCP",
        description="Create Markdown-first reports and get downloadable artifacts.",
        include_tags=["Reports"],  # ← export only these routes as tools
        describe_all_responses=True,
        describe_full_response_schema=True,
        auth_config=auth_cfg,
    )
    mcp_reports.mount_http(mount_path=f"{mcp_prefix}/mcp-reports")

    # Optional MCP servers: they export only the tagged routes above.
    if configuration.mcp.opensearch_ops_enabled:
        mcp_opensearch_ops = FastApiMCP(
            app,
            name="Knowledge Flow OpenSearch Ops MCP",
            description=("Read-only operational tools for OpenSearch: cluster health, nodes, shards, indices, mappings, and sample docs. Monitoring/diagnostics only."),
            include_tags=["OpenSearch"],  # <-- only export routes tagged OpenSearch as MCP tools
            describe_all_responses=True,
            describe_full_response_schema=True,
            auth_config=auth_cfg,
        )
        # Mount via HTTP at a clear, versioned path:
        mcp_mount_path = f"{mcp_prefix}/mcp-opensearch-ops"
        mcp_opensearch_ops.mount_http(mount_path=mcp_mount_path)
        logger.info("%s MCP OpenSearch Ops mounted at %s", LOG_PREFIX, mcp_mount_path)
    else:
        logger.warning("%s MCP OpenSearch Ops disabled via configuration.mcp.opensearch_ops_enabled=false", LOG_PREFIX)

    if configuration.mcp.neo4j_enabled:
        mcp_neo4j = FastApiMCP(
            app,
            name="Knowledge Flow Neo4j MCP",
            description=(
                "Read-only graph exploration interface backed by Neo4j. "
                "Use this MCP to inspect labels and relationship types, "
                "sample local neighborhoods, and run parameterized MATCH/RETURN "
                "Cypher queries for graph-based reasoning."
            ),
            include_tags=["Neo4j"],
            describe_all_responses=True,
            describe_full_response_schema=True,
            auth_config=auth_cfg,
        )
        neo4j_mount_path = f"{mcp_prefix}/mcp-neo4j"
        mcp_neo4j.mount_http(mount_path=neo4j_mount_path)
        logger.info("%s MCP Neo4j mounted at %s", LOG_PREFIX, neo4j_mount_path)
    else:
        logger.warning("%s MCP Neo4j disabled via configuration.mcp.neo4j_enabled=false", LOG_PREFIX)

    if configuration.mcp.kpi_enabled:
        mcp_kpi = FastApiMCP(
            app,
            name="Knowledge Flow KPI MCP",
            description=(
                "Query interface for application KPIs. "
                "Use these endpoints to run structured aggregations over metrics "
                "(e.g. vectorization latency, LLM usage, token costs, error counts). "
                "Provides schema, presets, and query compilation helpers so agents can "
                "form valid KPI queries without guessing."
            ),
            include_tags=["KPI"],
            describe_all_responses=True,
            describe_full_response_schema=True,
            auth_config=auth_cfg,
        )
        mcp_kpi.mount_http(mount_path=f"{mcp_prefix}/mcp-kpi")
    else:
        logger.warning("%s MCP KPI disabled via configuration.mcp.kpi_enabled=false", LOG_PREFIX)

    if configuration.mcp.tabular_enabled:
        mcp_tabular = FastApiMCP(
            app,
            name="Knowledge Flow Tabular MCP",
            description=(
                "SQL access layer exposed through SQLAlchemy. "
                "Provides agents with read and query capabilities over relational data "
                "from configured backends (e.g. PostgreSQL, MySQL, SQLite). "
                "Use this MCP to explore table schemas, run SELECT queries, and analyze tabular datasets. "
                "Create, update and drop tables if asked by the user if allowed."
            ),
            include_tags=["Tabular"],
            describe_all_responses=True,
            describe_full_response_schema=True,
            auth_config=auth_cfg,
        )
        mcp_tabular.mount_http(mount_path=f"{mcp_prefix}/mcp-tabular")
    else:
        logger.info("%s MCP Tabular disabled via configuration.mcp.tabular_enabled=false", LOG_PREFIX)

    if configuration.mcp.statistic_enabled:
        mcp_statistical = FastApiMCP(
            app,
            name="Knowledge Flow Statistic MCP",
            description=(
                "Provides endpoints to load, explore, and analyze tabular datasets,"
                "including outlier detection and correlation analysis."
                "Supports plotting histograms and scatter plots, plus ML operations:"
                "training, evaluation, saving/loading models, and single-row predictions."
            ),
            include_tags=["Statistic"],
            describe_all_responses=True,
            describe_full_response_schema=True,
            auth_config=AuthConfig(  # <-- protect with your user auth as a normal dependency
                dependencies=[Depends(get_current_user)]
            ),
        )
        mcp_statistical.mount_http(mount_path=f"{mcp_prefix}/mcp-statistic")
    else:
        logger.info("%s MCP Statistic disabled via configuration.mcp.statistic_enabled=false", LOG_PREFIX)

    if configuration.mcp.text_enabled:
        mcp_text = FastApiMCP(
            app,
            name="Knowledge Flow Text MCP",
            description=(
                "Semantic text search interface backed by the vector store. "
                "Use this MCP to perform vector similarity search over ingested documents, "
                "retrieve relevant passages, and ground answers in source material. "
                "It supports queries by text embedding rather than keyword match."
            ),
            include_tags=["Vector Search"],
            describe_all_responses=True,
            describe_full_response_schema=True,
            auth_config=auth_cfg,
        )
        mcp_text.mount_http(mount_path=f"{mcp_prefix}/mcp-text")
    else:
        logger.info("%s MCP Text disabled via configuration.mcp.text_enabled=false", LOG_PREFIX)

    if configuration.mcp.templates_enabled:
        mcp_template = FastApiMCP(
            app,
            name="Knowledge Flow Text MCP",
            description="MCP server for Knowledge Flow Text",
            include_tags=["Templates", "Prompts"],
            describe_all_responses=True,
            describe_full_response_schema=True,
            auth_config=auth_cfg,
        )
        mcp_template.mount_http(mount_path=f"{mcp_prefix}/mcp-template")
    else:
        logger.info("%s MCP Templates disabled via configuration.mcp.templates_enabled=false", LOG_PREFIX)

    # if configuration.mcp.code_enabled:
    #     mcp_code = FastApiMCP(
    #         app,
    #         name="Knowledge Flow Code MCP",
    #         description=(
    #             "Codebase exploration and search interface. "
    #             "Use this MCP to scan and query code repositories, find relevant files, "
    #             "and retrieve snippets or definitions. "
    #             "Currently supports basic search, with planned improvements for deeper analysis "
    #             "such as symbol navigation, dependency mapping, and code understanding."
    #         ),
    #         include_tags=["Code Search"],
    #         describe_all_responses=True,
    #         describe_full_response_schema=True,
    #         auth_config=auth_cfg,
    #     )
    #     mcp_code.mount_http(mount_path=f"{mcp_prefix}/mcp-code")
    # else:
    #     logger.info("%s MCP Code disabled via configuration.mcp.code_enabled=false", LOG_PREFIX)

    if configuration.mcp.resources_enabled:
        mcp_resources = FastApiMCP(
            app,
            name="Knowledge Flow Resources MCP",
            description=(
                "Access to reusable resources for agents. "
                "Provides prompts, templates, and other content assets that can be used "
                "to customize agent behavior or generate well-structured custom reports. "
                "Use this MCP to browse, retrieve, and apply predefined resources when composing answers or building workflows."
            ),
            include_tags=["Resources", "Tags"],
            describe_all_responses=True,
            describe_full_response_schema=True,
            auth_config=auth_cfg,
        )
        mcp_resources.mount_http(mount_path=f"{mcp_prefix}/mcp-resources")
    else:
        logger.info("%s MCP Resources disabled via configuration.mcp.resources_enabled=false", LOG_PREFIX)

    mcp_fs = FastApiMCP(
        app,
        name="Knowledge Flow Filesystem MCP",
        description=(
            "Provides unified filesystem access for agents. "
            "Exposes a virtual filesystem backed by the server's configured storage "
            "(such as local or MinIO) and allows agents to browse directories, inspect metadata, "
            "read and write files, delete resources, and search content using regex. "
            "Use this MCP when an agent needs to retrieve data, persist intermediate results, "
            "inspect logs, or navigate structured file-based resources during workflow execution."
        ),
        include_tags=["Filesystem"],
        describe_all_responses=True,
        describe_full_response_schema=True,
        auth_config=auth_cfg,
    )
    mcp_fs.mount_http(mount_path=f"{mcp_prefix}/mcp-filesystem")

    return app


# -----------------------
# MAIN ENTRYPOINT
# -----------------------

if __name__ == "__main__":
    logger.warning("%s To start the app, use uvicorn cli with:", LOG_PREFIX)
    logger.warning("%s uv run uvicorn app.main:create_app --factory ...", LOG_PREFIX)
    config: Configuration = load_configuration()
    uvicorn.run(
        app="knowledge_flow_backend.main:create_app",
        factory=True,
        host=config.app.address,
        port=config.app.port,
        reload=config.app.reload,
        log_level=config.app.log_level.lower(),
    )<|MERGE_RESOLUTION|>--- conflicted
+++ resolved
@@ -191,12 +191,8 @@
     TagController(app, router)
     VectorSearchController(router)
     KPIController(router)
-<<<<<<< HEAD
-    OpenSearchOpsController(router)
+    ResourceController(router)
     FilesystemController(router)
-=======
-    ResourceController(router)
->>>>>>> aa867110
     router.include_router(logs_controller.router)
     router.include_router(groups_controller.router)
     router.include_router(users_controller.router)
@@ -445,23 +441,29 @@
     else:
         logger.info("%s MCP Resources disabled via configuration.mcp.resources_enabled=false", LOG_PREFIX)
 
-    mcp_fs = FastApiMCP(
-        app,
-        name="Knowledge Flow Filesystem MCP",
-        description=(
-            "Provides unified filesystem access for agents. "
-            "Exposes a virtual filesystem backed by the server's configured storage "
-            "(such as local or MinIO) and allows agents to browse directories, inspect metadata, "
-            "read and write files, delete resources, and search content using regex. "
-            "Use this MCP when an agent needs to retrieve data, persist intermediate results, "
-            "inspect logs, or navigate structured file-based resources during workflow execution."
-        ),
-        include_tags=["Filesystem"],
-        describe_all_responses=True,
-        describe_full_response_schema=True,
-        auth_config=auth_cfg,
-    )
-    mcp_fs.mount_http(mount_path=f"{mcp_prefix}/mcp-filesystem")
+    if configuration.mcp.filesystem_enabled:
+        mcp_fs = FastApiMCP(
+            app,
+            name="Knowledge Flow Filesystem MCP",
+            description=(
+                "Provides unified filesystem access for agents. "
+                "Exposes a virtual filesystem backed by the server's configured storage "
+                "(such as local or MinIO) and allows agents to browse directories, inspect metadata, "
+                "read and write files, delete resources, and search content using regex. "
+                "Use this MCP when an agent needs to retrieve data, persist intermediate results, "
+                "inspect logs, or navigate structured file-based resources during workflow execution."
+            ),
+            include_tags=["Filesystem"],
+            describe_all_responses=True,
+            describe_full_response_schema=True,
+            auth_config=auth_cfg,
+        )
+
+        mcp_fs.mount_http(mount_path=f"{mcp_prefix}/mcp-filesystem")
+    else:
+        logger.info("%s MCP Filesystem disabled via configuration.mcp.filesystem_enabled=false", LOG_PREFIX)
+
+
 
     return app
 
