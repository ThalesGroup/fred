--- conflicted
+++ resolved
@@ -260,64 +260,6 @@
             TypeError: If the vector store does not support the selected search policy.
             Exception: For any other unexpected errors during the search process.
         """
-<<<<<<< HEAD
-        if not document_library_tags_ids or document_library_tags_ids == []:
-            document_library_tags_ids = await self._all_document_library_tags_ids(user)
-        policy_key = policy_name or SearchPolicyName.hybrid
-        if policy_key == SearchPolicyName.strict:
-            pol = POLICIES[SearchPolicyName.strict]
-            logger.info("Using strict search policy: %s", pol)
-            # If your StrictRetriever.search expects StrictPolicy, this is fine:
-            return await self._strict(
-                question=question,
-                user=user,
-                k=top_k,
-                library_tags_ids=document_library_tags_ids,
-                policy=pol,  # ✅ pass the policy object
-            )
-
-        if policy_key == SearchPolicyName.hybrid:
-            pol = POLICIES[SearchPolicyName.hybrid]
-            logger.info("Using hybrid search policy: %s", pol)
-            return await self._hybrid(
-                question=question,
-                user=user,
-                k=top_k,
-                library_tags_ids=document_library_tags_ids,
-                policy=pol,
-            )
-
-        logger.info("Using semantic search policy (legacy)")
-        return await self._semantic(
-            question=question,
-            user=user,
-            k=top_k,
-            library_tags_ids=document_library_tags_ids,
-        )
-
-    def rerank_documents(self, question: str, documents: List[VectorSearchHit], top_r: int) -> List[VectorSearchHit]:
-        """
-        Re-rank a list of documents using a cross-encoder model based on the relevance to a given question.
-
-        Args:
-            question (str): The query string used to re-rank the documents.
-            documents (List[VectorSearchHit]): A list of VectorSearchHit objects representing the documents to be re-ranked.
-            top_r (int): The number of top relevant documents to return after re-ranking.
-
-        Returns:
-            List[VectorSearchHit]: A list of VectorSearchHit objects sorted by relevance to the question, limited to top_r documents.
-        """
-        # Score and sort documents by relevance
-        pairs = [(question, doc.content) for doc in documents]
-        scores = self.crossencoder_model.predict(pairs)
-        sorted_docs = sorted(zip(documents, scores), key=lambda x: x[1], reverse=True)
-
-        # Keep top-R documents
-        reranked_documents = [doc for doc, _ in sorted_docs[:top_r]]
-        logger.info("[VECTOR][RERANK] Reranked %s documents, keeping top %s", len(documents), len(reranked_documents))
-
-        return reranked_documents
-=======
         try:
             if not document_library_tags_ids or document_library_tags_ids == []:
                 document_library_tags_ids = await self._all_document_library_tags_ids(user)
@@ -341,4 +283,26 @@
         except Exception as e:
             logger.error("[VECTOR][SEARCH] Unexpected error during search: %s", str(e))
             raise
->>>>>>> 3dad9e89
+    
+    def rerank_documents(self, question: str, documents: List[VectorSearchHit], top_r: int) -> List[VectorSearchHit]:
+        """
+        Re-rank a list of documents using a cross-encoder model based on the relevance to a given question.
+
+        Args:
+            question (str): The query string used to re-rank the documents.
+            documents (List[VectorSearchHit]): A list of VectorSearchHit objects representing the documents to be re-ranked.
+            top_r (int): The number of top relevant documents to return after re-ranking.
+
+        Returns:
+            List[VectorSearchHit]: A list of VectorSearchHit objects sorted by relevance to the question, limited to top_r documents.
+        """
+        # Score and sort documents by relevance
+        pairs = [(question, doc.content) for doc in documents]
+        scores = self.crossencoder_model.predict(pairs)
+        sorted_docs = sorted(zip(documents, scores), key=lambda x: x[1], reverse=True)
+
+        # Keep top-R documents
+        reranked_documents = [doc for doc, _ in sorted_docs[:top_r]]
+        logger.info("[VECTOR][RERANK] Reranked %s documents, keeping top %s", len(documents), len(reranked_documents))
+
+        return reranked_documents