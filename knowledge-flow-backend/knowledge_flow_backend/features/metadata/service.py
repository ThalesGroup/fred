# Copyright Thales 2025
#
# Licensed under the Apache License, Version 2.0 (the "License");
# you may not use this file except in compliance with the License.
# You may obtain a copy of the License at
#
#     http://www.apache.org/licenses/LICENSE-2.0
#
# Unless required by applicable law or agreed to in writing, software
# distributed under the License is distributed on an "AS IS" BASIS,
# WITHOUT WARRANTIES OR CONDITIONS OF ANY KIND, either express or implied.
# See the License for the specific language governing permissions and
# limitations under the License.
import logging
from datetime import datetime, timezone
from typing import Any

from fred_core import Action, DocumentPermission, KeycloakUser, RebacDisabledResult, RebacReference, Relation, RelationType, Resource, TagPermission, authorize
from pydantic import BaseModel, Field

from knowledge_flow_backend.application_context import ApplicationContext
from knowledge_flow_backend.common.document_structures import (
    DocumentMetadata,
    ProcessingGraph,
    ProcessingGraphEdge,
    ProcessingGraphNode,
    ProcessingStage,
    ProcessingStatus,
    ProcessingSummary,
)
from knowledge_flow_backend.common.utils import sanitize_sql_name
from knowledge_flow_backend.core.stores.metadata.base_metadata_store import MetadataDeserializationError

logger = logging.getLogger(__name__)

# --- Domain Exceptions ---


class MetadataNotFound(Exception):
    pass


class MetadataUpdateError(Exception):
    pass


class InvalidMetadataRequest(Exception):
    pass


class StoreAuditFinding(BaseModel):
    document_uid: str
    document_name: str | None = None
    source_tag: str | None = None
    present_in_metadata: bool
    present_in_vector_store: bool
    present_in_content_store: bool
    vector_chunks: int | None = Field(default=None, description="Number of chunks in vector store (when available)")
    issues: list[str] = Field(default_factory=list)


class StoreAuditReport(BaseModel):
    has_anomalies: bool
    total_seen: int
    metadata_count: int
    vector_count: int
    content_count: int
    anomalies: list[StoreAuditFinding] = Field(default_factory=list)


class StoreAuditFixResponse(BaseModel):
    before: StoreAuditReport
    after: StoreAuditReport
    deleted_metadata: list[str] = Field(default_factory=list)
    deleted_vectors: list[str] = Field(default_factory=list)
    deleted_content: list[str] = Field(default_factory=list)


class MetadataService:
    """
    Service for managing metadata operations.
    """

    def __init__(self):
        context = ApplicationContext.get_instance()
        self.config = context.get_config()
        self.metadata_store = context.get_metadata_store()
        self.catalog_store = context.get_catalog_store()
        self.csv_input_store = None
        self.vector_store = None
        self.content_store = context.get_content_store()
        self.rebac = context.get_rebac_engine()

    @authorize(Action.READ, Resource.DOCUMENTS)
    async def get_documents_metadata(self, user: KeycloakUser, filters_dict: dict) -> list[DocumentMetadata]:
        authorized_doc_ref = await self.rebac.lookup_user_resources(user, DocumentPermission.READ)

        try:
            docs = self.metadata_store.get_all_metadata(filters_dict)

            if isinstance(authorized_doc_ref, RebacDisabledResult):
                # if rebac is disabled, do not filter
                return docs

            # Filter by permission (todo: use rebac ids to filter at store (DB) level)
            authorized_doc_ids = [d.id for d in authorized_doc_ref]
            return [d for d in docs if d.identity.document_uid in authorized_doc_ids]
        except MetadataDeserializationError as e:
            logger.error(f"[Metadata] Deserialization error: {e}")
            raise MetadataUpdateError(f"Invalid metadata encountered: {e}")

        except Exception as e:
            logger.error(f"Error retrieving document metadata: {e}")
            raise MetadataUpdateError(f"Failed to retrieve metadata: {e}")

    @authorize(Action.READ, Resource.DOCUMENTS)
    async def get_document_metadata_in_tag(self, user: KeycloakUser, tag_id: str) -> list[DocumentMetadata]:
        """
        Return all metadata entries associated with a specific tag.
        """
        authorized_doc_ref = await self.rebac.lookup_user_resources(user, DocumentPermission.READ)

        try:
            docs = self.metadata_store.get_metadata_in_tag(tag_id)

            if isinstance(authorized_doc_ref, RebacDisabledResult):
                # if rebac is disabled, do not filter
                return docs

            # Filter by permission (todo: use rebac ids to filter at store (DB) level)
            authorized_doc_ids = [d.id for d in authorized_doc_ref]
            return [d for d in docs if d.identity.document_uid in authorized_doc_ids]
        except Exception as e:
            logger.error(f"Error retrieving metadata for tag {tag_id}: {e}")
            raise MetadataUpdateError(f"Failed to retrieve metadata for tag {tag_id}: {e}")

    @authorize(Action.READ, Resource.DOCUMENTS)
    async def get_document_metadata(self, user: KeycloakUser, document_uid: str) -> DocumentMetadata:
        if not document_uid:
            raise InvalidMetadataRequest("Document UID cannot be empty")

        await self.rebac.check_user_permission_or_raise(user, DocumentPermission.READ, document_uid)

        try:
            metadata = self.metadata_store.get_metadata_by_uid(document_uid)
        except Exception as e:
            logger.error(f"Error retrieving metadata for {document_uid}: {e}")
            raise MetadataUpdateError(f"Failed to get metadata: {e}")

        if metadata is None:
            raise MetadataNotFound(f"No document found with UID {document_uid}")

        return metadata

    @authorize(Action.READ, Resource.DOCUMENTS)
    async def get_document_vectors(self, user: KeycloakUser, document_uid: str) -> list[dict]:
        """
        Retourne la liste des vecteurs associés aux chunks du document.

        Chaque élément contient au minimum:
          - chunk_uid: identifiant unique du chunk
          - vector: la liste des floats représentant l'embedding
        """
        if not document_uid:
            raise InvalidMetadataRequest("Document UID cannot be empty")

        # Permission spécifique sur le document
        await self.rebac.check_user_permission_or_raise(user, DocumentPermission.READ, document_uid)

        # S'assurer que le document existe (et lever 404 sinon)
        _ = await self.get_document_metadata(user, document_uid)

        # Initialiser le vector store à la demande
        if self.vector_store is None:
            self.vector_store = ApplicationContext.get_instance().get_vector_store()

        store = self.vector_store
        if store is None:
            logger.warning("[MetadataService] Aucun vector store disponible pour récupérer les vecteurs")
            return []

        # Méthode facultative côté store Chroma
        if hasattr(store, "get_vectors_for_document"):
            try:
                return store.get_vectors_for_document(document_uid)  # type: ignore[attr-defined]
            except Exception as e:
                logger.error(f"[MetadataService] Erreur lors de la récupération des vecteurs: {e}")
                return []

        logger.info("[MetadataService] Le vector store ne supporte pas la récupération des vecteurs par document")
        return []

    @authorize(Action.READ, Resource.DOCUMENTS)
    async def get_document_chunks(self, user: KeycloakUser, document_uid: str) -> list[dict]:
        """
        Return the list of chunks associated with the document.

        Each item contains at minimum:
          - chunk_uid: unique identifier of the chunk
          - text: the text content of the chunk
        """
        if not document_uid:
            raise InvalidMetadataRequest("Document UID cannot be empty")

        # Specific permission on the document
        await self.rebac.check_user_permission_or_raise(user, DocumentPermission.READ, document_uid)

        # Ensure the document exists (and raise 404 otherwise)
        _ = await self.get_document_metadata(user, document_uid)

        # Initialize the vector store on demand
        if self.vector_store is None:
            self.vector_store = ApplicationContext.get_instance().get_vector_store()

        store = self.vector_store
        if store is None:
            logger.warning("[MetadataService] No vector store available to retrieve chunks")
            return []

        # Optional method on Chroma store side
        if hasattr(store, "get_chunks_for_document"):
            try:
                return store.get_chunks_for_document(document_uid)  # type: ignore[attr-defined]
            except Exception as e:
                logger.error(f"[MetadataService] Error retrieving chunks: {e}")
                return []

        logger.info("[MetadataService] The vector store does not support retrieving chunks by document")
        return []

    @authorize(Action.READ, Resource.DOCUMENTS)
    async def get_processing_graph(self, user: KeycloakUser) -> ProcessingGraph:
        """
        Build a lightweight processing graph for all documents visible to the user.

        The graph connects:
        - document nodes to vector_index nodes when the document has been vectorized
        - document nodes to table nodes when the document has been SQL indexed
        """
        authorized_doc_ref = await self.rebac.lookup_user_resources(user, DocumentPermission.READ)

        try:
            docs = self.metadata_store.get_all_metadata({})
        except MetadataDeserializationError as e:
            logger.error(f"[Metadata] Deserialization error while building processing graph: {e}")
            raise MetadataUpdateError(f"Invalid metadata encountered: {e}")
        except Exception as e:
            logger.error(f"Error retrieving metadata for processing graph: {e}")
            raise MetadataUpdateError(f"Failed to retrieve metadata: {e}")

        if isinstance(authorized_doc_ref, RebacDisabledResult):
            visible_docs = docs
        else:
            authorized_doc_ids = {d.id for d in authorized_doc_ref}
            visible_docs = [d for d in docs if d.identity.document_uid in authorized_doc_ids]

        # Lazy-load optional stores only if needed
        def ensure_vector_store():
            if self.vector_store is None:
                try:
                    self.vector_store = ApplicationContext.get_instance().get_vector_store()
                except Exception as e:
                    logger.warning(f"[GRAPH] Could not initialize vector store for graph: {e}")
            return self.vector_store

        def ensure_tabular_store():
            if self.csv_input_store is None:
                try:
                    self.csv_input_store = ApplicationContext.get_instance().get_csv_input_store()
                except Exception as e:
                    logger.warning(f"[GRAPH] Could not initialize tabular store for graph: {e}")
            return self.csv_input_store

        nodes: list[ProcessingGraphNode] = []
        edges: list[ProcessingGraphEdge] = []

        # Pre-cache existing tables to avoid repeated roundtrips
        csv_store = ensure_tabular_store()
        existing_tables: set[str] = set()
        if csv_store is not None:
            try:
                existing_tables = set(csv_store.list_tables())
            except Exception as e:
                logger.warning(f"[GRAPH] Failed to list tables from tabular store: {e}")

        for metadata in visible_docs:
            doc_uid = metadata.document_uid
            doc_node_id = f"doc:{doc_uid}"

            nodes.append(
                ProcessingGraphNode(
                    id=doc_node_id,
                    kind="document",
                    label=metadata.document_name,
                    document_uid=doc_uid,
                    file_type=metadata.file.file_type,
                    source_tag=metadata.source.source_tag,
                    version=getattr(metadata.identity, "version", 0),
                )
            )

            stages = metadata.processing.stages or {}

            # --- Vector index node (per-document) ---------------------------------
            if stages.get(ProcessingStage.VECTORIZED) == ProcessingStatus.DONE:
                vector_store = ensure_vector_store()
                vector_count: int | None = None
                if vector_store is not None and hasattr(vector_store, "get_document_chunk_count"):
                    try:
                        vector_count = int(vector_store.get_document_chunk_count(document_uid=doc_uid))  # type: ignore[attr-defined]
                    except Exception as e:
                        logger.warning(f"[GRAPH] Failed to count vectors for document '{doc_uid}': {e}")

                vec_node_id = f"vec:{doc_uid}"
                nodes.append(
                    ProcessingGraphNode(
                        id=vec_node_id,
                        kind="vector_index",
                        label=f"Vectors for {metadata.document_name}",
                        document_uid=doc_uid,
                        vector_count=vector_count,
                    )
                )
                edges.append(
                    ProcessingGraphEdge(
                        source=doc_node_id,
                        target=vec_node_id,
                        kind="vectorized",
                    )
                )

            # --- SQL table node (per-document) ------------------------------------
            if stages.get(ProcessingStage.SQL_INDEXED) == ProcessingStatus.DONE and csv_store is not None:
                table_name = sanitize_sql_name(metadata.document_name.rsplit(".", 1)[0])
                row_count: int | None = None

                if table_name in existing_tables:
                    try:
                        # Use a lightweight COUNT(*) query to avoid loading full tables.
                        # table_name is sanitized via sanitize_sql_name, so this is safe from SQL injection.
                        df = csv_store.execute_sql_query(f'SELECT COUNT(*) AS n FROM "{table_name}"')  # nosec B608
                        if not df.empty and "n" in df.columns:
                            row_count = int(df["n"].iloc[0])
                    except Exception as e:
                        logger.warning(f"[GRAPH] Failed to count rows for table '{table_name}': {e}")

                table_node_id = f"table:{table_name}"
                nodes.append(
                    ProcessingGraphNode(
                        id=table_node_id,
                        kind="table",
                        label=table_name,
                        document_uid=doc_uid,
                        table_name=table_name,
                        row_count=row_count,
                    )
                )
                edges.append(
                    ProcessingGraphEdge(
                        source=doc_node_id,
                        target=table_node_id,
                        kind="sql_indexed",
                    )
                )

        return ProcessingGraph(nodes=nodes, edges=edges)

    @authorize(Action.READ, Resource.DOCUMENTS)
    async def get_processing_summary(self, user: KeycloakUser) -> ProcessingSummary:
        """
        Compute a consolidated processing summary across all documents visible to the user.
        """
        authorized_doc_ref = await self.rebac.lookup_user_resources(user, DocumentPermission.READ)

        try:
            docs = self.metadata_store.get_all_metadata({})
        except MetadataDeserializationError as e:
            logger.error(f"[Metadata] Deserialization error while building processing summary: {e}")
            raise MetadataUpdateError(f"Invalid metadata encountered: {e}")
        except Exception as e:
            logger.error(f"Error retrieving metadata for processing summary: {e}")
            raise MetadataUpdateError(f"Failed to retrieve metadata: {e}")

        if isinstance(authorized_doc_ref, RebacDisabledResult):
            visible_docs = docs
        else:
            authorized_doc_ids = {d.id for d in authorized_doc_ref}
            visible_docs = [d for d in docs if d.identity.document_uid in authorized_doc_ids]

        total_documents = len(visible_docs)
        fully_processed = 0
        in_progress = 0
        failed = 0
        not_started = 0

        for metadata in visible_docs:
            stages = metadata.processing.stages or {}
            if not stages:
                not_started += 1
                continue

            has_failed = any(status == ProcessingStatus.FAILED for status in stages.values())
            any_in_progress = any(status == ProcessingStatus.IN_PROGRESS for status in stages.values())

            # Mirror the scheduler logic: a document is considered fully processed
            # when either the VECTOR or SQL_INDEXED stages are DONE.
            preview_done = stages.get(ProcessingStage.PREVIEW_READY) == ProcessingStatus.DONE
            vectorized_done = stages.get(ProcessingStage.VECTORIZED) == ProcessingStatus.DONE
            sql_indexed_done = stages.get(ProcessingStage.SQL_INDEXED) == ProcessingStatus.DONE
            fully_processed_doc = vectorized_done or sql_indexed_done

            # Has *any* work started (at least one stage DONE) without being fully processed?
            any_done = any(status == ProcessingStatus.DONE for status in stages.values())

            if has_failed:
                failed += 1
            elif fully_processed_doc:
                fully_processed += 1
            elif any_in_progress:
                in_progress += 1
            elif any_done or preview_done:
                # Some work has been completed (e.g. preview) but the document
                # is not yet fully processed or failed.
                in_progress += 1
            else:
                not_started += 1

        return ProcessingSummary(
            total_documents=total_documents,
            fully_processed=fully_processed,
            in_progress=in_progress,
            failed=failed,
            not_started=not_started,
        )

    @authorize(Action.UPDATE, Resource.DOCUMENTS)
    async def add_tag_id_to_document(self, user: KeycloakUser, metadata: DocumentMetadata, new_tag_id: str, consistency_token: str | None = None) -> None:
        await self.rebac.check_user_permission_or_raise(user, TagPermission.UPDATE, new_tag_id, consistency_token=consistency_token)

        try:
            if metadata.tags is None:
                raise MetadataUpdateError("DocumentMetadata.tags is not initialized")

            # Avoid duplicate tags
            tag_ids = metadata.tags.tag_ids or []
            if new_tag_id not in tag_ids:
                tag_ids.append(new_tag_id)
                metadata.tags.tag_ids = tag_ids
                metadata.identity.modified = datetime.now(timezone.utc)
                metadata.identity.last_modified_by = user.uid
                self.metadata_store.save_metadata(metadata)
                await self._set_tag_as_parent_in_rebac(new_tag_id, metadata.document_uid)

                logger.info(f"[METADATA] Added tag '{new_tag_id}' to document '{metadata.document_name}' by '{user.uid}'")
            else:
                logger.info(f"[METADATA] Tag '{new_tag_id}' already present on document '{metadata.document_name}' — no change.")

        except Exception as e:
            logger.error(f"Error updating retrievable flag for {metadata.document_name}: {e}")
            raise MetadataUpdateError(f"Failed to update retrievable flag: {e}")

    @authorize(Action.UPDATE, Resource.DOCUMENTS)
    async def remove_tag_id_from_document(self, user: KeycloakUser, metadata: DocumentMetadata, tag_id_to_remove: str) -> None:
        await self.rebac.check_user_permission_or_raise(user, TagPermission.UPDATE, tag_id_to_remove)

        try:
            if not metadata.tags or not metadata.tags.tag_ids or tag_id_to_remove not in metadata.tags.tag_ids:
                logger.info(f"[METADATA] Tag '{tag_id_to_remove}' not found on document '{metadata.document_name}' — nothing to remove.")
                return

            # Remove tag
            new_ids = [t for t in metadata.tags.tag_ids if t != tag_id_to_remove]
            metadata.tags.tag_ids = new_ids

            if not new_ids:
                if ProcessingStage.VECTORIZED in metadata.processing.stages:
                    if self.vector_store is None:
                        self.vector_store = ApplicationContext.get_instance().get_vector_store()
                    try:
                        self.vector_store.delete_vectors_for_document(document_uid=metadata.document_uid)
                        logger.info(f"[METADATA] Deleted document '{metadata.document_name}' because no tags remain (last removed by '{user.uid}')")
                    except Exception as e:
                        logger.warning(f"Could not delete vector of'{metadata.document_name}': {e}")

                if ProcessingStage.SQL_INDEXED in metadata.processing.stages:
                    if self.csv_input_store is None:
                        self.csv_input_store = ApplicationContext.get_instance().get_csv_input_store()
                    table_name = sanitize_sql_name(metadata.document_name.rsplit(".", 1)[0])
                    try:
                        self.csv_input_store.delete_table(table_name)
                        logger.info(f"[TABULAR] Deleted SQL table '{table_name}' linked to '{metadata.document_name}'")
                    except Exception as e:
                        logger.warning(f"Could not delete SQL table '{table_name}': {e}")

<<<<<<< HEAD
                # Promote an alternate version (version=1) to base if present
                if getattr(metadata.identity, "version", 0) == 0:
                    try:
                        promoted = self._promote_alternate_version(
                            canonical_name=metadata.identity.canonical_name or metadata.document_name,
                            source_tag=metadata.source.source_tag,
                            removed_tag_id=tag_id_to_remove,
                            actor=user.uid,
                        )
                        if promoted:
                            logger.info(
                                "[METADATA] Promoted draft version '%s' to base for canonical '%s' after removing '%s'.",
                                promoted.identity.document_uid,
                                promoted.identity.canonical_name,
                                tag_id_to_remove,
                            )
                    except Exception as e:
                        logger.warning("Failed to promote alternate version for '%s': %s", metadata.document_name, e)
=======
                if self.content_store is not None:
                    try:
                        self.content_store.delete_content(metadata.document_uid)
                        logger.info(f"[CONTENT] Deleted content for document '{metadata.document_name}'")
                    except Exception as e:
                        logger.warning(f"[CONTENT] Could not delete content for '{metadata.document_name}': {e}")
>>>>>>> a0ef7ae8

                self.metadata_store.delete_metadata(metadata.document_uid)
                # TODO: remove all rebac relations for this document

            else:
                metadata.identity.modified = datetime.now(timezone.utc)
                metadata.identity.last_modified_by = user.uid
                self.metadata_store.save_metadata(metadata)
                logger.info(f"[METADATA] Removed tag '{tag_id_to_remove}' from document '{metadata.document_name}' by '{user.uid}'")

            await self._remove_tag_as_parent_in_rebac(tag_id_to_remove, metadata.document_uid)

        except Exception as e:
            logger.error(f"Failed to remove tag '{tag_id_to_remove}' from document '{metadata.document_name}': {e}")
            raise MetadataUpdateError(f"Failed to remove tag: {e}")

    @authorize(Action.UPDATE, Resource.DOCUMENTS)
    async def update_document_retrievable(self, user: KeycloakUser, document_uid: str, value: bool, modified_by: str) -> None:
        if not document_uid:
            raise InvalidMetadataRequest("Document UID cannot be empty")

        await self.rebac.check_user_permission_or_raise(user, DocumentPermission.UPDATE, document_uid)

        try:
            metadata = self.metadata_store.get_metadata_by_uid(document_uid)
            if not metadata:
                raise MetadataNotFound(f"Document '{document_uid}' not found.")

            # 1) Update metadata-store view of retrievability
            metadata.source.retrievable = value
            metadata.identity.modified = datetime.now(timezone.utc)
            metadata.identity.last_modified_by = modified_by

            self.metadata_store.save_metadata(metadata)
            logger.info(f"[METADATA] Set retrievable={value} for document '{document_uid}' by '{modified_by}'")

            # 2) If the document was vectorized, reflect the toggle in the vector index
            # to make the change effective immediately in search results, without deleting vectors.
            try:
                if ProcessingStage.VECTORIZED in metadata.processing.stages:
                    if self.vector_store is None:
                        self.vector_store = ApplicationContext.get_instance().get_vector_store()
                    try:
                        self.vector_store.set_document_retrievable(document_uid=document_uid, value=value)
                        logger.info(
                            "[VECTOR] Updated retrievable=%s in vector index for document '%s'.",
                            value,
                            document_uid,
                        )
                    except NotImplementedError:
                        logger.info(
                            "[VECTOR] Vector store does not support retrievable toggling; vectors unchanged for document '%s'.",
                            document_uid,
                        )
            except Exception as ve:
                logger.warning(f"[VECTOR] Could not reflect retrievable toggle in vector index for '{document_uid}': {ve}")

        except Exception as e:
            logger.error(f"Error updating retrievable flag for {document_uid}: {e}")
            raise MetadataUpdateError(f"Failed to update retrievable flag: {e}")

    @authorize(Action.CREATE, Resource.DOCUMENTS)
    async def save_document_metadata(self, user: KeycloakUser, metadata: DocumentMetadata) -> None:
        """
        Save document metadata and update tag timestamps for any assigned tags.
        This is an internal method only called by other services
        """
        # Check if user has permissions to add document in all specified tags
        if metadata.tags:
            for tag_id in metadata.tags.tag_ids:
                await self.rebac.check_user_permission_or_raise(user, TagPermission.UPDATE, tag_id)

        try:
            # Save the metadata first
            self.metadata_store.save_metadata(metadata)
            for tag_id in metadata.tags.tag_ids:
                await self._set_tag_as_parent_in_rebac(tag_id, metadata.document_uid)

            # Update tag timestamps for any tags assigned to this document
            if metadata.tags:
                await self._update_tag_timestamps(user, metadata.tags.tag_ids)

        except Exception as e:
            logger.error(f"Error saving metadata for {metadata.document_uid}: {e}")
            raise MetadataUpdateError(f"Failed to save metadata: {e}")

    async def _handle_tag_timestamp_updates(self, user: KeycloakUser, document_uid: str, new_tags: list[str]) -> None:
        """
        Update tag timestamps when document tags are modified.
        """
        try:
            # Get old tags from current document metadata
            old_document = self.metadata_store.get_metadata_by_uid(document_uid)
            old_tags = (old_document.tags.tag_ids if old_document and old_document.tags else []) or []

            # Find tags that were added or removed
            old_tags_set = set(old_tags)
            new_tags_set = set(new_tags or [])

            affected_tags = old_tags_set.symmetric_difference(new_tags_set)

            # Update timestamps for affected tags
            if affected_tags:
                await self._update_tag_timestamps(user, list(affected_tags))

        except Exception as e:
            logger.warning(f"Failed to handle tag timestamp updates for {document_uid}: {e}")

    async def _update_tag_timestamps(self, user: KeycloakUser, tag_ids: list[str]) -> None:
        """
        Update timestamps for a list of tag IDs.
        """
        try:
            # Import here to avoid circular imports
            from knowledge_flow_backend.features.tag.tag_service import TagService

            tag_service = TagService()

            for tag_id in tag_ids:
                try:
                    await tag_service.update_tag_timestamp(tag_id, user)
                except Exception as tag_error:
                    logger.warning(f"Failed to update timestamp for tag {tag_id}: {tag_error}")

        except Exception as e:
            logger.warning(f"Failed to update tag timestamps: {e}")

    async def _set_tag_as_parent_in_rebac(self, tag_id: str, document_uid: str) -> None:
        """
        Add a relation in the ReBAC engine between a tag and a document.
        """
        await self.rebac.add_relation(self._get_tag_as_parent_relation(tag_id, document_uid))

    async def _remove_tag_as_parent_in_rebac(self, tag_id: str, document_uid: str) -> None:
        """
        Remove a relation in the ReBAC engine between a tag and a document.
        """
        await self.rebac.delete_relation(self._get_tag_as_parent_relation(tag_id, document_uid))

    def _promote_alternate_version(self, canonical_name: str, source_tag: str | None, removed_tag_id: str, actor: str) -> DocumentMetadata | None:
        """
        Find a version=1 sibling with the same canonical_name and tag, promote it to version=0, and save.
        """
        filters: dict[str, Any] = {"canonical_name": canonical_name}
        if removed_tag_id:
            filters.setdefault("tags", {})["tag_ids"] = [removed_tag_id]
        if source_tag:
            filters.setdefault("source", {})["source_tag"] = source_tag

        siblings = self.metadata_store.get_all_metadata(filters)
        candidate = next((d for d in siblings if getattr(d.identity, "version", 0) == 1), None)
        if not candidate:
            return None

        candidate.identity.version = 0
        candidate.identity.document_name = candidate.identity.canonical_name or candidate.identity.document_name
        candidate.identity.modified = datetime.now(timezone.utc)
        candidate.identity.last_modified_by = actor
        self.metadata_store.save_metadata(candidate)
        return candidate

    def _get_tag_as_parent_relation(self, tag_id: str, document_uid: str) -> Relation:
        return Relation(subject=RebacReference(Resource.TAGS, tag_id), relation=RelationType.PARENT, resource=RebacReference(Resource.DOCUMENTS, document_uid))

    # ------------------------------------------------------------------
    # Store consistency audit (metadata/content/vector)
    # ------------------------------------------------------------------

    def _ensure_vector_store(self):
        if self.vector_store is None:
            try:
                self.vector_store = ApplicationContext.get_instance().get_vector_store()
            except Exception as e:
                logger.warning("[AUDIT] Could not initialize vector store: %s", e)
                return None
        return self.vector_store

    def _list_vector_document_uids(self) -> set[str]:
        store = self._ensure_vector_store()
        if store is None:
            return set()

        try:
            if hasattr(store, "list_document_uids"):
                return set(store.list_document_uids())  # type: ignore[attr-defined]
        except Exception as e:
            logger.warning("[AUDIT] Failed to list vector document_uids: %s", e)
        return set()

    def _list_content_document_uids(self) -> set[str]:
        if self.content_store is None:
            return set()

        try:
            if hasattr(self.content_store, "list_document_uids"):
                return set(self.content_store.list_document_uids())  # type: ignore[attr-defined]
        except Exception as e:
            logger.warning("[AUDIT] Failed to list content document_uids: %s", e)
        return set()

    def _get_vector_chunk_count(self, document_uid: str) -> int | None:
        store = self._ensure_vector_store()
        if store is None or not hasattr(store, "get_document_chunk_count"):
            return None

        try:
            return int(store.get_document_chunk_count(document_uid=document_uid))  # type: ignore[attr-defined]
        except Exception as e:
            logger.warning("[AUDIT] Failed to count vectors for %s: %s", document_uid, e)
            return None

    @authorize(Action.UPDATE, Resource.DOCUMENTS)
    async def audit_stores(self, user: KeycloakUser) -> StoreAuditReport:
        """
        Scan metadata, content, and vector stores to surface orphan or partial data.
        """
        try:
            docs = self.metadata_store.get_all_metadata({})
        except MetadataDeserializationError as e:
            logger.error(f"[AUDIT] Deserialization error while building audit report: {e}")
            raise MetadataUpdateError(f"Invalid metadata encountered: {e}")
        except Exception as e:
            logger.error(f"[AUDIT] Failed to retrieve metadata for audit: {e}")
            raise MetadataUpdateError(f"Failed to retrieve metadata: {e}")

        metadata_map = {md.document_uid: md for md in docs}
        metadata_ids = set(metadata_map.keys())
        vector_ids = self._list_vector_document_uids()
        content_ids = self._list_content_document_uids()
        all_ids = sorted(metadata_ids | vector_ids | content_ids)

        anomalies: list[StoreAuditFinding] = []
        for doc_uid in all_ids:
            md = metadata_map.get(doc_uid)
            in_metadata = md is not None
            in_vector = doc_uid in vector_ids
            in_content = doc_uid in content_ids
            issues: list[str] = []

            if not in_metadata:
                if in_vector:
                    issues.append("orphan_vectors")
                if in_content:
                    issues.append("orphan_content")
            else:
                raw_ready = md.processing.stages.get(ProcessingStage.RAW_AVAILABLE) == ProcessingStatus.DONE
                if raw_ready and not in_content:
                    issues.append("missing_content")

                vec_done = md.processing.stages.get(ProcessingStage.VECTORIZED) == ProcessingStatus.DONE
                if vec_done and not in_vector:
                    issues.append("missing_vectors")

            vector_chunks = self._get_vector_chunk_count(doc_uid) if in_vector else None

            if issues:
                anomalies.append(
                    StoreAuditFinding(
                        document_uid=doc_uid,
                        document_name=md.document_name if md else None,
                        source_tag=md.source_tag if md else None,
                        present_in_metadata=in_metadata,
                        present_in_vector_store=in_vector,
                        present_in_content_store=in_content,
                        vector_chunks=vector_chunks,
                        issues=issues,
                    )
                )

        return StoreAuditReport(
            has_anomalies=bool(anomalies),
            total_seen=len(all_ids),
            metadata_count=len(metadata_ids),
            vector_count=len(vector_ids),
            content_count=len(content_ids),
            anomalies=anomalies,
        )

    @authorize(Action.UPDATE, Resource.DOCUMENTS)
    async def fix_store_anomalies(self, user: KeycloakUser) -> StoreAuditFixResponse:
        """
        Run the audit and delete orphan/partial data from all stores.
        """
        before = await self.audit_stores(user)
        deleted_metadata: list[str] = []
        deleted_vectors: list[str] = []
        deleted_content: list[str] = []

        vector_store = self._ensure_vector_store()
        content_store = self.content_store

        for finding in before.anomalies:
            issues = set(finding.issues)
            doc_uid = finding.document_uid

            remove_vectors = "orphan_vectors" in issues or "missing_content" in issues or "missing_vectors" in issues
            remove_content = "orphan_content" in issues or "missing_content" in issues or "missing_vectors" in issues
            remove_metadata = finding.present_in_metadata and ("missing_content" in issues or "missing_vectors" in issues)

            if remove_vectors and vector_store is not None and finding.present_in_vector_store:
                try:
                    vector_store.delete_vectors_for_document(document_uid=doc_uid)
                    deleted_vectors.append(doc_uid)
                except Exception as e:
                    logger.warning("[AUDIT] Failed to delete vectors for %s: %s", doc_uid, e)

            if remove_content and content_store is not None and finding.present_in_content_store:
                try:
                    content_store.delete_content(doc_uid)
                    deleted_content.append(doc_uid)
                except Exception as e:
                    logger.warning("[AUDIT] Failed to delete content for %s: %s", doc_uid, e)

            if remove_metadata:
                try:
                    self.metadata_store.delete_metadata(doc_uid)
                    deleted_metadata.append(doc_uid)
                except Exception as e:
                    logger.warning("[AUDIT] Failed to delete metadata for %s: %s", doc_uid, e)

        after = await self.audit_stores(user)
        return StoreAuditFixResponse(
            before=before,
            after=after,
            deleted_metadata=deleted_metadata,
            deleted_vectors=deleted_vectors,
            deleted_content=deleted_content,
        )<|MERGE_RESOLUTION|>--- conflicted
+++ resolved
@@ -492,7 +492,6 @@
                     except Exception as e:
                         logger.warning(f"Could not delete SQL table '{table_name}': {e}")
 
-<<<<<<< HEAD
                 # Promote an alternate version (version=1) to base if present
                 if getattr(metadata.identity, "version", 0) == 0:
                     try:
@@ -511,14 +510,12 @@
                             )
                     except Exception as e:
                         logger.warning("Failed to promote alternate version for '%s': %s", metadata.document_name, e)
-=======
                 if self.content_store is not None:
                     try:
                         self.content_store.delete_content(metadata.document_uid)
                         logger.info(f"[CONTENT] Deleted content for document '{metadata.document_name}'")
                     except Exception as e:
                         logger.warning(f"[CONTENT] Could not delete content for '{metadata.document_name}': {e}")
->>>>>>> a0ef7ae8
 
                 self.metadata_store.delete_metadata(metadata.document_uid)
                 # TODO: remove all rebac relations for this document
