# Copyright Thales 2025
#
# Licensed under the Apache License, Version 2.0 (the "License");
# you may not use this file except in compliance with the License.
# You may obtain a copy of the License at
#
#     http://www.apache.org/licenses/LICENSE-2.0
#
# Unless required by applicable law or agreed to in writing, software
# distributed under the License is distributed on an "AS IS" BASIS,
# WITHOUT WARRANTIES OR CONDITIONS OF ANY KIND, either express or implied.
# See the License for the specific language governing permissions and
# limitations under the License.


import os
from enum import Enum
from pathlib import Path
from typing import Annotated, Dict, List, Literal, Optional, Union

from fred_core import (
    LogStorageConfig,
    ModelConfiguration,
    OpenSearchStoreConfig,
    PostgresStoreConfig,
    SecurityConfiguration,
    StoreConfig,
)
from pydantic import BaseModel, Field, model_validator

"""
This module defines the top level data structures used by controllers, processors
unit tests. It helps to decouple the different components of the application and allows
to define clear workflows and data structures.
"""


class Status(str, Enum):
    IN_PROGRESS = "in_progress"
    SUCCESS = "success"
    IGNORED = "ignored"
    ERROR = "error"
    FINISHED = "finished"


class OutputProcessorResponse(BaseModel):
    """
    Represents the response of a n output processor operation. It is used to report
    the status of the output process to the REST remote client.
    Attributes:
        status (str): The status of the vectorization operation.
    """

    status: Status


class ProcessorConfig(BaseModel):
    """
    Configuration structure for a file processor.
    Attributes:
        prefix (str): The file extension this processor handles (e.g., '.pdf').
        class_path (str): Dotted import path of the processor class.
        description (str): Human readable explanation of what the processor does.
    """

    prefix: str = Field(..., description="The file extension this processor handles (e.g., '.pdf')")
    class_path: str = Field(..., description="Dotted import path of the processor class")
    description: Optional[str] = Field(
        default=None,
        min_length=1,
        description="Human-readable description of the processor purpose shown in the UI.",
    )


class LibraryProcessorConfig(BaseModel):
    """
    Configuration structure for a library-level output processor.

    Attributes:
        class_path (str): Dotted import path of the processor class.
        description (str): Human readable explanation of what the processor does.
    """

    class_path: str = Field(..., description="Dotted import path of the library output processor class")
    description: Optional[str] = Field(
        default=None,
        min_length=1,
        description="Human-readable description of the library output processor purpose shown in the UI.",
    )


###########################################################
#
#  --- Content Storage Configuration
#


class MinioStorageConfig(BaseModel):
    type: Literal["minio"]
    endpoint: str = Field(default="localhost:9000", description="MinIO API URL")
    access_key: str = Field(..., description="MinIO access key (from MINIO_ACCESS_KEY env)")
    secret_key: str = Field(..., description="MinIO secret key (from MINIO_SECRET_KEY env)")
    bucket_name: str = Field(default="app-bucket", description="Content store bucket name")
    secure: bool = Field(default=False, description="Use TLS (https)")

    @model_validator(mode="before")
    @classmethod
    def load_env_if_missing(cls, values: dict) -> dict:
        values.setdefault("secret_key", os.getenv("MINIO_SECRET_KEY"))

        if not values.get("secret_key"):
            raise ValueError("Missing MINIO_SECRET_KEY environment variable")

        return values


class LocalContentStorageConfig(BaseModel):
    type: Literal["local"]
    root_path: str = Field(default=str(Path("~/.fred/knowledge-flow/content-store")), description="Local storage directory")


ContentStorageConfig = Annotated[Union[LocalContentStorageConfig, MinioStorageConfig], Field(discriminator="type")]


###########################################################
#
#  --- Vector storage configuration
#


class InMemoryVectorStorage(BaseModel):
    type: Literal["in_memory"]


class WeaviateVectorStorage(BaseModel):
    type: Literal["weaviate"]
    host: str = Field(default="https://localhost:8080", description="Weaviate host")
    index_name: str = Field(default="CodeDocuments", description="Weaviate class (collection) name")


class OpenSearchVectorIndexConfig(BaseModel):
    type: Literal["opensearch"]
    index: str = Field(..., description="OpenSearch index name")
    bulk_size: int = Field(default=1000, description="Number of documents to send in each bulk insert request")


class ChromaVectorStorageConfig(BaseModel):
    """
    Local, embedded Chroma. No server needed.
    - persist_path: folder where Chroma (DuckDB/Parquet) stores data
    - collection_name: logical collection for your chunks
    - distance: ANN space; 'cosine' matches our UI-friendly similarity
    """

    type: Literal["chroma"]
    local_path: str = Field(default=str(Path("~/.fred/knowledge-flow/chromadb-vector-store")), description="Local vector storage path")
    collection_name: str = Field("fred_chunks", description="Chroma collection name")
    distance: Literal["cosine", "l2", "ip"] = Field("cosine", description="Vector space (affects HNSW metric)")


VectorStorageConfig = Annotated[Union[InMemoryVectorStorage, OpenSearchVectorIndexConfig, ChromaVectorStorageConfig, WeaviateVectorStorage], Field(discriminator="type")]


class ProcessingConfig(BaseModel):
    use_gpu: bool = Field(default=True, description="Enable/disable GPU usage for processing (if supported by the processor)")
    process_images: bool = Field(default=True, description="Enable/disable image content extraction")
    generate_summary: bool = Field(default=True, description="Enable/disable human-centric abstract and keyword generation for documents.")


class MCPConfig(BaseModel):
    """
    Feature toggles for MCP-only HTTP/MCP surfaces.

    These do NOT affect core storage backends (e.g., using OpenSearch
    as vector store or metadata store). They only control whether
    optional monitoring/exploration controllers and their MCP servers
    are exposed.
    """

    reports_enabled: bool = Field(
        default=True,
        description="Expose the Reports MCP server (Markdown-first report generation).",
    )
    kpi_enabled: bool = Field(
        default=True,
        description="Expose the KPI MCP server for querying application KPIs.",
    )
    tabular_enabled: bool = Field(
        default=True,
        description="Expose the Tabular MCP server for SQL/table exploration.",
    )
    statistic_enabled: bool = Field(
        default=True,
        description="Expose the Statistical MCP server for data analysis helpers.",
    )
    text_enabled: bool = Field(
        default=True,
        description="Expose the Text MCP server for semantic vector search.",
    )
    templates_enabled: bool = Field(
        default=True,
        description="Expose the Template MCP server for prompts/templates.",
    )
    resources_enabled: bool = Field(
        default=True,
        description="Expose the Resources MCP server for resource/tag management.",
    )
    opensearch_ops_enabled: bool = Field(
        default=False,
        description="Expose OpenSearch operational endpoints and the corresponding MCP server.",
    )
    neo4j_enabled: bool = Field(
        default=False,
        description="Expose Neo4j graph exploration endpoints and the corresponding MCP server.",
    )


class TemporalSchedulerConfig(BaseModel):
    host: str = "localhost:7233"
    namespace: str = "default"
    task_queue: str = "ingestion"
    workflow_prefix: str = "pipeline"
    connect_timeout_seconds: Optional[int] = 5


class SchedulerConfig(BaseModel):
    enabled: bool = False
    backend: str = "temporal"
    temporal: TemporalSchedulerConfig


class AppConfig(BaseModel):
    name: Optional[str] = "Knowledge Flow Backend"
    base_url: str = "/knowledge-flow/v1"
    address: str = "127.0.0.1"
    port: int = 8000
    log_level: str = "info"
    reload: bool = False
    reload_dir: str = "."
    max_ingestion_workers: int = 1


class PullProvider(str, Enum):
    LOCAL_PATH = "local_path"
    WEBDAV = "webdav"
    S3 = "s3"
    GIT = "git"
    HTTP = "http"
    OTHER = "other"


class PushSourceConfig(BaseModel):
    type: Literal["push"] = "push"
    description: Optional[str] = Field(default=None, description="Human-readable description of this source")


class BasePullSourceConfig(BaseModel):
    type: Literal["pull"] = "pull"
    description: Optional[str] = Field(default=None, description="Human-readable description of this source")


class FileSystemPullSource(BasePullSourceConfig):
    provider: Literal["local_path"]
    base_path: str


class GitPullSource(BasePullSourceConfig):
    provider: Literal["github"]
    repo: str = Field(..., description="GitHub repository in the format 'owner/repo'")
    branch: Optional[str] = Field(default="main", description="Git branch to pull from")
    subdir: Optional[str] = Field(default="", description="Subdirectory to extract files from")
    username: Optional[str] = Field(default=None, description="Optional GitHub username (for logs)")
    token: str = Field(..., description="GitHub token (from GITHUB_TOKEN env variable)")

    @model_validator(mode="before")
    @classmethod
    def load_env_token(cls, values: dict) -> dict:
        values.setdefault("token", os.getenv("GITHUB_TOKEN"))
        if not values.get("token"):
            raise ValueError("Missing GITHUB_TOKEN environment variable")
        return values


class SpherePullSource(BasePullSourceConfig):
    provider: Literal["sphere"]
    base_url: str = Field(..., description="Base URL for the Sphere API")
    parent_node_id: str = Field(..., description="ID of the parent folder or node to list/download")
    username: str = Field(..., description="Username for Sphere Basic Auth")
    password: str = Field(..., description="Password (loaded from SPHERE_PASSWORD)")
    apikey: str = Field(..., description="API key (loaded from SPHERE_API_KEY)")
    verify_ssl: bool = Field(default=False, description="Set to True to verify SSL certs")

    @model_validator(mode="before")
    @classmethod
    def load_env_vars(cls, values: dict) -> dict:
        values.setdefault("password", os.getenv("SPHERE_PASSWORD"))
        values.setdefault("apikey", os.getenv("SPHERE_API_KEY"))

        if not values.get("password"):
            raise ValueError("Missing SPHERE_PASSWORD environment variable")

        if not values.get("apikey"):
            raise ValueError("Missing SPHERE_API_KEY environment variable")

        return values


class GitlabPullSource(BasePullSourceConfig):
    type: Literal["pull"] = "pull"
    provider: Literal["gitlab"]
    repo: str = Field(..., description="GitLab repository in the format 'namespace/project'")
    branch: Optional[str] = Field(default="main", description="Branch to pull from")
    subdir: Optional[str] = Field(default="", description="Optional subdirectory to scan files from")
    token: str = Field(..., description="GitLab private token (from GITLAB_TOKEN env variable)")
    base_url: str = Field(default="https://gitlab.com/api/v4", description="GitLab API base URL")

    @model_validator(mode="before")
    @classmethod
    def load_env_token(cls, values: dict) -> dict:
        values.setdefault("token", os.getenv("GITLAB_TOKEN"))
        if not values.get("token"):
            raise ValueError("Missing GITLAB_TOKEN environment variable")
        return values


class MinioPullSource(BasePullSourceConfig):
    type: Literal["pull"] = "pull"
    provider: Literal["minio"]
    endpoint_url: str = Field(..., description="S3-compatible endpoint (e.g., https://s3.amazonaws.com)")
    bucket_name: str = Field(..., description="Name of the S3 bucket to scan")
    prefix: Optional[str] = Field(default="", description="Optional prefix (folder path) to scan inside the bucket")
    access_key: str = Field(..., description="MinIO access key (from MINIO_ACCESS_KEY env variable)")
    secret_key: str = Field(..., description="MinIO secret key (from MINIO_SECRET_KEY env variable)")
    region: Optional[str] = Field(default="us-east-1", description="AWS region (used by some clients)")
    secure: bool = Field(default=True, description="Use HTTPS (secure=True) or HTTP (secure=False)")

    @model_validator(mode="before")
    @classmethod
    def load_env_secrets(cls, values: dict) -> dict:
        values.setdefault("secret_key", os.getenv("MINIO_SECRET_KEY"))

        if not values.get("secret_key"):
            raise ValueError("Missing MINIO_SECRET_KEY environment variable")

        return values


PullSourceConfig = Annotated[
    Union[
        FileSystemPullSource,
        GitPullSource,
        SpherePullSource,
        GitlabPullSource,
        MinioPullSource,
    ],
    Field(discriminator="provider"),
]
DocumentSourceConfig = Annotated[Union[PushSourceConfig, PullSourceConfig], Field(discriminator="type")]


class StorageConfig(BaseModel):
    postgres: PostgresStoreConfig
    opensearch: OpenSearchStoreConfig
    resource_store: StoreConfig
    tag_store: StoreConfig
    kpi_store: StoreConfig
    metadata_store: StoreConfig
    catalog_store: StoreConfig
    tabular_stores: Optional[Dict[str, StoreConfig]] = Field(default=None, description="Optional tabular store")
    vector_store: VectorStorageConfig
    log_store: Optional[LogStorageConfig] = Field(default=None, description="Optional log store")


# ---------- Agent filesystem config, used for listing, reading, creating & deleting files.  ---------- #

class LocalFilesystemConfig(BaseModel):
    type: Literal["local"] = "local"
    root: str = Field("~/.fred/knowledge-flow/filesystem/", description="Local filesystem root directory.")

class MinioFilesystemConfig(BaseModel):
    type: Literal["minio"] = "minio"
    endpoint: str = Field(..., description="MinIO or S3 compatible endpoint.")
    access_key: str = Field(..., description="MinIO access key.")
    secret_key: str = Field(..., description="MinIO secret key.")
    bucket_name: Optional[str] = Field("filesystem", description="MinIO bucket name.")
    secure: Optional[bool] = Field(False, description="Use TLS for the MinIO client.")

    @model_validator(mode="before")
    @classmethod
    def load_env_secrets(cls, values: dict) -> dict:
        values.setdefault("secret_key", os.getenv("MINIO_SECRET_KEY"))
        if not values.get("secret_key"):
            raise ValueError("Missing MINIO_SECRET_KEY environment variable")
        return values

FilesystemConfig = Annotated[
    Union[LocalFilesystemConfig, MinioFilesystemConfig],
    Field(discriminator="type")
]


class Configuration(BaseModel):
    app: AppConfig
    chat_model: ModelConfiguration
    embedding_model: ModelConfiguration
    vision_model: Optional[ModelConfiguration] = None
    security: SecurityConfiguration
    input_processors: List[ProcessorConfig]
    output_processors: Optional[List[ProcessorConfig]] = None
    library_output_processors: Optional[List[LibraryProcessorConfig]] = None
    content_storage: ContentStorageConfig = Field(..., description="Content Storage configuration")
    scheduler: SchedulerConfig
    processing: ProcessingConfig = Field(default_factory=ProcessingConfig, description="A collection of feature flags to enable or disable optional functionality.")
    document_sources: Dict[str, DocumentSourceConfig] = Field(default_factory=dict, description="Mapping of source_tag identifiers to push/pull source configurations")
    storage: StorageConfig
<<<<<<< HEAD
    filesystem: FilesystemConfig = Field(...,description="Filesystem backend configuration.")
=======
    mcp: MCPConfig = Field(default_factory=MCPConfig, description="Feature toggles for MCP-only endpoints and servers.")
>>>>>>> aa867110
<|MERGE_RESOLUTION|>--- conflicted
+++ resolved
@@ -212,6 +212,10 @@
     neo4j_enabled: bool = Field(
         default=False,
         description="Expose Neo4j graph exploration endpoints and the corresponding MCP server.",
+    )
+    filesystem_enabled: bool = Field(
+        default=False,
+        description="Expose agent filesystem utils endpoints and the corresponding MCP server.",
     )
 
 
@@ -413,8 +417,5 @@
     processing: ProcessingConfig = Field(default_factory=ProcessingConfig, description="A collection of feature flags to enable or disable optional functionality.")
     document_sources: Dict[str, DocumentSourceConfig] = Field(default_factory=dict, description="Mapping of source_tag identifiers to push/pull source configurations")
     storage: StorageConfig
-<<<<<<< HEAD
-    filesystem: FilesystemConfig = Field(...,description="Filesystem backend configuration.")
-=======
     mcp: MCPConfig = Field(default_factory=MCPConfig, description="Feature toggles for MCP-only endpoints and servers.")
->>>>>>> aa867110
+    filesystem: FilesystemConfig = Field(...,description="Filesystem backend configuration.")