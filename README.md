# Fred

Fred is both:

- An innovation lab — helping developers rapidly explore agentic patterns, domain-specific logic, and custom tools.  
- A production-ready platform — already integrated with real enterprise constraints: auth, security, document lifecycle, and deployment best practices.

It is composed of:

- a **Python agentic backend** (FastAPI + LangGraph)  
- a **Python knowledge flow backend** (FastAPI) for document ingestion and vector search  
- a **React frontend**  

Fred is not a framework, but a full reference implementation that shows how to build practical multi-agent applications with LangChain and LangGraph. Agents cooperate to answer technical, context-aware questions.

See the project site: <https://fredk8.dev>

Contents: 

  - [Getting started](#getting-started)
    - [Local (Native) Mode](#local-native-mode)
    - [Dev-Container mode](#dev-container-mode)
    - [Production mode](#production-mode)
  - [Advanced configuration](#advanced-configuration)
  - [Core Architecture and Licensing Clarity](#core-architecture-and-licensing-clarity)
  - [Documentation](#documentation)
  - [Contributing](#contributing)
  - [Community](#community)
  - [Contacts](#contacts)

## Getting started

> **Note:**  
> Accross all setup modes, a common requirement is to have access to Large Language Model (LLM) APIs via a model provider. Supported options include:
> 
> - **Public OpenAI APIs:** Connect using your OpenAI API key.  
> - **Private Ollama Server:** Host open-source models such as Mistral, Qwen, Gemma, and Phi locally or on a shared server.  
> - **Private Azure AI Endpoints:** Connect using your Azure OpenAI key.  
>
> Detailed instructions for configuring your chosen model provider are provided below.

### Local (Native) Mode

To ensure a smooth first-time experience, Fred’s maintainers designed local startup to require no additional external components (except, of course, to LLM APIs).

By default:

- Fred stores all data on the local filesystem or through local-first tools such as DuckDB (for SQL-like data) and ChromaDB (for local embeddings). Data includes metrics, chat conversations, document uploads, and embeddings.  
- Authentication and authorization are mocked.

#### Prerequisites

<details>
  <summary>First, make sure you have all the requirements installed</summary> 

  | Tool         | Type                       | Version                                                                | Install hint                                                                                |
  | ------------ | -------------------------- | ---------------------------------------------------------------------- | ------------------------------------------------------------------------------------------- |
  | Pyenv        | Python installer           | latest                                                                 | [Pyenv installation instructions](https://github.com/pyenv/pyenv#installation)              |
  | Python       | Programming language       | 3.12.8                                                                 | Use `pyenv install 3.12.8`                                                                  |
  | python3-venv | Python venv module/package | matching                                                               | Bundled with Python 3 on most systems; otherwise `apt install python3-venv` (Debian/Ubuntu) |
  | nvm          | Node installer             | latest                                                                 | [nvm installation instructions](https://github.com/nvm-sh/nvm#installing-and-updating)      |
  | Node.js      | Programming language       | 22.13.0                                                                | Use `nvm install 22.13.0`                                                                   |
  | Make         | Utility                    | system                                                                 | Install via system package manager (e.g., `apt install make`, `brew install make`)          |
  | yq           | Utility                    | system                                                                 | Install via system package manager                                                          |
  | SQLite       | Local RDBMS engine         | ≥ 3.35.0                                                               | Install via system package manager                                                          |
  | Pandoc       | 2.9.2.1                    | [Pandoc installation instructions](https://pandoc.org/installing.html) | For DOCX document ingestion                                                                 |

  <details>
    <summary>Dependency details</summary>

  ```mermaid
  graph TD
      subgraph FredComponents["Fred Components"]
        style FredComponents fill:#b0e57c,stroke:#333,stroke-width:2px  %% Green Color
          Agentic["agentic_backend"]
          Knowledge["knowledge_flow_backend"]
          Frontend["frontend"]
      end

      subgraph ExternalDependencies["External Dependencies"]
        style ExternalDependencies fill:#74a3d9,stroke:#333,stroke-width:2px  %% Blue Color
          Venv["python3-venv"]
          Python["Python 3.12.8"]
          SQLite["SQLite"]
          Pandoc["Pandoc"]
          Pyenv["Pyenv (Python installer)"]
          Node["Node 22.13.0"]
          NVM["nvm (Node installer)"]
      end

      subgraph Utilities["Utilities"]
        style Utilities fill:#f9d5e5,stroke:#333,stroke-width:2px  %% Pink Color
          Make["Make utility"]
          Yq["yq (YAML processor)"]
      end

      Agentic -->|depends on| Python
      Agentic -->|depends on| Knowledge
      Agentic -->|depends on| Venv

      Knowledge -->|depends on| Python
      Knowledge -->|depends on| Venv
      Knowledge -->|depends on| Pandoc
      Knowledge -->|depends on| SQLite

      Frontend -->|depends on| Node

      Python -->|depends on| Pyenv

      Node -->|depends on| NVM

  ```
  </details>

</details>


#### Clone

```bash
git clone https://github.com/ThalesGroup/fred.git
cd fred
```

#### Setup your model provider and model settings

First, copy the 2 dotenv files templates:

```bash
# Copy the 2 environment files templates
cp agentic_backend/config/.env.template agentic_backend/config/.env
cp knowledge_flow_backend/config/.env.template knowledge_flow_backend/config/.env
```

Then, depending on your model provider, actions may differ. 

<details>
  <summary>OpenAI</summary>

<<<<<<< HEAD
  > **Note:**: Out of the box, Fred is configured to use OpenAI public APIs with the following models: 
  >   - Agentic backend:
  >     - Chat model: ``gpt-4o`` 
  >   - Knowledge Flow backend:
  >     - Chat model: ``gpt-4o-mini`` 
  >     - Embedding model: ``text-embedding-3-large`` 
  >
  > If you plan to use Fred with these OpenAI models, you don't have to perform the below actions! 

  - Agentic backend configuration
  
    - Chat model
      
      ```bash
      yq eval '.ai.default_chat_model.provider = "openai"' -i agentic_backend/config/configuration.yaml
      yq eval '.ai.default_chat_model.name = "<your-openai-model-name>"' -i agentic_backend/config/configuration.yaml
      yq eval 'del(.ai.default_chat_model.settings)' -i agentic_backend/config/configuration.yaml
      ```
      
  - Knowledge Flow backend configuration
  
    - Chat model
  
      ```bash
      yq eval '.chat_model.provider = "openai"' -i knowledge_flow_backend/config/configuration.yaml
      yq eval '.chat_model.name = "<your-openai-model-name>"' -i knowledge_flow_backend/config/configuration.yaml
      ```

    - Embedding model
      
      ```bash
      yq eval '.embedding_model.provider = "openai"' -i knowledge_flow_backend/config/configuration.yaml
      yq eval '.embedding_model.name = "<your-openai-model-name>"' -i knowledge_flow_backend/config/configuration.yaml
      ```
=======
  - Set the model provider in the configuration files.
    
    ```bash
    yq eval '.ai.default_chat_model.provider = "openai"' -i agentic_backend/config/configuration.yaml
    yq eval '.chat_model.provider = "openai"' -i knowledge_flow_backend/config/configuration.yaml
    yq eval '.embedding_model.provider = "openai"' -i knowledge_flow_backend/config/configuration.yaml
    ```
>>>>>>> 38c16f83

  - Copy-paste your `OPENAI_API_KEY` value in the 2 files:

    - `agentic_backend/config/.env`
    - `knowledge_flow_backend/config/.env`

    > Warning: ⚠️ An `OPENAI_API_KEY` from a free OpenAI account unfortunately does not work.

</details>

<details>
  <summary>Azure OpenAI</summary>

  - Agentic backend configuration
  
    - Chat model
      
      ```bash
      yq eval '.ai.default_chat_model.provider = "azure-openai"' -i agentic_backend/config/configuration.yaml
<<<<<<< HEAD
      yq eval '.ai.default_chat_model.name = "<your-azure-openai-deployment-name>"' -i agentic_backend/config/configuration.yaml
      yq eval 'del(.ai.default_chat_model.settings)' -i agentic_backend/config/configuration.yaml
      yq eval '.ai.default_chat_model.settings.azure_endpoint = "<your-azure-openai-endpoint>"' -i agentic_backend/config/configuration.yaml
      yq eval '.ai.default_chat_model.settings.azure_api_version = "<your-azure-openai-api-version>"' -i agentic_backend/config/configuration.yaml
=======
      yq eval '.ai.default_chat_model.name = "<your-azure-ai-deployment-name>"' -i agentic_backend/config/configuration.yaml
      yq eval 'del(.ai.default_chat_model.settings)' -i agentic_backend/config/configuration.yaml
      yq eval '.ai.default_chat_model.settings.azure_endpoint = "<your-azure-ai-endpoint>"' -i agentic_backend/config/configuration.yaml
      yq eval '.ai.default_chat_model.settings.azure_api_version = "<your-azure-ai-api-version>"' -i agentic_backend/config/configuration.yaml
>>>>>>> 38c16f83
      ```
      
  - Knowledge Flow backend configuration
  
    - Chat model
  
      ```bash
      yq eval '.chat_model.provider = "azure-openai"' -i knowledge_flow_backend/config/configuration.yaml
<<<<<<< HEAD
      yq eval '.chat_model.name = "<your-azure-openai-deployment-name>"' -i knowledge_flow_backend/config/configuration.yaml
      yq eval 'del(.chat_model.settings)' -i agentic_backend/config/configuration.yaml
      yq eval '.chat_model.settings.azure_endpoint = "<your-azure-openai-endpoint>"' -i knowledge_flow_backend/config/configuration.yaml
      yq eval '.chat_model.settings.azure_api_version = "<your-azure-openai-api-version>"' -i knowledge_flow_backend/config/configuration.yaml
=======
      yq eval '.chat_model.name = "<your-azure-ai-deployment-name>"' -i knowledge_flow_backend/config/configuration.yaml
      yq eval 'del(.chat_model.settings)' -i agentic_backend/config/configuration.yaml
      yq eval '.chat_model.settings.azure_endpoint = "<your-azure-ai-endpoint>"' -i knowledge_flow_backend/config/configuration.yaml
      yq eval '.chat_model.settings.azure_api_version = "<your-azure-ai-api-version>"' -i knowledge_flow_backend/config/configuration.yaml
>>>>>>> 38c16f83
      ```

    - Embedding model
      
      ```bash
      yq eval '.embedding_model.provider = "azure-openai"' -i knowledge_flow_backend/config/configuration.yaml
<<<<<<< HEAD
      yq eval '.embedding_model.name = "<your-azure-openai-deployment-name>"' -i knowledge_flow_backend/config/configuration.yaml
      yq eval 'del(.embedding_model.settings)' -i agentic_backend/config/configuration.yaml
      yq eval '.embedding_model.settings.azure_endpoint = "<your-azure-openai-endpoint>"' -i knowledge_flow_backend/config/configuration.yaml
      yq eval '.embedding_model.settings.azure_api_version = "<your-azure-openai-api-version>"' -i knowledge_flow_backend/config/configuration.yaml
=======
      yq eval '.embedding_model.name = "<your-azure-ai-deployment-name>"' -i knowledge_flow_backend/config/configuration.yaml
      yq eval 'del(.embedding_model.settings)' -i agentic_backend/config/configuration.yaml
      yq eval '.embedding_model.settings.azure_endpoint = "<your-azure-ai-endpoint>"' -i knowledge_flow_backend/config/configuration.yaml
      yq eval '.embedding_model.settings.azure_api_version = "<your-azure-ai-api-version>"' -i knowledge_flow_backend/config/configuration.yaml
>>>>>>> 38c16f83
      ```
    
  - Copy-paste your `AZURE_OPENAI_API_KEY` value in the 2 files:

    - `agentic_backend/config/.env`
    - `knowledge_flow_backend/config/.env`

</details>

<<<<<<< HEAD
<details>
  <summary>Ollama</summary>

  - Agentic backend configuration
  
    - Chat model
      
      ```bash
      yq eval '.ai.default_chat_model.provider = "ollama"' -i agentic_backend/config/configuration.yaml
      yq eval '.ai.default_chat_model.name = "<your-ollama-model-name>"' -i agentic_backend/config/configuration.yaml
      yq eval 'del(.ai.default_chat_model.settings)' -i agentic_backend/config/configuration.yaml
      yq eval '.ai.default_chat_model.settings.base_url = "<your-ollama-endpoint>"' -i agentic_backend/config/configuration.yaml
      ```
      
  - Knowledge Flow backend configuration
  
    - Chat model
  
      ```bash
      yq eval '.chat_model.provider = "ollama"' -i knowledge_flow_backend/config/configuration.yaml
      yq eval '.chat_model.name = "<your-ollama-model-name>"' -i knowledge_flow_backend/config/configuration.yaml
      yq eval 'del(.chat_model.settings)' -i knowledge_flow_backend/config/configuration.yaml
      yq eval '.chat_model.settings.base_url = "<your-ollama-endpoint>"' -i knowledge_flow_backend/config/configuration.yaml
      ```

    - Embedding model
      
      ```bash
      yq eval '.embedding_model.provider = "ollama"' -i knowledge_flow_backend/config/configuration.yaml
      yq eval '.embedding_model.name = "<your-ollama-model-name>"' -i knowledge_flow_backend/config/configuration.yaml
      yq eval 'del(.embedding_model.settings)' -i knowledge_flow_backend/config/configuration.yaml
      yq eval '.embedding_model.settings.base_url = "<your-ollama-endpoint>"' -i knowledge_flow_backend/config/configuration.yaml
      ```
    
</details>

=======
>>>>>>> 38c16f83
#### Run the services

```bash
# Terminal 1 – knowledge flow backend
cd knowledge_flow_backend && make run
```

```bash
# Terminal 2 – agentic backend
cd agentic_backend && make run
```

```bash
# Terminal 3 – frontend
cd frontend && make run
```

Open <http://localhost:5173> in your browser.

#### Advanced developer tips

> Prerequisites:
>
> - [Visual Studio Code](https://code.visualstudio.com/)  
> - VS Code extensions:
>   - **Python** (ms-python.python)  
>   - **Pylance** (ms-python.vscode-pylance)  

To get full VS Code Python support (linting, IntelliSense, debugging, etc.) across our repo, we provide:

<details>
  <summary>1. A VS Code workspace file `fred.code-workspace` that loads all sub‑projects.</summary>

  After cloning the repo, you can open Fred's VS Code workspace with `code fred.code-workspace`

  When you open Fred's VS Code workspace, VS Code will load four folders:

  - ``fred`` – for any repo‑wide files, scripts, etc
  - ``agentic_backend`` – first Python backend
  - ``knowledge_flow_backend`` – second Python backend
  - ``fred-core`` - a common python library for both python backends
  - ``frontend`` – UI
</details>

<details>
  <summary>2. Per‑folder `.vscode/settings.json` files in each Python backend to pin the interpreter.</summary>

  Each backend ships its own virtual environment under .venv. We’ve added a per‑folder VS Code setting (see for instance ``agentic_backend/.vscode/settings.json``) to automatically pick it:

  This ensures that as soon as you open a Python file under agentic_backend/ (or knowledge_flow_backend/), VS Code will:

  - Activate that folder’s virtual environment
  - Provide linting, IntelliSense, formatting, and debugging using the correct Python
</details>

### Dev-Container mode

If you prefer a fully containerised IDE with all dependencies running:

- Install Docker, VS Code (or an equivalent IDE that supports Dev Containers), and the *Dev Containers* extension.  
- In VS Code, press <kbd>F1</kbd> → **Dev Containers: Reopen in Container**.

The Dev Container starts Fred components alongside all the required dependencies
Ports 8000 (backend) and 5173 (frontend) are forwarded automatically.

Inside the container, start the servers:

```bash
# Terminal 1 – agentic backend
cd agentic_backend && make run
```

```bash
# Terminal 2 – knowledge flow backend
cd knowledge_flow_backend && make run
```

```bash
# Terminal 3 – frontend
cd frontend && make run
```

### Production mode

For production mode, please reach out to your DevOps team so that they tune Fred configuration to match your needs. See [this section](#advanced-configuration) on advanced configuration.

## Advanced configuration

### System Architecture

| Component              | Location                   | Role                                                                  |
| ---------------------- | -------------------------- | --------------------------------------------------------------------- |
| Frontend UI            | `./frontend`               | React-based chatbot                                                   |
| Agentic backend        | `./agentic_backend`        | Multi-agent API server                                                |
| Knowledge Flow backend | `./knowledge_flow_backend` | **Optional** knowledge management component (document ingestion & Co) |

### Configuration Files

| File                                               | Purpose                                                 | Tip                                                                 |
| -------------------------------------------------- | ------------------------------------------------------- | ------------------------------------------------------------------- |
| `agentic_backend/config/.env`                      | Secrets (API keys, passwords). Not committed to Git.    | Copy `.env.template` to `.env` and then fill in any missing values. |
| `knowledge_flow_backend/config/.env`               | Same as above                                           | Same as above                                                       |
| `agentic_backend/config/configuration.yaml`        | Functional settings (providers, agents, feature flags). | -                                                                   |
| `knowledge_flow_backend/config/configuration.yaml` | Same as above                                           | -                                                                   |

### Supported Model Providers

<<<<<<< HEAD
| Provider              | How to enable                                                            |
| --------------------- | ------------------------------------------------------------------------ |
| OpenAI (default)      | Add `OPENAI_API_KEY` to `config/.env`; Adjust `configuration.yaml`       |
| Azure OpenAI          | Add `AZURE_OPENAI_API_KEY` to `config/.env`; Adjust `configuration.yaml` |
| Azure Open via APIM   | <TODO>                                                                   |
| Ollama (local models) | Adjust `configuration.yaml`                                              |
=======
| Provider              | How to enable                                                      |
| --------------------- | ------------------------------------------------------------------ |
| OpenAI (default)      | Add `OPENAI_API_KEY` to `config/.env`; adjust `configuration.yaml` |
| Azure OpenAI          | Add `AZURE_OPENAI_API_KEY`; adjust `configuration.yaml`            |
| Ollama (local models) | Set `OLLAMA_BASE_URL` and model name in `configuration.yaml`       |
>>>>>>> 38c16f83

See `agentic_backend/config/configuration.yaml` (section `ai:`) and `knowledge_flow_backend/config/configuration.yaml` (sections `chat_model:` and `embedding_model:`)  for concrete examples.

### Advanced Integrations

- Enable Keycloak or another OIDC provider for authentication  
- Persist metrics and files in OpenSearch and MinIO  

## Core Architecture and Licensing Clarity

The three components just described form the *entirety of the Fred platform*. They are self-contained and do not
require any external dependencies such as MinIO, OpenSearch, or Weaviate.

Instead, Fred is designed with a modular architecture that allows optional integration with these technologies. By default, a minimal Fred deployment can use just the local filesystem for all storage needs.

## Documentation

- Generic information

  - [Main docs](https://fredk8.dev/docs)  
  - [Features overview](./docs/FEATURES.md)

- Agentic backend
  
  - [Agentic backend README](./agentic_backend/README.md)  
  - [Agentic backend agentic design](./agentic_backend/docs/AGENTS.md)  
  - [MCP capabilities for agent](./agentic_backend/docs/MCP.md)

- Knowledge Flow backend

  - [Knowledge Flow backend README](./knowledge_flow_backend/README.md)

- Frontend

  - [Frontend README](./frontend/README.md)  

- Security-related topics

  - [Security overview](./docs/SECURITY.md)  
  - [Keycloak](./docs/KEYCLOAK.md)

- Developer and contributors guides

  - [Developer Tools](./developer_tools/README.md)
  - [Code of Conduct](./docs/CODE_OF_CONDUCT.md)
  - [Python Coding Guide](./docs/PYTHON_CODING_GUIDELINES.md)
  - [Contributing](./docs/CONTRIBUTING.md)

### Licensing Note

Fred is released under the **Apache License 2.0**. It does *not embed or depend on any LGPLv3 or copyleft-licensed components. Optional integrations (like OpenSearch or Weaviate) are configured externally and do not contaminate Fred's licensing.
This ensures maximum freedom and clarity for commercial and internal use.

In short: Fred is 100% Apache 2.0, and you stay in full control of any additional components.

See the [LICENSE](LICENSE.md) for more details.

## Contributing

We welcome pull requests and issues. Start with the [Contributing guide](./CONTRIBUTING.md).

## Community

Join the discussion on our [Discord server](https://discord.gg/F6qh4Bnk)!

[![Join our Discord](https://img.shields.io/badge/chat-on%20Discord-7289da?logo=discord&logoColor=white)](https://discord.gg/F6qh4Bnk)

## Contacts

- <alban.capitant@thalesgroup.com>
- <fabien.le-solliec@thalesgroup.com>
- <florian.muller@thalesgroup.com>
- <simon.cariou@thalesgroup.com>
- <dimitri.tombroff@thalesgroup.com><|MERGE_RESOLUTION|>--- conflicted
+++ resolved
@@ -137,7 +137,6 @@
 <details>
   <summary>OpenAI</summary>
 
-<<<<<<< HEAD
   > **Note:**: Out of the box, Fred is configured to use OpenAI public APIs with the following models: 
   >   - Agentic backend:
   >     - Chat model: ``gpt-4o`` 
@@ -172,15 +171,6 @@
       yq eval '.embedding_model.provider = "openai"' -i knowledge_flow_backend/config/configuration.yaml
       yq eval '.embedding_model.name = "<your-openai-model-name>"' -i knowledge_flow_backend/config/configuration.yaml
       ```
-=======
-  - Set the model provider in the configuration files.
-    
-    ```bash
-    yq eval '.ai.default_chat_model.provider = "openai"' -i agentic_backend/config/configuration.yaml
-    yq eval '.chat_model.provider = "openai"' -i knowledge_flow_backend/config/configuration.yaml
-    yq eval '.embedding_model.provider = "openai"' -i knowledge_flow_backend/config/configuration.yaml
-    ```
->>>>>>> 38c16f83
 
   - Copy-paste your `OPENAI_API_KEY` value in the 2 files:
 
@@ -200,17 +190,10 @@
       
       ```bash
       yq eval '.ai.default_chat_model.provider = "azure-openai"' -i agentic_backend/config/configuration.yaml
-<<<<<<< HEAD
       yq eval '.ai.default_chat_model.name = "<your-azure-openai-deployment-name>"' -i agentic_backend/config/configuration.yaml
       yq eval 'del(.ai.default_chat_model.settings)' -i agentic_backend/config/configuration.yaml
       yq eval '.ai.default_chat_model.settings.azure_endpoint = "<your-azure-openai-endpoint>"' -i agentic_backend/config/configuration.yaml
       yq eval '.ai.default_chat_model.settings.azure_api_version = "<your-azure-openai-api-version>"' -i agentic_backend/config/configuration.yaml
-=======
-      yq eval '.ai.default_chat_model.name = "<your-azure-ai-deployment-name>"' -i agentic_backend/config/configuration.yaml
-      yq eval 'del(.ai.default_chat_model.settings)' -i agentic_backend/config/configuration.yaml
-      yq eval '.ai.default_chat_model.settings.azure_endpoint = "<your-azure-ai-endpoint>"' -i agentic_backend/config/configuration.yaml
-      yq eval '.ai.default_chat_model.settings.azure_api_version = "<your-azure-ai-api-version>"' -i agentic_backend/config/configuration.yaml
->>>>>>> 38c16f83
       ```
       
   - Knowledge Flow backend configuration
@@ -219,34 +202,20 @@
   
       ```bash
       yq eval '.chat_model.provider = "azure-openai"' -i knowledge_flow_backend/config/configuration.yaml
-<<<<<<< HEAD
       yq eval '.chat_model.name = "<your-azure-openai-deployment-name>"' -i knowledge_flow_backend/config/configuration.yaml
       yq eval 'del(.chat_model.settings)' -i agentic_backend/config/configuration.yaml
       yq eval '.chat_model.settings.azure_endpoint = "<your-azure-openai-endpoint>"' -i knowledge_flow_backend/config/configuration.yaml
       yq eval '.chat_model.settings.azure_api_version = "<your-azure-openai-api-version>"' -i knowledge_flow_backend/config/configuration.yaml
-=======
-      yq eval '.chat_model.name = "<your-azure-ai-deployment-name>"' -i knowledge_flow_backend/config/configuration.yaml
-      yq eval 'del(.chat_model.settings)' -i agentic_backend/config/configuration.yaml
-      yq eval '.chat_model.settings.azure_endpoint = "<your-azure-ai-endpoint>"' -i knowledge_flow_backend/config/configuration.yaml
-      yq eval '.chat_model.settings.azure_api_version = "<your-azure-ai-api-version>"' -i knowledge_flow_backend/config/configuration.yaml
->>>>>>> 38c16f83
       ```
 
     - Embedding model
       
       ```bash
       yq eval '.embedding_model.provider = "azure-openai"' -i knowledge_flow_backend/config/configuration.yaml
-<<<<<<< HEAD
       yq eval '.embedding_model.name = "<your-azure-openai-deployment-name>"' -i knowledge_flow_backend/config/configuration.yaml
       yq eval 'del(.embedding_model.settings)' -i agentic_backend/config/configuration.yaml
       yq eval '.embedding_model.settings.azure_endpoint = "<your-azure-openai-endpoint>"' -i knowledge_flow_backend/config/configuration.yaml
       yq eval '.embedding_model.settings.azure_api_version = "<your-azure-openai-api-version>"' -i knowledge_flow_backend/config/configuration.yaml
-=======
-      yq eval '.embedding_model.name = "<your-azure-ai-deployment-name>"' -i knowledge_flow_backend/config/configuration.yaml
-      yq eval 'del(.embedding_model.settings)' -i agentic_backend/config/configuration.yaml
-      yq eval '.embedding_model.settings.azure_endpoint = "<your-azure-ai-endpoint>"' -i knowledge_flow_backend/config/configuration.yaml
-      yq eval '.embedding_model.settings.azure_api_version = "<your-azure-ai-api-version>"' -i knowledge_flow_backend/config/configuration.yaml
->>>>>>> 38c16f83
       ```
     
   - Copy-paste your `AZURE_OPENAI_API_KEY` value in the 2 files:
@@ -256,7 +225,6 @@
 
 </details>
 
-<<<<<<< HEAD
 <details>
   <summary>Ollama</summary>
 
@@ -293,8 +261,6 @@
     
 </details>
 
-=======
->>>>>>> 38c16f83
 #### Run the services
 
 ```bash
@@ -402,20 +368,11 @@
 
 ### Supported Model Providers
 
-<<<<<<< HEAD
 | Provider              | How to enable                                                            |
 | --------------------- | ------------------------------------------------------------------------ |
 | OpenAI (default)      | Add `OPENAI_API_KEY` to `config/.env`; Adjust `configuration.yaml`       |
 | Azure OpenAI          | Add `AZURE_OPENAI_API_KEY` to `config/.env`; Adjust `configuration.yaml` |
-| Azure Open via APIM   | <TODO>                                                                   |
 | Ollama (local models) | Adjust `configuration.yaml`                                              |
-=======
-| Provider              | How to enable                                                      |
-| --------------------- | ------------------------------------------------------------------ |
-| OpenAI (default)      | Add `OPENAI_API_KEY` to `config/.env`; adjust `configuration.yaml` |
-| Azure OpenAI          | Add `AZURE_OPENAI_API_KEY`; adjust `configuration.yaml`            |
-| Ollama (local models) | Set `OLLAMA_BASE_URL` and model name in `configuration.yaml`       |
->>>>>>> 38c16f83
 
 See `agentic_backend/config/configuration.yaml` (section `ai:`) and `knowledge_flow_backend/config/configuration.yaml` (sections `chat_model:` and `embedding_model:`)  for concrete examples.
 
