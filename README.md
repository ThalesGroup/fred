--- conflicted
+++ resolved
@@ -197,20 +197,15 @@
 
 ## Documentation
 
-<<<<<<< HEAD
-* Web site: <https://fredk8.dev/docs>  
-* [Backend README](./backend/README.md)  
-* [Frontend README](./frontend/README.md)  
-* [Developer Guide](docs/DEVELOPER_GUIDE.md)
-* [Python Coding Guidelines](docs/PYTHON_CODING_GUIDELINES.md)
-* [License](docs/LICENSE.md)
-* [Security](docs/SECURITY.md)
-=======
 * Main docs: <https://fredk8.dev/docs>  
 * [Agentic backend README](./agentic_backend/README.md)  
 * [Frontend README](./frontend/README.md)  
 * [Knowledge Flow backend README](./knowledge_flow_backend/README.md)  
->>>>>>> aa17de8a
+* [Code of Conduct](./docs/CODE_OF_CONDUCT.md) 
+* [License](./docs/LICENSE.md)  
+* [Security](./docs/SECURITY.md)  
+* [Python Coding Guide](./docs/PYTHON_CODING_GUIDELINES.md)
+* [Contributing](./docs/CONTRIBUTING.md)   
 
 ---
 
