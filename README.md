--- conflicted
+++ resolved
@@ -268,11 +268,7 @@
 ## Documentation
 
 * Main docs: <https://fredk8.dev/docs>  
-<<<<<<< HEAD
-* [Features overview](./FEATURES.md)  ← start here if you’re evaluating Fred
-=======
 * [Features overview](./docs/FEATURES.md)  ← start here if you’re evaluating Fred
->>>>>>> ea283b58
 * [Agentic backend README](./agentic_backend/README.md)  
 * [Agentic backend agentic design](./agentic_backend/docs/AGENTS.md)  
 * [MCP](./agentic_backend/docs/MCP.md)
