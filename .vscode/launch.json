--- conflicted
+++ resolved
@@ -99,14 +99,7 @@
       "args": [
         "-s",
         "-vv",
-<<<<<<< HEAD
-         // "app/tests/services/test_metadata_service.py::TestMetadataService::test_delete_document_metadata_not_found"
-         "app/tests/services/test_metadata_service.py::TestMetadataService::test_get_documents_metadata"
-         //"app/tests/services/test_output_processor_service.py::TestOutputProcessorService::test_process_real_pdf_success"
-=======
-        // "app/tests/services/test_metadata_service.py::TestMetadataService::test_delete_document_metadata_not_found"
         "app/tests/services/test_output_processor_service.py::TestOutputProcessorService::test_process_real_pdf_success"
->>>>>>> 223e6e3a
       ],
       "justMyCode": false,
       "envFile": "config/.env",
