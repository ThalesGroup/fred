--- conflicted
+++ resolved
@@ -2,11 +2,7 @@
   "recommendations": [
     "charliermarsh.ruff",
     "esbenp.prettier-vscode",
-<<<<<<< HEAD
-    "vivaxy.vscode-conventional-commits"
-=======
     "vivaxy.vscode-conventional-commits",
     "lokalise.i18n-ally"
->>>>>>> 880de109
   ]
 }