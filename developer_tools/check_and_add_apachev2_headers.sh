#!/bin/bash

ROOT_PATH="${1:-.}"

HEADER='# Copyright Thales 2025
#
# Licensed under the Apache License, Version 2.0 (the "License");
# you may not use this file except in compliance with the License.
# You may obtain a copy of the License at
#
#     http://www.apache.org/licenses/LICENSE-2.0
#
# Unless required by applicable law or agreed to in writing, software
# distributed under the License is distributed on an "AS IS" BASIS,
# WITHOUT WARRANTIES OR CONDITIONS OF ANY KIND, either express or implied.
# See the License for the specific language governing permissions and
# limitations under the License.
'

<<<<<<< HEAD
FILES=$(find "$ROOT_PATH" \
  -type d \( -path "$ROOT_PATH/.venv" -o -path "$ROOT_PATH/.git" -o -path "$ROOT_PATH/__pycache__" -o -path "$ROOT_PATH/htmlcov" \) -prune -false \
  -o -name "*.py" -type f)
=======
# Use find with multiple -prune rules to exclude dirs named .venv, .git, etc., anywhere
FILES=$(find "$ROOT_PATH" \
  \( -type d \( -name ".venv" -o -name ".git" -o -name "__pycache__" -o -name "htmlcov" \) -prune \) -o \
  -type f -name "*.py" -print)
>>>>>>> abfd74ab

for file in $FILES; do
  # Check it's a real Python script (avoid .pyc or bad encoding files)
  if file "$file" | grep -q "Python script"; then
    if ! grep -q "Copyright Thales 2025" "$file"; then
      echo "📄 Updating: $file"
      tmp_file=$(mktemp)
      echo "$HEADER" > "$tmp_file"
      cat "$file" >> "$tmp_file"
      mv "$tmp_file" "$file"
    fi
  fi
done

echo "✅ Headers prepended where missing."<|MERGE_RESOLUTION|>--- conflicted
+++ resolved
@@ -17,16 +17,10 @@
 # limitations under the License.
 '
 
-<<<<<<< HEAD
-FILES=$(find "$ROOT_PATH" \
-  -type d \( -path "$ROOT_PATH/.venv" -o -path "$ROOT_PATH/.git" -o -path "$ROOT_PATH/__pycache__" -o -path "$ROOT_PATH/htmlcov" \) -prune -false \
-  -o -name "*.py" -type f)
-=======
 # Use find with multiple -prune rules to exclude dirs named .venv, .git, etc., anywhere
 FILES=$(find "$ROOT_PATH" \
   \( -type d \( -name ".venv" -o -name ".git" -o -name "__pycache__" -o -name "htmlcov" \) -prune \) -o \
   -type f -name "*.py" -print)
->>>>>>> abfd74ab
 
 for file in $FILES; do
   # Check it's a real Python script (avoid .pyc or bad encoding files)
