# Licensed under the Apache License, Version 2.0 (the "License");
# you may not use this file except in compliance with the License.
# You may obtain a copy of the License at
#
#    http://www.apache.org/licenses/LICENSE-2.0
#
# Unless required by applicable law or agreed to in writing, software
# distributed under the License is distributed on an "AS IS" BASIS,
# WITHOUT WARRANTIES OR CONDITIONS OF ANY KIND, either express or implied.
# See the License for the specific language governing permissions and
# limitations under the License.

app:
  name: "Knowledge Flow Backend"
  base_url: "/knowledge-flow/v1"
  address: "127.0.0.1"
  port: 8111
  log_level: "info"
  reload: false
  reload_dir: "."


# Enable or disable the security layer
security:
  enabled: false
  keycloak_url: "http://fred-keycloak:8080/realms/fred"
  authorized_origins:
  - "http://localhost:5173"

scheduler:
  enabled: true
  backend: "temporal"
  temporal:
    host: "localhost:7233"
    namespace: "default"
    task_queue: "ingestion"
    workflow_prefix: "pipeline"
    connect_timeout_seconds: 5

# -----------------------------------------------------------------------------
# INPUT PROCESSORS
# -----------------------------------------------------------------------------
# Mandatory: Input processors MUST be explicitly defined.
# These classes parse incoming files (e.g., PDFs, DOCXs, CSVs) into structured documents.

input_processors:
  - prefix: ".pdf"
    class_path: app.core.processors.input.pdf_markdown_processor.openai_pdf_markdown_processor.OpenaiPdfMarkdownProcessor
  - prefix: ".docx"
    class_path: app.core.processors.input.docx_markdown_processor.docx_markdown_processor.DocxMarkdownProcessor
  - prefix: ".pptx"
    class_path: app.core.processors.input.pptx_markdown_processor.pptx_markdown_processor.PptxMarkdownProcessor
  - prefix: ".csv"
    class_path: app.core.processors.input.csv_tabular_processor.csv_tabular_processor.CsvTabularProcessor
  - prefix: ".txt"
    class_path: app.core.processors.input.text_markdown_processor.text_markdown_processor.TextMarkdownProcessor
  - prefix: ".md"
    class_path: app.core.processors.input.markdown_markdown_processor.markdown_markdown_processor.MarkdownMarkdownProcessor
  - prefix: ".xlsm"
    class_path: app.core.processors.input.pps_tabular_processor.pps_tabular_processor.PpsTabularProcessor


# -----------------------------------------------------------------------------
# OUTPUT PROCESSORS (Optional)
# -----------------------------------------------------------------------------
# Optional: You can override the default behavior for output processing.
# If not defined, the system automatically selects based on input type:
#   - Markdown files → VectorizationProcessor
#   - Tabular files (CSV, XLSX) → TabularProcessor
#
# You can specialize behavior by mapping file extensions to custom classes.
#
# Example to OVERRIDE default behavior:
#
# output_processors:
#   - prefix: ".docx"
#     class_path: app.core.processors.output.vectorization_processor.vectorization_processor.VectorizationProcessor
#   - prefix: ".csv"
#     class_path: app.core.processors.output.tabular_processor.tabular_processor.TabularProcessor
#   - prefix: ".xlsx"
#     class_path: app.core.processors.output.tabular_processor.tabular_processor.TabularProcessor
#   - prefix: ".pptx"
#     class_path: app.core.processors.output.vectorization_processor.vectorization_processor.VectorizationProcessor
#
# To SKIP processing for a specific file type, you can specify an empty output processor.
#
# output_processors:
#  - prefix: ".txt"
#    class_path: app.core.processors.output.empty_output_processor.EmptyOutputProcessor

content_storage:
  # The content store type can be either "local" or "minio" or "gcs"
  # If you are using minio, make sure to set the following environment variables:
  # - MINIO_ACCESS_KEY
  # - MINIO_SECRET_KEY
  # If you are using gcs, make sure to set the following environment variables:
  # - GCS_PROJECT_ID
  # - GCS_BUCKET_NAME
  # - GCS_CREDENTIALS_PATH
  # If you are using local storage, make sure to set the following environment variable:
<<<<<<< HEAD
  # - LOCAL_STORAGE_PATH default to '~/.knowledge-flow/content-store'
  type: "minio"
=======
  # - LOCAL_CONTENT_STORAGE_PATH default to '~/.knowledge-flow/content-store'
  type: "local"
  root_path: ~/.knowledge-flow/content-storage
  ################################################
  # Example using MinIO as content storage backend
  ################################################
  # type: "minio"
  # endpoint: localhost:9000
  # access_key: minioadmin # Overrides the MINIO_ACCESS_KEY environment variable
  # secret_key: minioadmin # Overrides the MINIO_SECRET_KEY environment variable
  # secure: False
  # bucket_name: app-bucket

document_sources:
  uploads:
    type: push
    description: "Documents manually uploaded by users"
  local-docs:
    type: pull
    provider: local_path
    base_path: ~/Documents
    description: "Personal local documents available for pull-mode ingestion"
  team-github:
    type: pull
    provider: github
    repo: myorg/docs
    description: "Team documentation from GitHub"
>>>>>>> 5eafe96f

metadata_storage:
  # Metadata Storage Configuration
  #
  # Available backends:
<<<<<<< HEAD
  # - local       → stores metadata in a JSON file on disk
  # - opensearch  → stores metadata in a persistent SearchEngine index (recommended for production)
  #
  # ✅ Default is "local" for easy startup. No external services are needed.
  # ❗ If using SearchEngine, make sure required environment variables are defined (see below).
  type: "opensearch"
  root_path: ~/.fred/knowledge/metadata-store.json
=======
  # - local       → Deprecated, stores metadata in a JSON file on disk
  # - duckdb      → stores metadata in a local duckdb file
  # - opensearch  → stores metadata in a persistent OpenSearch index (recommended for production)
  #
  # ✅ Default is "local" for easy startup. No external services are needed.
  # If you are using local storage, make sure to set the following environment variable:
  # - LOCAL_METADATA_STORAGE_PATH default to '~/.knowledge-flow/metadata-store.json'
  type: "duckdb"
  root_path: ~/.knowledge-flow/db.duckdb
>>>>>>> 5eafe96f

  # --- Example: SearchEngine configuration
  #
  # type: opensearch
  # host: https://localhost:9200              # SearchEngine host
  # secure: true                              # Use HTTPS (set to false for HTTP)
  # verify_certs: false                       # Whether to verify TLS certificates
<<<<<<< HEAD
  # metadata_index: fred-dev-metadata         # Index for storing metadata
  # vector_index: fred-dev-vectors            # Vector index (required if reusing SearchEngine backend)
=======
  # metadata_index: metadata-index            # Index for storing metadata
  # vector_index: vector-index                # Vector index (required if reusing OpenSearch backend)
>>>>>>> 5eafe96f
  # ➤ Required environment variables (not stored in this file):
  #   OPENSEARCH_USER=admin
  #   OPENSEARCH_PASSWORD=xxx

tag_storage:
  type: "local"

vector_storage:
  # Available backends:
  # - in_memory  → ephemeral, dev-only (no persistence)
  # - opensearch → persistent, secure, production-ready
  # - weaviate   → persistent, fast, lightweight alternative. Still beta
  #
  # ⚠️ in_memory is used by default to ensure startup always succeeds, but it does NOT persist vectors between restarts.
  # Use it only for testing or development.
  type: opensearch
  # --- Example: SearchEngine configuration
  #
  # type: opensearch
  # host: https://localhost:9200              # Opensearch HTTP URL
  # secure: true                              # Use HTTPS (set to false for HTTP)
  # verify_certs: false                       # Whether to verify TLS certificates
  # vector_index: vector-index                # Index name for vectors
  # metadata_index: metadata-index            # Index name for metadata
  #
  # ➤ Required environment variables (not stored in this file):
  # OPENSEARCH_USER=admin
  # OPENSEARCH_PASSWORD=xxx
  #
  # --- Example: Weaviate configuration
  #
  # type: weaviate
  # host: http://localhost:8080               # Weaviate HTTP host
  # index_name: CodeDocuments                 # Class name used to store chunks
  #

tabular_storage:
  type: "duckdb"
  duckdb_path: "~/.knowledge-flow/db.duckdb"

catalog_storage:
  type: "duckdb"
  duckdb_path: "~/.knowledge-flow/db.duckdb"

embedding:
  # -----------------------------------------------------------------------------
  # EMBEDDING BACKEND
  # -----------------------------------------------------------------------------
  # Set the embedding backend to use:
  #   - "openai"      → Use OpenAI's public API
  #   - "azureopenai" → Use Azure OpenAI service directly
  #   - "azureapim"   → Use Azure OpenAI via Azure APIM Gateway (OAuth2 + subscription key)
  #   - "ollama"      → Use Ollama's API
  #
  # Required environment variables based on the selected backend:
  #
  # BACKEND: "openai"
  # -------------------------------------
  # - OPENAI_API_KEY
  # - OPENAI_API_BASE (optional if using default)
  # - OPENAI_API_VERSION (optional)
  #
  # BACKEND: "azureopenai"
  # -------------------------------------
  # - AZURE_OPENAI_API_KEY
  # - AZURE_OPENAI_BASE_URL
  # - AZURE_API_VERSION
  # - AZURE_DEPLOYMENT_EMBEDDING
  #
  # BACKEND: "azureapim"
  # -------------------------------------
  # - AZURE_TENANT_ID
  # - AZURE_CLIENT_ID
  # - AZURE_CLIENT_SECRET
  # - AZURE_CLIENT_SCOPE
  # - AZURE_APIM_BASE_URL
  # - AZURE_APIM_KEY
  # - AZURE_API_VERSION
  # - AZURE_RESOURCE_PATH_EMBEDDINGS
  # - AZURE_DEPLOYMENT_EMBEDDING
  #
  # BACKEND: "ollama"
  # -------------------------------------
  # - OLLAMA_API_URL (optional)
  # - OLLAMA_EMBEDDING_MODEL_NAME
  # - OLLAMA_VISION_MODEL_NAME (optional, for vision tasks)
  #
  # All environment variables are expected to be present in the .env file
  # pointed to by the ENV_FILE variable in your Makefile.
  #
  type: "openai"  # can be "openai" or "azureopenai" or "azureapim" or "ollama"

knowledge_context_storage:
  # -----------------------------------------------------------------------------
  # KNOWLEDGE CONTEXT STORAGE BACKEND
  # -----------------------------------------------------------------------------
  # Backend used to store Knowledge Contexts (Workspaces) and user profiles.
  # Both can have associated files.
  # -------------------------------------
  type: local  # as of now only local storage is supported
  local_path: "~/.fred/knowledge-context"

knowledge_context_max_tokens: 8000
# -----------------------------------------------------------------------------
# TOKEN LIMIT PER KNOWLEDGE CONTEXT
# -----------------------------------------------------------------------------
# Maximum total token count allowed for all documents in a single knowledge context.
# This limit ensures consistent performance and avoids processing overhead.
# If the total tokens of uploaded documents exceeds this value,
# the upload or update will fail with a clear error (400).
#
# Use a value aligned with your model capabilities (e.g. 8192 for GPT-4 Turbo).<|MERGE_RESOLUTION|>--- conflicted
+++ resolved
@@ -98,10 +98,6 @@
   # - GCS_BUCKET_NAME
   # - GCS_CREDENTIALS_PATH
   # If you are using local storage, make sure to set the following environment variable:
-<<<<<<< HEAD
-  # - LOCAL_STORAGE_PATH default to '~/.knowledge-flow/content-store'
-  type: "minio"
-=======
   # - LOCAL_CONTENT_STORAGE_PATH default to '~/.knowledge-flow/content-store'
   type: "local"
   root_path: ~/.knowledge-flow/content-storage
@@ -129,21 +125,11 @@
     provider: github
     repo: myorg/docs
     description: "Team documentation from GitHub"
->>>>>>> 5eafe96f
 
 metadata_storage:
   # Metadata Storage Configuration
   #
   # Available backends:
-<<<<<<< HEAD
-  # - local       → stores metadata in a JSON file on disk
-  # - opensearch  → stores metadata in a persistent SearchEngine index (recommended for production)
-  #
-  # ✅ Default is "local" for easy startup. No external services are needed.
-  # ❗ If using SearchEngine, make sure required environment variables are defined (see below).
-  type: "opensearch"
-  root_path: ~/.fred/knowledge/metadata-store.json
-=======
   # - local       → Deprecated, stores metadata in a JSON file on disk
   # - duckdb      → stores metadata in a local duckdb file
   # - opensearch  → stores metadata in a persistent OpenSearch index (recommended for production)
@@ -153,7 +139,6 @@
   # - LOCAL_METADATA_STORAGE_PATH default to '~/.knowledge-flow/metadata-store.json'
   type: "duckdb"
   root_path: ~/.knowledge-flow/db.duckdb
->>>>>>> 5eafe96f
 
   # --- Example: SearchEngine configuration
   #
@@ -161,13 +146,8 @@
   # host: https://localhost:9200              # SearchEngine host
   # secure: true                              # Use HTTPS (set to false for HTTP)
   # verify_certs: false                       # Whether to verify TLS certificates
-<<<<<<< HEAD
-  # metadata_index: fred-dev-metadata         # Index for storing metadata
-  # vector_index: fred-dev-vectors            # Vector index (required if reusing SearchEngine backend)
-=======
   # metadata_index: metadata-index            # Index for storing metadata
   # vector_index: vector-index                # Vector index (required if reusing OpenSearch backend)
->>>>>>> 5eafe96f
   # ➤ Required environment variables (not stored in this file):
   #   OPENSEARCH_USER=admin
   #   OPENSEARCH_PASSWORD=xxx
