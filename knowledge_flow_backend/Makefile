--- conflicted
+++ resolved
@@ -100,7 +100,7 @@
 		--log-level ${LOG_LEVEL} \
 		--reload
 
-.PHONY: run-scheduler
+.PHONY: run-worker
 
 run-worker: dev ## Run an ingestion worker this requires a temporal daemon
 	@echo "🚀 Running the app..."
@@ -108,6 +108,15 @@
 	LOG_LEVEL=$(LOG_LEVEL) \
 	ENV_FILE=$(ENV_FILE) \
 	$(PYTHON) ${PY_PACKAGE}/main_worker.py --config-path ./config/configuration_worker.yaml
+
+.PHONY: run-api
+
+run-api: dev ## Run an ingestion worker this requires a temporal daemon
+	@echo "🚀 Running the app..."
+	PYTHONPATH=. \
+	LOG_LEVEL=$(LOG_LEVEL) \
+	ENV_FILE=$(ENV_FILE) \
+	$(PYTHON) ${PY_PACKAGE}/main.py --config-path ./config/configuration.yaml
 
 .PHONY: docker-run
 
@@ -190,26 +199,6 @@
 	@echo "************ Executing pre-commit ************"
 	$(UV) run pre-commit run --all-files
 
-<<<<<<< HEAD
-=======
-##@ Review
-
-.PHONY: review-pull-request
-review-pull-request: dev ## Run AI-based PR review locally
-	@echo "🤖 Reviewing Python changes using AI..."
-	$(PYTHON) ../developer_tools/ai_review_pull_request.py --mode committed
-
-.PHONY: review-uncommitted
-review-uncommitted: dev ## Run AI-based PR review locally
-	@echo "🤖 Reviewing Python changes using AI..."
-	$(PYTHON) ../developer_tools/ai_review_pull_request.py --mode uncommitted
-
-.PHONY: review-all
-review-all: dev ## Run AI-based PR review locally
-	@echo "🤖 Reviewing Python changes using AI..."
-	$(PYTHON) ../developer_tools/ai_review_pull_request.py --mode all
-
->>>>>>> c0d52d84
 ##@ Help
 
 .PHONY: help
