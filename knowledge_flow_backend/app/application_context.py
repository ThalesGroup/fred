--- conflicted
+++ resolved
@@ -18,14 +18,6 @@
 from pathlib import Path
 from typing import Dict, Optional, Type, Union
 
-<<<<<<< HEAD
-from fred_core import BaseKPIStore, DuckdbStoreConfig, KpiLogStore, KPIWriter, LogStoreConfig, OpenSearchIndexConfig, OpenSearchKPIStore, SQLStorageConfig, split_realm_url
-from fred_core.common.structures import SQLStorageConfig
-from fred_core.store.sql_store import SQLTableStore
-from fred_core.store.structures import StoreInfo
-from langchain_ollama import OllamaEmbeddings
-from langchain_openai import AzureOpenAIEmbeddings, OpenAIEmbeddings
-=======
 from fred_core import (
     BaseKPIStore,
     DuckdbStoreConfig,
@@ -43,7 +35,6 @@
     split_realm_url,
 )
 from langchain_core.embeddings import Embeddings
->>>>>>> 56cdc62a
 from opensearchpy import OpenSearch, RequestsHttpConnection
 
 from app.common.structures import (
