# Copyright Thales 2025
#
# Licensed under the Apache License, Version 2.0 (the "License");
# you may not use this file except in compliance with the License.
# You may obtain a copy of the License at
#
#     http://www.apache.org/licenses/LICENSE-2.0
#
# Unless required by applicable law or agreed to in writing, software
# distributed under the License is distributed on an "AS IS" BASIS,
# WITHOUT WARRANTIES OR CONDITIONS OF ANY KIND, either express or implied.
# See the License for the specific language governing permissions and
# limitations under the License.

#!/usr/bin/env python
# -*- coding: utf-8 -*-

"""
Entrypoint for the Knowledge Flow Backend App.
"""

<<<<<<< HEAD
import argparse
import asyncio
import atexit
import logging
import threading

from app.features.scheduler.controller import SchedulerController
from app.features.scheduler.worker import run_worker
import uvicorn
=======
import logging
import os

from dotenv import load_dotenv
>>>>>>> c0d52d84
from fastapi import APIRouter, FastAPI
from fastapi.middleware.cors import CORSMiddleware
from fastapi_mcp import FastApiMCP
from fred_core import initialize_keycloak

from app.application_context import ApplicationContext
from app.common.structures import Configuration
from app.common.utils import configure_logging, load_environment, parse_cli_opts, parse_server_configuration
from app.features.code_search.controller import CodeSearchController
from app.features.content.controller import ContentController
from app.features.metadata.controller import MetadataController
from app.features.tabular.controller import TabularController
from app.features.tag.controller import TagController
from app.features.vector_search.controller import VectorSearchController
from app.features.wip.ingestion_controller import IngestionController
from app.features.wip.knowledge_context_controller import KnowledgeContextController

logger = logging.getLogger(__name__)

<<<<<<< HEAD
def create_app(configuration: Configuration) -> FastAPI:
    logger.info(f"🛠️ create_app() called with base_url={configuration.app.base_url}")
=======

def configure_logging(log_level: str):
    logging.basicConfig(
        level=log_level.upper(),
        format="%(asctime)s - %(levelname)s - %(filename)s - %(message)s",
        datefmt="%Y-%m-%d %H:%M:%S",
        handlers=[RichHandler(rich_tracebacks=False, show_time=False, show_path=False)],
    )
    logging.getLogger(__name__).info(
        f"Logging configured at {log_level.upper()} level."
    )


def load_environment(dotenv_path: str = "./config/.env"):
    if load_dotenv(dotenv_path):
        logging.getLogger().info(f"✅ Loaded environment variables from: {dotenv_path}")
    else:
        logging.getLogger().warning(f"⚠️ No .env file found at: {dotenv_path}")

# -----------------------
# APP CREATION
# -----------------------


def create_app() -> FastAPI:
    load_environment()
    configure_logging(os.getenv("LOG_LEVEL", "info"))

    # Retrieve config path
    config_file = os.getenv("CONFIG_FILE")
    if ApplicationContext._instance is None:
        if config_file is None:
            raise ValueError("CONFIG_FILE is required if ApplicationContext is not already initialized")
        configuration: Configuration = parse_server_configuration(config_file)
        ApplicationContext(configuration)
    else:
        # Get config from pre-initialized ApplicationContext (e.g. in tests)
        configuration = ApplicationContext.get_instance().get_config()

    base_url = configuration.v1_base_url
    logger.info(f"🛠️ create_app() called with base_url={base_url}")

>>>>>>> c0d52d84
    initialize_keycloak(configuration)
    app = FastAPI(
        docs_url=f"{configuration.app.base_url}/docs",
        redoc_url=f"{configuration.app.base_url}/redoc",
        openapi_url=f"{configuration.app.base_url}/openapi.json",
    )

    app.add_middleware(
        CORSMiddleware,
        allow_origins=configuration.security.authorized_origins,
        allow_methods=["GET", "POST", "PUT", "DELETE"],
        allow_headers=["Content-Type", "Authorization"],
    )

    router = APIRouter(prefix=configuration.app.base_url)

    # Register controllers
    IngestionController(router)
    VectorSearchController(router)
    MetadataController(router)
    ContentController(router)
    KnowledgeContextController(router)
    TabularController(router)
    CodeSearchController(router)
    TagController(router)

    if configuration.scheduler.enabled:
        logger.info("🧩 Activating ingestion scheduler controller.")
        SchedulerController(router)

    logger.info("🧩 All controllers registered.")
    app.include_router(router)

    mcp_tabular = FastApiMCP(
        app,
        name="Knowledge Flow Tabular MCP",
        description="MCP server for Knowledge Flow Tabular",
        include_tags=["Tabular"],
        describe_all_responses=True,
        describe_full_response_schema=True,
    )
    mcp_tabular.mount(mount_path="/mcp_tabular")
    mcp_text = FastApiMCP(
        app,
        name="Knowledge Flow Text MCP",
        description="MCP server for Knowledge Flow Text",
        include_tags=["Vector Search"],
        describe_all_responses=True,
        describe_full_response_schema=True,
    )
    mcp_text.mount(mount_path="/mcp_text")
    mcp_code = FastApiMCP(
        app,
        name="Knowledge Flow Code MCP",
        description="MCP server for Knowledge Flow Codebase features",
        include_tags=["Code Search"],
        describe_all_responses=True,
        describe_full_response_schema=True,
    )
    mcp_code.mount(mount_path="/mcp_code")

    return app

<<<<<<< HEAD
# -----------------------
# MAIN ENTRYPOINT
# -----------------------

def main():
    args = parse_cli_opts()
    configuration: Configuration = parse_server_configuration(args.config_path)
    configure_logging(configuration.app.log_level)
    load_environment()
    ApplicationContext(configuration)
    app = create_app(configuration)
    # ✅ Register graceful shutdown
    atexit.register(ApplicationContext.get_instance().close_connections)

    if configuration.scheduler.enabled and configuration.scheduler.backend == "temporal":
        logger.info("🛠️ Launching Temporal ingestion scheduler")
        threading.Thread(
            target=lambda: asyncio.run(run_worker(configuration.scheduler.temporal)), 
            daemon=True).start()

    uvicorn.run(
        app,
        host=configuration.app.address,
        port=configuration.app.port,
        log_level=configuration.app.log_level,
        reload=configuration.app.reload,
        reload_dirs=configuration.app.reload_dir,
    )

=======
>>>>>>> c0d52d84

if __name__ == "__main__":
    print("To start the app, use uvicorn cli with:")
    print("uv run uvicorn --factory app.main:create_app ...")<|MERGE_RESOLUTION|>--- conflicted
+++ resolved
@@ -19,7 +19,6 @@
 Entrypoint for the Knowledge Flow Backend App.
 """
 
-<<<<<<< HEAD
 import argparse
 import asyncio
 import atexit
@@ -29,12 +28,6 @@
 from app.features.scheduler.controller import SchedulerController
 from app.features.scheduler.worker import run_worker
 import uvicorn
-=======
-import logging
-import os
-
-from dotenv import load_dotenv
->>>>>>> c0d52d84
 from fastapi import APIRouter, FastAPI
 from fastapi.middleware.cors import CORSMiddleware
 from fastapi_mcp import FastApiMCP
@@ -54,53 +47,9 @@
 
 logger = logging.getLogger(__name__)
 
-<<<<<<< HEAD
 def create_app(configuration: Configuration) -> FastAPI:
     logger.info(f"🛠️ create_app() called with base_url={configuration.app.base_url}")
-=======
 
-def configure_logging(log_level: str):
-    logging.basicConfig(
-        level=log_level.upper(),
-        format="%(asctime)s - %(levelname)s - %(filename)s - %(message)s",
-        datefmt="%Y-%m-%d %H:%M:%S",
-        handlers=[RichHandler(rich_tracebacks=False, show_time=False, show_path=False)],
-    )
-    logging.getLogger(__name__).info(
-        f"Logging configured at {log_level.upper()} level."
-    )
-
-
-def load_environment(dotenv_path: str = "./config/.env"):
-    if load_dotenv(dotenv_path):
-        logging.getLogger().info(f"✅ Loaded environment variables from: {dotenv_path}")
-    else:
-        logging.getLogger().warning(f"⚠️ No .env file found at: {dotenv_path}")
-
-# -----------------------
-# APP CREATION
-# -----------------------
-
-
-def create_app() -> FastAPI:
-    load_environment()
-    configure_logging(os.getenv("LOG_LEVEL", "info"))
-
-    # Retrieve config path
-    config_file = os.getenv("CONFIG_FILE")
-    if ApplicationContext._instance is None:
-        if config_file is None:
-            raise ValueError("CONFIG_FILE is required if ApplicationContext is not already initialized")
-        configuration: Configuration = parse_server_configuration(config_file)
-        ApplicationContext(configuration)
-    else:
-        # Get config from pre-initialized ApplicationContext (e.g. in tests)
-        configuration = ApplicationContext.get_instance().get_config()
-
-    base_url = configuration.v1_base_url
-    logger.info(f"🛠️ create_app() called with base_url={base_url}")
-
->>>>>>> c0d52d84
     initialize_keycloak(configuration)
     app = FastAPI(
         docs_url=f"{configuration.app.base_url}/docs",
@@ -164,7 +113,6 @@
 
     return app
 
-<<<<<<< HEAD
 # -----------------------
 # MAIN ENTRYPOINT
 # -----------------------
@@ -194,9 +142,5 @@
         reload_dirs=configuration.app.reload_dir,
     )
 
-=======
->>>>>>> c0d52d84
-
 if __name__ == "__main__":
-    print("To start the app, use uvicorn cli with:")
-    print("uv run uvicorn --factory app.main:create_app ...")+    main()