--- conflicted
+++ resolved
@@ -12,7 +12,6 @@
 # See the License for the specific language governing permissions and
 # limitations under the License.
 
-import logging
 from datetime import datetime, timezone
 
 from fred_core import Action, KeycloakUser, authorize
@@ -35,14 +34,9 @@
         context = ApplicationContext.get_instance()
         self._resource_store = context.get_resource_store()
 
-<<<<<<< HEAD
-    def create(self, *, library_tag_id: str, payload: ResourceCreate, user) -> Resource:
-        resource = build_resource_from_create(payload, library_tag_id, user.uid)
-=======
     @authorize(Action.CREATE, AuthzResource.RESOURCES)
     def create(self, *, library_tag_id: str, payload: ResourceCreate, user: KeycloakUser) -> Resource:
-        resource = build_resource_from_create(payload, library_tag_id, user.username)
->>>>>>> 978da130
+        resource = build_resource_from_create(payload, library_tag_id, user.uid)
         res = self._resource_store.create_resource(resource=resource)
         logger.info(f"[RESOURCES] Created resource {res.id} of kind {res.kind} for user {user.uid}")
         return res
