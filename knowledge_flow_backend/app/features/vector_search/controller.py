# Copyright Thales 2025
#
# Licensed under the Apache License, Version 2.0 (the "License");
# you may not use this file except in compliance with the License.
# You may obtain a copy of the License at
#
#     http://www.apache.org/licenses/LICENSE-2.0
#
# Unless required by applicable law or agreed to in writing, software
# distributed under the License is distributed on an "AS IS" BASIS,
# WITHOUT WARRANTIES OR CONDITIONS OF ANY KIND, either express or implied.
# See the License for the specific language governing permissions and
# limitations under the License.

import logging
from datetime import datetime, timezone
from typing import List

from fastapi import APIRouter, HTTPException
from fred_core import KeycloakUser
from langchain.schema.document import Document

from app.features.vector_search.service import VectorSearchService
from app.features.vector_search.structures import DocumentSource, SearchRequest

logger = logging.getLogger(__name__)


def handle_exception(e: Exception) -> HTTPException:
    return HTTPException(status_code=500, detail="Internal server error")


class VectorSearchController:
    """app/features/tabular/__init__.py
    Controller responsible for document search using vector similarity.

    This controller exposes a REST API endpoint for embedding-based search
    over previously ingested and vectorized documents. Results are returned
    as ranked `DocumentSource` objects with associated similarity scores and metadata.

    Exposure:
    ---------
    This controller is **also registered as an MCP tool** in `main.py` under the name
    `"search_documents_using_vectorization"` and can be invoked programmatically by
    agents such as Dominic. This makes it a central capability in the Knowledge Flow
    architecture, bridging both REST and agentic workflows.

    Current Usage:
    --------------
    - Accessed directly via REST (e.g., for external tools or UIs)
    - Invoked by agents via MCP workflows (e.g., from LangGraph plans)

    Limitations and Design Considerations:
    --------------------------------------
    The implementation performs a simple similarity search over the vector index,
    without caching, reranking, or context-aware adaptation.

    Future directions include:
    - Avoiding redundant queries for the same session
    - Introducing query memory or context for improved relevance
    - Supporting advanced filtering (e.g., by tags, access rights)
    - Integrating hybrid keyword + vector search
    """

    def __init__(self, router: APIRouter):
        self.service = VectorSearchService()

        @router.post(
            "/vector/search",
            tags=["Vector Search"],
            summary="Search documents using vectorization",
            description="Search documents using vectorization. Returns a list of documents that match the query.",
            response_model=List[DocumentSource],
            operation_id="search_documents_using_vectorization",
        )
        def vector_search(request: SearchRequest):
<<<<<<< HEAD
            # todo: get user from JWT
            user = KeycloakUser(uid="admin", username="admin", roles=["admin"], email="dev@localhost")

            logger.info(
                f"Doing vector search with: query='{request.query}' tags='{request.tags}'",
            )
=======
            # todo: get user from MCP controller
            user = KeycloakUser(uid="admin", username="admin", roles=["admin"], email="dev@localhost")

>>>>>>> 123a0c9a
            try:
                results = self.service.similarity_search_with_score(request.query, user, k=request.top_k, tags_ids=request.tags)
                return [self._to_document_source(doc, score, rank) for rank, (doc, score) in enumerate(results, start=1)]
            except Exception as e:
                logger.error("Vector search failed:", e)
                raise handle_exception(e)

    def _to_document_source(self, doc: Document, score: float, rank: int) -> DocumentSource:
        metadata = doc.metadata
<<<<<<< HEAD
=======
        print("doc", doc.__dict__)
>>>>>>> 123a0c9a
        try:
            return DocumentSource(
                content=doc.page_content,
                file_path=metadata.get("source") or "Unknown",
                file_name=metadata.get("document_name") or "Unknown",
                page=metadata.get("page"),
                uid=metadata.get("document_uid") or "Unknown",
                modified=metadata.get("modified") or "Unknown",
                title=metadata.get("title") or "Unknown",
                author=metadata.get("author") or "Unknown",
                created=metadata.get("created") or "Unknown",
                type=metadata.get("category") or "document",
                score=score,
                rank=rank,
                embedding_model=str(metadata.get("embedding_model") or "unknown_model"),
                vector_index=metadata.get("vector_index") or "unknown_index",
                token_count=metadata.get("token_count") or None,
                retrieved_at=datetime.now(timezone.utc).isoformat(),
                retrieval_session_id=metadata.get("retrieval_session_id"),
            )
        except Exception as e:
            logger.warning("Failed to convert Document to DocumentSource. Error:", e, "Document:", doc.__dict__)
            raise e<|MERGE_RESOLUTION|>--- conflicted
+++ resolved
@@ -74,18 +74,9 @@
             operation_id="search_documents_using_vectorization",
         )
         def vector_search(request: SearchRequest):
-<<<<<<< HEAD
-            # todo: get user from JWT
-            user = KeycloakUser(uid="admin", username="admin", roles=["admin"], email="dev@localhost")
-
-            logger.info(
-                f"Doing vector search with: query='{request.query}' tags='{request.tags}'",
-            )
-=======
             # todo: get user from MCP controller
             user = KeycloakUser(uid="admin", username="admin", roles=["admin"], email="dev@localhost")
 
->>>>>>> 123a0c9a
             try:
                 results = self.service.similarity_search_with_score(request.query, user, k=request.top_k, tags_ids=request.tags)
                 return [self._to_document_source(doc, score, rank) for rank, (doc, score) in enumerate(results, start=1)]
@@ -95,10 +86,6 @@
 
     def _to_document_source(self, doc: Document, score: float, rank: int) -> DocumentSource:
         metadata = doc.metadata
-<<<<<<< HEAD
-=======
-        print("doc", doc.__dict__)
->>>>>>> 123a0c9a
         try:
             return DocumentSource(
                 content=doc.page_content,
