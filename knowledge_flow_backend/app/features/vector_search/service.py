# Copyright Thales 2025
#
# Licensed under the Apache License, Version 2.0 (the "License");
# you may not use this file except in compliance with the License.
# You may obtain a copy of the License at
#
#     http://www.apache.org/licenses/LICENSE-2.0
#
# Unless required by applicable law or agreed to in writing, software
# distributed under the License is distributed on an "AS IS" BASIS,
# WITHOUT WARRANTIES OR CONDITIONS OF ANY KIND, either express or implied.
# See the License for the specific language governing permissions and
# limitations under the License.
# type: strict

import logging
from typing import List

from fred_core import KeycloakUser
from langchain.schema.document import Document

from app.application_context import ApplicationContext
from app.features.tag.service import TagService

logger = logging.getLogger(__name__)


class VectorSearchService:
    """
    Vector Search Service
    ------------------------------------------------------
    """

    def __init__(self):
        context = ApplicationContext.get_instance()
        embedder = context.get_embedder()
        self.tag_service = TagService()
        self.vector_store = context.get_vector_store(embedder)

    def similarity_search_with_score(self, question: str, user: KeycloakUser, k: int = 10, tags_ids: list[str] | None = None) -> List[tuple[Document, float]]:
        # todo: handle autorization (check if use can rag on listed tags OR restrict research to all document users has access to ?)

        documents_ids: set[str] | None = None
        if tags_ids is not None and len(tags_ids) >= 1:
            documents_ids = set()
            for tag_id in tags_ids:
                tag = self.tag_service.get_tag_for_user(tag_id, user)
<<<<<<< HEAD
                documents_ids.update(tag.document_ids)
=======
                documents_ids.update(tag.item_ids)
>>>>>>> 123a0c9a

        logger.debug("doing similartiy search on following document uids:", documents_ids)
        return self.vector_store.similarity_search_with_score(question, k=k, documents_ids=documents_ids)<|MERGE_RESOLUTION|>--- conflicted
+++ resolved
@@ -45,11 +45,7 @@
             documents_ids = set()
             for tag_id in tags_ids:
                 tag = self.tag_service.get_tag_for_user(tag_id, user)
-<<<<<<< HEAD
-                documents_ids.update(tag.document_ids)
-=======
                 documents_ids.update(tag.item_ids)
->>>>>>> 123a0c9a
 
         logger.debug("doing similartiy search on following document uids:", documents_ids)
         return self.vector_store.similarity_search_with_score(question, k=k, documents_ids=documents_ids)