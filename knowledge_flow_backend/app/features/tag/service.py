# Copyright Thales 2025
#
# Licensed under the Apache License, Version 2.0 (the "License");
# you may not use this file except in compliance with the License.
# You may obtain a copy of the License at
#
#     http://www.apache.org/licenses/LICENSE-2.0
#
# Unless required by applicable law or agreed to in writing, software
# distributed under the License is distributed on an "AS IS" BASIS,
# WITHOUT WARRANTIES OR CONDITIONS OF ANY KIND, either express or implied.
# See the License for the specific language governing permissions and
# limitations under the License.

# Copyright Thales 2025
<<<<<<< HEAD

from datetime import datetime
=======
>>>>>>> 978da130
import logging
from datetime import datetime
from typing import Iterable, Optional
from uuid import uuid4

from fred_core import Action, KeycloakUser, Resource, authorize

from app.application_context import ApplicationContext
from app.common.document_structures import DocumentMetadata
from app.core.stores.tags.base_tag_store import TagAlreadyExistsError
from app.features.metadata.service import MetadataService
from app.features.resources.service import ResourceService
from app.features.resources.structures import ResourceKind
from app.features.tag.structure import Tag, TagCreate, TagType, TagUpdate, TagWithItemsId

logger = logging.getLogger(__name__)


def _tagtype_to_rk(tag_type: TagType) -> ResourceKind:
    if tag_type == TagType.PROMPT:
        return ResourceKind.PROMPT
    if tag_type == TagType.TEMPLATE:
        return ResourceKind.TEMPLATE
    raise ValueError(f"Unsupported TagType for resources: {tag_type}")


class TagService:
    """
    Service for Tag CRUD, user-scoped, with hierarchical path support.
    Documents & prompts still link by tag *id* (no change to metadata schema).
    """

    def __init__(self):
        context = ApplicationContext.get_instance()
        self._tag_store = context.get_tag_store()
        self.document_metadata_service = MetadataService()
        self.resource_service = ResourceService()  # For templates, if needed

    # ---------- Public API ----------

    @authorize(Action.READ, Resource.TAGS)
    def list_all_tags_for_user(
        self,
        user: KeycloakUser,
        tag_type: Optional[TagType] = None,
        path_prefix: Optional[str] = None,
        limit: int = 200,
        offset: int = 0,
    ) -> list[TagWithItemsId]:
        """
        List user tags, optionally filtered by type and hierarchical prefix (e.g. 'Sales' or 'Sales/HR').
        Pagination included.
        """
        # 1) fetch
        tags: list[Tag] = self._tag_store.list_tags_for_user(user)

        # 2) filter by type
        if tag_type is not None:
            tags = [t for t in tags if t.type == tag_type]

        # 3) filter by path prefix (match both path itself and leaf)
        if path_prefix:
            prefix = self._normalize_path(path_prefix)
            if prefix:
                tags = [t for t in tags if self._full_path_of(t).startswith(prefix)]

        # 4) stable sort by full_path (optional but nice for UI determinism)
        tags.sort(key=lambda t: self._full_path_of(t).lower())

        # 5) paginate
        sliced = tags[offset : offset + limit]

        # 6) attach item ids
        result: list[TagWithItemsId] = []
        for tag in sliced:
            if tag.type == TagType.DOCUMENT:
                item_ids = self._retrieve_document_ids_for_tag(user, tag.id)
            elif tag.type == TagType.PROMPT:
                item_ids = self.resource_service.get_resource_ids_for_tag(ResourceKind.PROMPT, tag.id)
            elif tag.type == TagType.TEMPLATE:
                item_ids = self.resource_service.get_resource_ids_for_tag(ResourceKind.TEMPLATE, tag.id)
            else:
                raise ValueError(f"Unsupported tag type: {tag.type}")
            result.append(TagWithItemsId.from_tag(tag, item_ids))
        return result

    @authorize(Action.READ, Resource.TAGS)
    def get_tag_for_user(self, tag_id: str, user: KeycloakUser) -> TagWithItemsId:
        tag = self._tag_store.get_tag_by_id(tag_id)
        if tag.type == TagType.DOCUMENT:
            item_ids = self._retrieve_document_ids_for_tag(user, tag_id)
        elif tag.type == TagType.PROMPT:
            item_ids = self.resource_service.get_resource_ids_for_tag(ResourceKind.PROMPT, tag.id)
        elif tag.type == TagType.TEMPLATE:
            item_ids = self.resource_service.get_resource_ids_for_tag(ResourceKind.TEMPLATE, tag.id)
        else:
            raise ValueError(f"Unsupported tag type: {tag.type}")
        return TagWithItemsId.from_tag(tag, item_ids)

    @authorize(Action.CREATE, Resource.TAGS)
    def create_tag_for_user(self, tag_data: TagCreate, user: KeycloakUser) -> TagWithItemsId:
        # Validate referenced items first
        if tag_data.type == TagType.DOCUMENT:
            documents = self._retrieve_documents_metadata(user, tag_data.item_ids)
        elif tag_data.type in (TagType.PROMPT, TagType.TEMPLATE):
            documents = []  # not used here
        else:
            raise ValueError(f"Unsupported tag type: {tag_data.type}")

        # Normalize + uniqueness
        norm_path = self._normalize_path(tag_data.path)
        full_path = self._compose_full_path(norm_path, tag_data.name)
        self._ensure_unique_full_path(owner_id=user.uid, tag_type=tag_data.type, full_path=full_path)

        now = datetime.now()
        tag = self._tag_store.create_tag(
            Tag(
                id=str(uuid4()),
                owner_id=user.uid,
                created_at=now,
                updated_at=now,
                name=tag_data.name,
                path=norm_path,
                description=tag_data.description,
                type=tag_data.type,
            )
        )

        # Link items
        if tag.type == TagType.DOCUMENT:
            for doc in documents:
<<<<<<< HEAD
                self.document_metadata_service.add_tag_id_to_document(metadata=doc, new_tag_id=tag.id, modified_by=user.uid)
=======
                self.document_metadata_service.add_tag_id_to_document(user, metadata=doc, new_tag_id=tag.id, modified_by=user.username)
>>>>>>> 978da130
        elif tag.type in (TagType.PROMPT, TagType.TEMPLATE):
            # rk = _tagtype_to_rk(tag.type)
            for rid in tag_data.item_ids:
                try:
                    self.resource_service.add_tag_to_resource(rid, tag.id)
                except Exception as e:
                    logger.warning(f"Failed to attach tag {tag.id} to resource {rid}: {e}")
                    raise

        return TagWithItemsId.from_tag(tag, tag_data.item_ids)

    @authorize(Action.UPDATE, Resource.TAGS)
    def update_tag_for_user(self, tag_id: str, tag_data: TagUpdate, user: KeycloakUser) -> TagWithItemsId:
        tag = self._tag_store.get_tag_by_id(tag_id)

        # Update memberships first
        if tag.type == TagType.DOCUMENT:
            old_item_ids = self._retrieve_document_ids_for_tag(user, tag_id)
            added, removed = self._compute_ids_diff(old_item_ids, tag_data.item_ids)

            added_documents = self._retrieve_documents_metadata(user, added)
            removed_documents = self._retrieve_documents_metadata(user, removed)
            for doc in added_documents:
<<<<<<< HEAD
                self.document_metadata_service.add_tag_id_to_document(doc, tag.id, modified_by=user.uid)
            for doc in removed_documents:
                self.document_metadata_service.remove_tag_id_from_document(doc, tag.id, modified_by=user.uid)
=======
                self.document_metadata_service.add_tag_id_to_document(user, doc, tag.id, modified_by=user.username)
            for doc in removed_documents:
                self.document_metadata_service.remove_tag_id_from_document(user, doc, tag.id, modified_by=user.username)
>>>>>>> 978da130

        elif tag.type in (TagType.PROMPT, TagType.TEMPLATE):
            rk = _tagtype_to_rk(tag.type)
            old_item_ids = self.resource_service.get_resource_ids_for_tag(rk, tag_id)
            added, removed = self._compute_ids_diff(old_item_ids, tag_data.item_ids)

            for rid in added:
                try:
                    self.resource_service.add_tag_to_resource(rid, tag_id)
                except Exception:
                    # Decide whether to continue or fail fast
                    raise
            for rid in removed:
                try:
                    # auto-delete orphan if it loses its last tag
                    self.resource_service.remove_tag_from_resource(rid, tag_id, delete_if_orphan=True)
                except Exception:
                    raise
        else:
            raise ValueError(f"Unsupported tag type: {tag.type}")

        tag.updated_at = datetime.now()
        updated_tag = self._tag_store.update_tag_by_id(tag_id, tag)

        # For the response, return the up-to-date list of item ids
        if tag.type == TagType.DOCUMENT:
            item_ids = self._retrieve_document_ids_for_tag(user, tag_id)
        elif tag.type in (TagType.PROMPT, TagType.TEMPLATE):
            rk = _tagtype_to_rk(tag.type)
            item_ids = self.resource_service.get_resource_ids_for_tag(rk, tag_id)
        else:
            item_ids = []

        return TagWithItemsId.from_tag(updated_tag, item_ids)

    @authorize(Action.DELETE, Resource.TAGS)
    def delete_tag_for_user(self, tag_id: str, user: KeycloakUser) -> None:
        tag = self._tag_store.get_tag_by_id(tag_id)

        if tag.type == TagType.DOCUMENT:
            documents = self._retrieve_documents_for_tag(user, tag_id)
            for doc in documents:
<<<<<<< HEAD
                self.document_metadata_service.remove_tag_id_from_document(doc, tag_id, modified_by=user.uid)
=======
                self.document_metadata_service.remove_tag_id_from_document(user, doc, tag_id, modified_by=user.username)
>>>>>>> 978da130
        elif tag.type == TagType.PROMPT:
            self.resource_service.remove_tag_from_resources(ResourceKind.PROMPT, tag_id)
        elif tag.type == TagType.TEMPLATE:
            # BUGFIX: was PROMPT before; must be TEMPLATE
            self.resource_service.remove_tag_from_resources(ResourceKind.TEMPLATE, tag_id)
        else:
            raise ValueError(f"Unsupported tag type: {tag.type}")

        self._tag_store.delete_tag_by_id(tag_id)

    @authorize(Action.UPDATE, Resource.TAGS)
    def update_tag_timestamp(self, tag_id: str, user: KeycloakUser) -> None:
        tag = self._tag_store.get_tag_by_id(tag_id)
        tag.updated_at = datetime.now()
        self._tag_store.update_tag_by_id(tag_id, tag)

    # ---------- Internals / helpers ----------

    def _retrieve_documents_for_tag(self, user: KeycloakUser, tag_id: str) -> list[DocumentMetadata]:
        return self.document_metadata_service.get_document_metadata_in_tag(user, tag_id)

    def _retrieve_document_ids_for_tag(self, user: KeycloakUser, tag_id: str) -> list[str]:
        return [d.document_uid for d in self._retrieve_documents_for_tag(user, tag_id)]

    def _retrieve_documents_metadata(self, user: KeycloakUser, document_ids: Iterable[str]) -> list[DocumentMetadata]:
        return [self.document_metadata_service.get_document_metadata(user, doc_id) for doc_id in document_ids]

    @staticmethod
    def _compute_ids_diff(before: list[str], after: list[str]) -> tuple[list[str], list[str]]:
        b, a = set(before), set(after)
        return list(a - b), list(b - a)

    @staticmethod
    def _normalize_path(path: Optional[str]) -> str | None:
        if path is None:
            return None
        parts = [seg.strip() for seg in path.split("/") if seg.strip()]
        return "/".join(parts) or None

    @staticmethod
    def _compose_full_path(path: Optional[str], name: str) -> str:
        return f"{path}/{name}" if path else name

    def _full_path_of(self, tag: Tag) -> str:
        return self._compose_full_path(tag.path, tag.name)

    def _ensure_unique_full_path(
        self,
        owner_id: str,
        tag_type: TagType,
        full_path: str,
        exclude_tag_id: Optional[str] = None,
    ) -> None:
        """
        Check uniqueness of (owner_id, type, full_path). Prefer delegating to the store if it exposes a method.
        """
        existing = self._tag_store.get_by_owner_type_full_path(owner_id, tag_type, full_path)
        if existing and existing.id != (exclude_tag_id or ""):
            if existing.type == tag_type:
                raise TagAlreadyExistsError(f"Tag '{full_path}' already exists for owner {owner_id} and type {tag_type}.")
        return<|MERGE_RESOLUTION|>--- conflicted
+++ resolved
@@ -13,11 +13,6 @@
 # limitations under the License.
 
 # Copyright Thales 2025
-<<<<<<< HEAD
-
-from datetime import datetime
-=======
->>>>>>> 978da130
 import logging
 from datetime import datetime
 from typing import Iterable, Optional
@@ -149,11 +144,7 @@
         # Link items
         if tag.type == TagType.DOCUMENT:
             for doc in documents:
-<<<<<<< HEAD
-                self.document_metadata_service.add_tag_id_to_document(metadata=doc, new_tag_id=tag.id, modified_by=user.uid)
-=======
-                self.document_metadata_service.add_tag_id_to_document(user, metadata=doc, new_tag_id=tag.id, modified_by=user.username)
->>>>>>> 978da130
+                self.document_metadata_service.add_tag_id_to_document(user, metadata=doc, new_tag_id=tag.id, modified_by=user.uid)
         elif tag.type in (TagType.PROMPT, TagType.TEMPLATE):
             # rk = _tagtype_to_rk(tag.type)
             for rid in tag_data.item_ids:
@@ -177,15 +168,9 @@
             added_documents = self._retrieve_documents_metadata(user, added)
             removed_documents = self._retrieve_documents_metadata(user, removed)
             for doc in added_documents:
-<<<<<<< HEAD
-                self.document_metadata_service.add_tag_id_to_document(doc, tag.id, modified_by=user.uid)
+                self.document_metadata_service.add_tag_id_to_document(user, doc, tag.id, modified_by=user.uid)
             for doc in removed_documents:
-                self.document_metadata_service.remove_tag_id_from_document(doc, tag.id, modified_by=user.uid)
-=======
-                self.document_metadata_service.add_tag_id_to_document(user, doc, tag.id, modified_by=user.username)
-            for doc in removed_documents:
-                self.document_metadata_service.remove_tag_id_from_document(user, doc, tag.id, modified_by=user.username)
->>>>>>> 978da130
+                self.document_metadata_service.remove_tag_id_from_document(user, doc, tag.id, modified_by=user.uid)
 
         elif tag.type in (TagType.PROMPT, TagType.TEMPLATE):
             rk = _tagtype_to_rk(tag.type)
@@ -228,11 +213,7 @@
         if tag.type == TagType.DOCUMENT:
             documents = self._retrieve_documents_for_tag(user, tag_id)
             for doc in documents:
-<<<<<<< HEAD
-                self.document_metadata_service.remove_tag_id_from_document(doc, tag_id, modified_by=user.uid)
-=======
-                self.document_metadata_service.remove_tag_id_from_document(user, doc, tag_id, modified_by=user.username)
->>>>>>> 978da130
+                self.document_metadata_service.remove_tag_id_from_document(user, doc, tag_id, modified_by=user.uid)
         elif tag.type == TagType.PROMPT:
             self.resource_service.remove_tag_from_resources(ResourceKind.PROMPT, tag_id)
         elif tag.type == TagType.TEMPLATE:
