# Copyright Thales 2025
#
# Licensed under the Apache License, Version 2.0 (the "License");
# you may not use this file except in compliance with the License.
# You may obtain a copy of the License at
#
#     http://www.apache.org/licenses/LICENSE-2.0
#
# Unless required by applicable law or agreed to in writing, software
# distributed under the License is distributed on an "AS IS" BASIS,
# WITHOUT WARRANTIES OR CONDITIONS OF ANY KIND, either express or implied.
# See the License for the specific language governing permissions and
# limitations under the License.

import logging
from uuid import uuid4

<<<<<<< HEAD
from fastapi import APIRouter, Depends
from fred_core import Action, KeycloakUser, Resource, authorize_or_raise, get_current_user, raise_internal_error
=======
from fastapi import APIRouter, Depends, HTTPException
from fred_core import KeycloakUser, get_current_user, raise_internal_error
>>>>>>> f0202b66
from temporalio.client import Client

from app.application_context import ApplicationContext
from app.common.utils import log_exception
from app.features.scheduler.activities import create_pull_file_metadata, get_push_file_metadata, input_process, load_pull_file, load_push_file, output_process
from app.features.scheduler.structure import PipelineDefinition, ProcessDocumentsRequest
from app.features.scheduler.workflow import Process

logger = logging.getLogger(__name__)


async def run_ingestion_pipeline(definition: PipelineDefinition) -> str:
    for file in definition.files:
        if file.is_pull():
            metadata = create_pull_file_metadata(file)
            local_file_path = load_pull_file(file, metadata)
            metadata = input_process(input_file=local_file_path, metadata=metadata)
            metadata = output_process(file=file, metadata=metadata, accept_memory_storage=True)
        else:
            metadata = get_push_file_metadata(file)
            local_file_path = load_push_file(file, metadata)
            metadata = input_process(input_file=local_file_path, metadata=metadata)
            metadata = output_process(file=file, metadata=metadata, accept_memory_storage=True)
    return "success"


class SchedulerController:
    """
    Controller for triggering ingestion workflows through Temporal.
    """

    def __init__(self, router: APIRouter):
        self.config = ApplicationContext.get_instance().get_config().scheduler.temporal

        @router.post(
            "/process-documents",
            tags=["Processing"],
            summary="Submit processing for push/pull files via Temporal",
            description="Accepts a list of files (document_uid or external_path) and launches the appropriate ingestion workflow",
        )
<<<<<<< HEAD
        async def process_documents(req: ProcessDocumentsRequest, user: KeycloakUser = Depends(get_current_user)):
            authorize_or_raise(user, Action.PROCESS, Resource.DOCUMENTS)

=======
        async def process_documents(req: ProcessDocumentsRequest, _: KeycloakUser = Depends(get_current_user)):
>>>>>>> f0202b66
            logger.info(f"Processing {len(req.files)} file(s) via Temporal pipeline")

            try:
                # You may batch files per-source_tag if needed
                definition = PipelineDefinition(
                    name=req.pipeline_name,
                    files=req.files,
                )
                result = await run_ingestion_pipeline(definition)
                return {"status": result}
            except Exception as e:
                raise_internal_error(logger, "Failed to submit process-documents workflow", e)

        @router.post(
            "/schedule-documents",
            tags=["Processing"],
            summary="Submit processing for push/pull files via Temporal",
            description="Accepts a list of files (document_uid or external_path) and launches the appropriate ingestion workflow",
        )
<<<<<<< HEAD
        async def schedule_documents(req: ProcessDocumentsRequest, user: KeycloakUser = Depends(get_current_user)):
            authorize_or_raise(user, Action.PROCESS, Resource.DOCUMENTS)
=======
        async def schedule_documents(req: ProcessDocumentsRequest, _: KeycloakUser = Depends(get_current_user)):
            logger.info(f"Processing {len(req.files)} file(s) via Temporal pipeline")
>>>>>>> f0202b66

            logger.info(f"Processing {len(req.files)} file(s) via Temporal pipeline")

            # You may batch files per-source_tag if needed
            definition = PipelineDefinition(
                name=req.pipeline_name,
                files=req.files,
            )

            client = await Client.connect(
                target_host=self.config.host,
                namespace=self.config.namespace,
            )
            workflow_id = f"{self.config.workflow_prefix}-{uuid4()}"
            handle = await client.start_workflow(
                Process.run,
                definition,
                id=workflow_id,
                task_queue=self.config.task_queue,
            )
            logger.info(f"🛠️ started temporal workflow={workflow_id}")
            return {
                "workflow_id": handle.id,
                "run_id": handle.first_execution_run_id,
            }<|MERGE_RESOLUTION|>--- conflicted
+++ resolved
@@ -15,13 +15,8 @@
 import logging
 from uuid import uuid4
 
-<<<<<<< HEAD
-from fastapi import APIRouter, Depends
+from fastapi import APIRouter, Depends, HTTPException
 from fred_core import Action, KeycloakUser, Resource, authorize_or_raise, get_current_user, raise_internal_error
-=======
-from fastapi import APIRouter, Depends, HTTPException
-from fred_core import KeycloakUser, get_current_user, raise_internal_error
->>>>>>> f0202b66
 from temporalio.client import Client
 
 from app.application_context import ApplicationContext
@@ -62,13 +57,9 @@
             summary="Submit processing for push/pull files via Temporal",
             description="Accepts a list of files (document_uid or external_path) and launches the appropriate ingestion workflow",
         )
-<<<<<<< HEAD
         async def process_documents(req: ProcessDocumentsRequest, user: KeycloakUser = Depends(get_current_user)):
             authorize_or_raise(user, Action.PROCESS, Resource.DOCUMENTS)
 
-=======
-        async def process_documents(req: ProcessDocumentsRequest, _: KeycloakUser = Depends(get_current_user)):
->>>>>>> f0202b66
             logger.info(f"Processing {len(req.files)} file(s) via Temporal pipeline")
 
             try:
@@ -88,13 +79,8 @@
             summary="Submit processing for push/pull files via Temporal",
             description="Accepts a list of files (document_uid or external_path) and launches the appropriate ingestion workflow",
         )
-<<<<<<< HEAD
         async def schedule_documents(req: ProcessDocumentsRequest, user: KeycloakUser = Depends(get_current_user)):
             authorize_or_raise(user, Action.PROCESS, Resource.DOCUMENTS)
-=======
-        async def schedule_documents(req: ProcessDocumentsRequest, _: KeycloakUser = Depends(get_current_user)):
-            logger.info(f"Processing {len(req.files)} file(s) via Temporal pipeline")
->>>>>>> f0202b66
 
             logger.info(f"Processing {len(req.files)} file(s) via Temporal pipeline")
 
