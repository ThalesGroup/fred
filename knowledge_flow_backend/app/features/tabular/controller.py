import logging
from typing import List
from fastapi import APIRouter, HTTPException
from app.features.tabular.service import TabularService
<<<<<<< HEAD
from app.features.tabular.structures import (
    TabularQueryResponse,
    TabularSchemaResponse,
    RawSQLRequest
)
=======
from app.features.tabular.structures import TabularQueryResponse, TabularSchemaResponse, RawSQLRequest
>>>>>>> 297f1c66
from app.features.tabular.utils import extract_safe_sql_query

logger = logging.getLogger(__name__)


class TabularController:
    """
    Lightweight API controller to expose tabular tools to LLM agents:
      - List available tables
      - Get full schema for each table
      - Execute a SQLQueryPlan
    """

    def __init__(self, router: APIRouter):
        self.service = TabularService()
        self._register_routes(router)

    def _register_routes(self, router: APIRouter):
        @router.get("/tabular/tables", response_model=List[str], tags=["Tabular"], operation_id="list_table_names", summary="List all available table names")
        async def list_tables():
            logger.info("Listing all available table names")
            try:
                return self.service.tabular_store.list_tables()
            except Exception as e:
                logger.exception("Failed to list table names")
                raise HTTPException(status_code=500, detail=str(e))

        @router.get("/tabular/schemas", response_model=List[TabularSchemaResponse], tags=["Tabular"], operation_id="get_all_schemas", summary="Get schemas for all available tables")
        async def get_schemas():
            logger.info("Fetching schemas for all datasets")
            try:
                return self.service.list_datasets_with_schema()
            except Exception as e:
                logger.exception("Failed to get schemas")
                raise HTTPException(status_code=500, detail=str(e))

        @router.post(
            "/tabular/sql",
            response_model=TabularQueryResponse,
            tags=["Tabular"],
            operation_id="raw_sql_query",
            summary="Execute raw SQL query directly",
            description="Submit a raw SQL string. Use this with caution: the query is executed directly.",
        )
        async def raw_sql_query(request: RawSQLRequest):
            try:
                sql = extract_safe_sql_query(request.query)
                logger.info(f"Executing raw SQL: {sql}")
                return self.service.query(document_name="raw_sql", request=RawSQLRequest(query=sql))

            except PermissionError as e:
                logger.warning(f"Forbidden SQL query attempt: {e}")
                raise HTTPException(status_code=403, detail=str(e))

            except Exception:
                logger.exception("Raw SQL execution failed")
                raise HTTPException(status_code=500, detail="Internal server error")<|MERGE_RESOLUTION|>--- conflicted
+++ resolved
@@ -1,16 +1,10 @@
 import logging
 from typing import List
+
 from fastapi import APIRouter, HTTPException
+
 from app.features.tabular.service import TabularService
-<<<<<<< HEAD
-from app.features.tabular.structures import (
-    TabularQueryResponse,
-    TabularSchemaResponse,
-    RawSQLRequest
-)
-=======
-from app.features.tabular.structures import TabularQueryResponse, TabularSchemaResponse, RawSQLRequest
->>>>>>> 297f1c66
+from app.features.tabular.structures import RawSQLRequest, TabularQueryResponse, TabularSchemaResponse
 from app.features.tabular.utils import extract_safe_sql_query
 
 logger = logging.getLogger(__name__)
