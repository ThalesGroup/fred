--- conflicted
+++ resolved
@@ -27,10 +27,7 @@
 
 logger = logging.getLogger(__name__)
 
-<<<<<<< HEAD
-=======
 
->>>>>>> 5050153b
 def _parse_date(value: str) -> pd.Timestamp | NaTType:
     dt = dateparser.parse(value, settings={"PREFER_DAY_OF_MONTH": "first", "RETURN_AS_TIMEZONE_AWARE": False})
     if dt:
@@ -86,8 +83,4 @@
 
         except Exception as e:
             logger.exception("Unexpected error during tabular processing")
-<<<<<<< HEAD
-            raise TabularProcessingError("Tabular processing failed") from e
-=======
-            raise TabularProcessingError("Tabular processing failed") from e
->>>>>>> 5050153b
+            raise TabularProcessingError("Tabular processing failed") from e