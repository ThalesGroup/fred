# Copyright Thales 2025
#
# Licensed under the Apache License, Version 2.0 (the "License");
# you may not use this file except in compliance with the License.
# You may obtain a copy of the License at
#
#     http://www.apache.org/licenses/LICENSE-2.0
#
# Unless required by applicable law or agreed to in writing, software
# distributed under the License is distributed on an "AS IS" BASIS,
# WITHOUT WARRANTIES OR CONDITIONS OF ANY KIND, either express or implied.
# See the License for the specific language governing permissions and
# limitations under the License.

import hashlib
import io
import logging
import re

import dateparser
import pandas as pd
from langchain.schema.document import Document
from pandas._libs.tslibs.nattype import NaTType

from app.application_context import ApplicationContext
from app.common.document_structures import DocumentMetadata, ProcessingStage
from app.common.utils import sanitize_sql_name
from app.core.processors.output.base_output_processor import BaseOutputProcessor, TabularProcessingError
from app.core.processors.output.vectorization_processor.vectorization_utils import load_langchain_doc_from_metadata

logger = logging.getLogger(__name__)

_DATE_REGEX = re.compile(
    r"""(
        \b\d{1,2}/\d{1,2}/\d{4}\b |
        \b\d{1,2}/\d{1,2}/\d{2}\b |
        \b\d{1,2}-\d{1,2}-\d{4}\b |
        \b\d{1,2}-\d{1,2}-\d{2}\b |
        \b\d{1,2}\.\d{1,2}\.\d{4}\b |
        \b\d{1,2}\.\d{1,2}\.\d{2}\b |
        \b\d{4}-\d{1,2}-\d{1,2}\b |
        \b\d{4}/\d{1,2}/\d{1,2}\b |
        \b\d{4}\.\d{1,2}\.\d{1,2}\b |

        \b\d{1,2}\s*(jan|feb|mar|apr|may|jun|jul|aug|sep|oct|nov|dec)\s*\d{2,4}\b |  # 1 Jan 2023
        \b(jan|feb|mar|apr|may|jun|jul|aug|sep|oct|nov|dec)\s*\d{1,2},?\s*\d{2,4}\b | # Jan 1, 2023

         \b\d{1,2}\s*(jan|fév|mar|avr|mai|jun|juin|juil|jui|aoû|sep|sept|oct|nov|déc)\s*\d{2,4}\b |  # 1 Fév 2023
        \b(jan|fév|mar|avr|mai|jun|juin|juil|jui|aoû|sep|sept|oct|nov|déc)\s*\d{1,2},?\s*\d{2,4}\b | # Fév 1, 2023

        \b\d{1,2}\s*(january|february|march|april|may|june|july|august|
                    september|october|november|december)\s*\d{2,4}\b |             # 1 January 2023
        \b(january|february|march|april|may|june|july|august|
            september|october|november|december)\s+\d{1,2},?\s*\d{2,4}\b |         # January 1, 2023

        \b\d{1,2}\s*(janvier|février|mars|avril|mai|juin|juillet|août|
                     septembre|octobre|novembre|décembre)\s*\d{2,4}\b |            # 1 septembre 2023
        \b(janvier|février|mars|avril|mai|juin|juillet|août|
            septembre|octobre|novembre|décembre)\s+\d{1,2},?\s*\d{2,4}\b           # septembre 1, 2023
    )""",
    re.IGNORECASE | re.VERBOSE,
)


def safe_table_name(name: str, max_len: int = 63) -> str:
    name = sanitize_sql_name(name)
    if len(name) <= max_len:
        return name
<<<<<<< HEAD

    # 🚀 FIX B324: Use MD5 for non-security purposes (name hashing)
    try:
        hash_suffix = hashlib.md5(name.encode(), usedforsecurity=False).hexdigest()[:8]
    except TypeError:
        raise RuntimeError("Python 3.9+ is required for secure MD5 hashing in this context")

=======
    hash_suffix = hashlib.md5(name.encode(), usedforsecurity=False).hexdigest()[:8]
>>>>>>> 336fc351
    return name[: max_len - 9] + "_" + hash_suffix


def _looks_like_date(value: str) -> bool:
    """Check if the string matches a common date format (with separators or month names)."""
    return bool(_DATE_REGEX.search(value))


def _looks_like_compact_date(value: str) -> bool:
    """Check for compact date strings like YYYYMM or YYYYMMDD."""
    if not re.fullmatch(r"\d{6,8}", value):
        return False
    try:
        month = int(value[4:6])
        if not (1 <= month <= 12):
            return False
        if len(value) == 8:
            day = int(value[6:8])
            return 1 <= day <= 31
        return True
    except ValueError:
        return False


def _parse_date(value: str) -> pd.Timestamp | NaTType:
    """Attempt to parse a string into a pandas Timestamp using dateparser."""
    if not isinstance(value, str) or not any(c.isdigit() for c in value):
        return pd.NaT

    dt = dateparser.parse(value, settings={"PREFER_DAY_OF_MONTH": "first", "RETURN_AS_TIMEZONE_AWARE": False})

    if dt is None:
        return pd.NaT

    try:
        ts = pd.to_datetime(dt, errors="raise")
        return ts if ts.year >= 0 else pd.NaT
    except (ValueError, OverflowError):
        return pd.NaT


def is_valid_date(series: pd.Series, threshold: float = 0.7) -> bool:
    """
    Determine if a series contains mostly valid dates (above the given threshold).
    Uses both format heuristics and actual parsing.
    """
    values = series.dropna().astype(str)
    if values.empty:
        return False

    def is_parsable(value: str) -> bool:
        return (_looks_like_date(value) or _looks_like_compact_date(value)) and not bool(pd.isna(_parse_date(value)))

    valid_count = sum(is_parsable(val) for val in values)
    return (valid_count / len(values)) >= threshold


class TabularProcessor(BaseOutputProcessor):
    """
    A pipeline for processing tabular data.
    """

    def __init__(self):
        self.csv_input_store = ApplicationContext.get_instance().get_csv_input_store()

        logger.info("Initializing TabularPipeline")

    def process(self, file_path: str, metadata: DocumentMetadata) -> DocumentMetadata:
        try:
            logger.info(f"Processing file: {file_path} with metadata: {metadata}")

            document: Document = load_langchain_doc_from_metadata(file_path, metadata)
            logger.debug(f"Document loaded: {document}")
            if not document:
                raise ValueError("Document is empty or not loaded correctly.")

            df = pd.read_csv(io.StringIO(document.page_content))
            table_name = sanitize_sql_name(metadata.document_name.rsplit(".", 1)[0])
            df.columns = [sanitize_sql_name(col) for col in df.columns]

            for col in df.select_dtypes(include=["object"]).columns:
                sample = pd.Series(df[col].dropna().astype(str).head(20))
                if not sample.empty and is_valid_date(sample, threshold=0.7):
                    logger.info(f"🕒 Parsing column '{col}' as datetime")
                    df[col] = df[col].astype(str).map(_parse_date)

            logger.debug(f"document {document}")

            try:
                if self.csv_input_store is None:
                    raise RuntimeError("csv_input_store is not initialized")

                table_name = safe_table_name(metadata.document_name.rsplit(".", 1)[0])
                result = self.csv_input_store.save_table(table_name, df)
                logger.debug(f"Document added to Tabular Store: {result}")
            except Exception as e:
                logger.exception("Failed to add documents to Tabular Storage")
                raise TabularProcessingError("Failed to add documents to Tabular Storage") from e

            metadata.mark_stage_done(ProcessingStage.SQL_INDEXED)
            return metadata

        except Exception as e:
            logger.exception("Unexpected error during tabular processing")
            raise TabularProcessingError("Tabular processing failed") from e<|MERGE_RESOLUTION|>--- conflicted
+++ resolved
@@ -66,17 +66,11 @@
     name = sanitize_sql_name(name)
     if len(name) <= max_len:
         return name
-<<<<<<< HEAD
-
     # 🚀 FIX B324: Use MD5 for non-security purposes (name hashing)
     try:
         hash_suffix = hashlib.md5(name.encode(), usedforsecurity=False).hexdigest()[:8]
     except TypeError:
         raise RuntimeError("Python 3.9+ is required for secure MD5 hashing in this context")
-
-=======
-    hash_suffix = hashlib.md5(name.encode(), usedforsecurity=False).hexdigest()[:8]
->>>>>>> 336fc351
     return name[: max_len - 9] + "_" + hash_suffix
 
 
