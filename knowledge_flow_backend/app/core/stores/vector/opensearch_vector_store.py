# Copyright Thales 2025
#
# Licensed under the Apache License, Version 2.0 (the "License");
# you may not use this file except in compliance with the License.
# You may obtain a copy of the License at
#
#     http://www.apache.org/licenses/LICENSE-2.0
#
# Unless required by applicable law or agreed to in writing, software
# distributed under the License is distributed on an "AS IS" BASIS,
# WITHOUT WARRANTIES OR CONDITIONS OF ANY KIND, either express or implied.
# See the License for the specific language governing permissions and
# limitations under the License.

import logging
from datetime import datetime, timezone
from typing import Iterable, List, Tuple

from langchain.schema.document import Document
from langchain_community.vectorstores import OpenSearchVectorSearch

from app.common.utils import get_embedding_model_name
from app.core.stores.vector.base_vector_store import BaseEmbeddingModel, BaseVectoreStore

logger = logging.getLogger(__name__)


class OpenSearchVectorStoreAdapter(BaseVectoreStore):
    def __init__(
        self,
        embedding_model: BaseEmbeddingModel,
        host: str,
        index: str,
        username: str,
        password: str,
        secure: bool = False,
        verify_certs: bool = False,
    ):
        self.vector_index = index
        self.embedding_model = embedding_model
        self.host = host
        self.username = username
        self.password = password
        self.secure = secure
        self.verify_certs = verify_certs

        self._opensearch_vector_search: OpenSearchVectorSearch | None = None
        self._expected_dim: int | None = None

    @property
    def opensearch_vector_search(self) -> OpenSearchVectorSearch:
        if self._opensearch_vector_search is None:
            self._opensearch_vector_search = OpenSearchVectorSearch(
                opensearch_url=self.host,
                index_name=self.vector_index,
                embedding_function=self.embedding_model,
                use_ssl=self.secure,
                verify_certs=self.verify_certs,
                http_auth=(self.username, self.password),
            )

            self._expected_dim = self._get_embedding_dimension()
            self._check_vector_index_dimension(self._expected_dim)

        return self._opensearch_vector_search

    def _check_vector_index_dimension(self, expected_dim: int):
        try:
            mapping = self.opensearch_vector_search.client.indices.get_mapping(index=self.vector_index)
            actual_dim = mapping[self.vector_index]["mappings"]["properties"]["vector_field"]["dimension"]
        except Exception as e:
            logger.warning(f"⚠️ Failed to check vector dimension: {e}")
            return

        model_name = get_embedding_model_name(self.embedding_model)

        if actual_dim != expected_dim:
            raise ValueError(
                f"❌ Vector dimension mismatch:\n"
                f"   - OpenSearch index '{self.vector_index}' expects: {actual_dim}\n"
                f"   - Embedding model '{model_name}' outputs: {expected_dim}\n"
                f"💡 Make sure the index and embedding model are compatible."
            )
        logger.info(f"✅ Vector dimension check passed: model '{model_name}' outputs {expected_dim}")

    def _get_embedding_dimension(self) -> int:
        dummy_vector = self.embedding_model.embed_query("dummy")
        return len(dummy_vector)

    def add_documents(self, documents: List[Document]) -> None:
        try:
            self.opensearch_vector_search.add_documents(documents)
            logger.info("✅ Documents added successfully.")
        except Exception as e:
            logger.exception("❌ Failed to add documents to OpenSearch.")
            raise RuntimeError("Unexpected error during vector indexing.") from e

<<<<<<< HEAD
    def similarity_search_with_score(self, query: str, k: int = 5, documents_ids: Iterable[str] | None = None) -> List[Tuple[Document, float]]:
        if documents_ids:
            # Create OpenSearch filter to only retrieve vectors with a `metadata.document_uid` in `documents_ids`
            boolean_filter = {"terms": {"metadata.document_uid": list(documents_ids)}}
            logger.debug("Using boolean_filter with vector search:", boolean_filter)
=======
    def similarity_search_with_score(
        self, query: str, k: int = 5, documents_ids: Iterable[str] | None = None
    ) -> List[Tuple[Document, float]]:
        if documents_ids:
            boolean_filter = {"terms": {"metadata.document_uid": list(documents_ids)}}
            logger.debug("Using boolean_filter with vector search: %s", boolean_filter)
>>>>>>> 123a0c9a
            results = self.opensearch_vector_search.similarity_search_with_score(query, k=k, boolean_filter=boolean_filter)
        else:
            logger.debug("No boolean_filter with vector search")
            results = self.opensearch_vector_search.similarity_search_with_score(query, k=k)

        enriched = []

        for rank, (doc, score) in enumerate(results):
            doc.metadata["score"] = score
            doc.metadata["rank"] = rank
            doc.metadata["retrieved_at"] = datetime.now(timezone.utc).isoformat()
            doc.metadata["embedding_model"] = get_embedding_model_name(self.embedding_model)
            doc.metadata["vector_index"] = self.vector_index
            doc.metadata["token_count"] = len(doc.page_content.split())
            enriched.append((doc, score))

        return enriched<|MERGE_RESOLUTION|>--- conflicted
+++ resolved
@@ -95,20 +95,11 @@
             logger.exception("❌ Failed to add documents to OpenSearch.")
             raise RuntimeError("Unexpected error during vector indexing.") from e
 
-<<<<<<< HEAD
     def similarity_search_with_score(self, query: str, k: int = 5, documents_ids: Iterable[str] | None = None) -> List[Tuple[Document, float]]:
         if documents_ids:
             # Create OpenSearch filter to only retrieve vectors with a `metadata.document_uid` in `documents_ids`
             boolean_filter = {"terms": {"metadata.document_uid": list(documents_ids)}}
-            logger.debug("Using boolean_filter with vector search:", boolean_filter)
-=======
-    def similarity_search_with_score(
-        self, query: str, k: int = 5, documents_ids: Iterable[str] | None = None
-    ) -> List[Tuple[Document, float]]:
-        if documents_ids:
-            boolean_filter = {"terms": {"metadata.document_uid": list(documents_ids)}}
             logger.debug("Using boolean_filter with vector search: %s", boolean_filter)
->>>>>>> 123a0c9a
             results = self.opensearch_vector_search.similarity_search_with_score(query, k=k, boolean_filter=boolean_filter)
         else:
             logger.debug("No boolean_filter with vector search")
