--- conflicted
+++ resolved
@@ -4,7 +4,7 @@
 # you may not use this file except in compliance with the License.
 # You may obtain a copy of the License at
 #
-#     http://www.apache.org/licenses/LICENSE-2.0
+#       http://www.apache.org/licenses/LICENSE-2.0
 #
 # Unless required by applicable law or agreed to in writing, software
 # distributed under the License is distributed on an "AS IS" BASIS,
@@ -21,7 +21,7 @@
 import shutil
 from datetime import datetime, timezone
 from pathlib import Path
-from typing import BinaryIO, List, Optional
+from typing import BinaryIO, List, Optional, cast  # Added 'cast' here
 
 import pandas as pd
 
@@ -41,7 +41,7 @@
     def clear(self) -> None:
         """
         Delete every document that was previously saved in this local
-        store.  Meant for unit-tests; no-op if the folder does not exist.
+        store. Meant for unit-tests; no-op if the folder does not exist.
         """
         if self.document_root.exists():
             shutil.rmtree(self.document_root)
@@ -190,20 +190,13 @@
     def get_content_range(self, document_uid: str, start: int, length: int) -> BinaryIO:
         """
         Streaming range reader for the primary input file (no RAM buffering).
-        Returns a BufferedReader over a RawIOBase that limits reads to `length`.
+        Returns a BinaryIO stream that limits reads to `length`.
         """
         file_path = self._get_primary_file_path(document_uid)
         f = open(file_path, "rb")
         f.seek(start)
 
-<<<<<<< HEAD
-        class _RangeRaw(io.RawIOBase):
-            def __init__(self, base, limit: int):
-                self._base = base
-                self._remaining = limit
-                self._closed = False
-=======
-        # 3. Create a wrapper to limit the stream to the requested length
+        # Create a wrapper to limit the stream to the requested length (main's version)
         class RangeStreamWrapper(io.IOBase):
             def __init__(self, file_obj: BinaryIO, limit: int):
                 self.file_obj = file_obj
@@ -225,38 +218,18 @@
 
             def close(self):
                 self.file_obj.close()
->>>>>>> 336fc351
 
             def readable(self) -> bool:
                 return True
 
-<<<<<<< HEAD
-            def readinto(self, b) -> int:
-                if self._closed or self._remaining <= 0:
-                    return 0
-                mv = memoryview(b).cast("B")
-                n = min(len(mv), self._remaining)
-                chunk = self._base.read(n)
-                if not chunk:
-                    return 0
-                r = len(chunk)
-                mv[:r] = chunk
-                self._remaining -= r
-                return r
-
-            def close(self) -> None:
-                if not self._closed:
-                    try:
-                        self._base.close()
-                    finally:
-                        self._closed = True
-                super().close()
-
-            @property
-            def closed(self) -> bool:
-                return self._closed
-
-        return io.BufferedReader(_RangeRaw(f, length))
+            def writable(self) -> bool:
+                return False
+
+            def seekable(self) -> bool:
+                return self.file_obj.seekable()
+
+        # FIX: Use typing.cast to explicitly assert that this object meets the BinaryIO interface.
+        return cast(BinaryIO, RangeStreamWrapper(f, length))
 
     # ---------- Generic Object API (typed) ----------
 
@@ -325,6 +298,8 @@
         # ranged stream
         f.seek(start or 0)
 
+        # NOTE: Using the RawIOBase/BufferedReader pattern here for the Generic Object API (similar to HEAD)
+        # as it was part of the set of new methods.
         class _RangeRaw(io.RawIOBase):
             def __init__(self, base, limit: Optional[int]):
                 self._base = base
@@ -408,21 +383,4 @@
         path = self._safe_under(self.object_root, self._key_to_path(key))
         if not path.exists():
             raise FileNotFoundError(f"Object not found: {key}")
-        path.unlink()
-=======
-            def writable(self) -> bool:
-                return False
-
-            def seekable(self) -> bool:
-                return self.file_obj.seekable()
-
-            def seek(self, offset: int, whence: int = 0) -> int:
-                return self.file_obj.seek(offset, whence)
-
-            def tell(self) -> int:
-                return self.file_obj.tell()
-
-        # FIX: Use typing.cast to explicitly assert that this object meets the BinaryIO interface.
-        # This suppresses the Pylance/MyPy warning while maintaining runtime correctness.
-        return cast(BinaryIO, RangeStreamWrapper(f, length))
->>>>>>> 336fc351
+        path.unlink()