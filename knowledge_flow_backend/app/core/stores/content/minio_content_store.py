# Copyright Thales 2025
#
# Licensed under the Apache License, Version 2.0 (the "License");
# you may not use this file except in compliance with the License.
# You may obtain a copy of the License at
#
#     http://www.apache.org/licenses/LICENSE-2.0
#
# Unless required by applicable law or agreed to in writing, software
# distributed under the License is distributed on an "AS IS" BASIS,
# WITHOUT WARRANTIES OR CONDITIONS OF ANY KIND, either express or implied.
# See the License for the specific language governing permissions and
# limitations under the License.

from io import BytesIO
import io
import logging
from pathlib import Path
from typing import BinaryIO
from minio import Minio
from minio.error import S3Error
import pandas as pd
from app.core.stores.content.base_content_store import BaseContentStore

logger = logging.getLogger(__name__)


class MinioStorageBackend(BaseContentStore):
    """
    MinIO content store for uploading files to a MinIO bucket.
    This class implements the BaseContentStore interface.
    """

    def __init__(self, endpoint: str, access_key: str, secret_key: str, bucket_name: str, secure: bool):
        """
        Initializes the MinIO client and ensures the bucket exists.
        """
        self.bucket_name = bucket_name
        self.client = Minio(endpoint, access_key=access_key, secret_key=secret_key, secure=secure)

        # Ensure bucket exists or create it
        if not self.client.bucket_exists(bucket_name):
            self.client.make_bucket(bucket_name)
            logger.info(f"Bucket '{bucket_name}' created successfully.")

    def save_content(self, document_uid: str, document_dir: Path):
        """
        Uploads all files in the given directory to MinIO,
        preserving the document UID as the root prefix.
        """
        for file_path in document_dir.rglob("*"):
            if file_path.is_file():
                object_name = f"{document_uid}/{file_path.relative_to(document_dir)}"
                try:
                    self.client.fput_object(self.bucket_name, object_name, str(file_path))
                    logger.info(f"Uploaded '{object_name}' to bucket '{self.bucket_name}'.")
                except S3Error as e:
                    logger.error(f"Failed to upload '{file_path}': {e}")
                    raise ValueError(f"Failed to upload '{file_path}': {e}")

    def delete_content(self, document_uid: str) -> None:
        """
        Deletes all objects in the bucket under the given document UID prefix.
        """
        try:
            objects_to_delete = self.client.list_objects(self.bucket_name, prefix=f"{document_uid}/", recursive=True)
            deleted_any = False

            for obj in objects_to_delete:
                self.client.remove_object(self.bucket_name, obj.object_name)
                logger.info(f"🗑️ Deleted '{obj.object_name}' from bucket '{self.bucket_name}'.")
                deleted_any = True

            if not deleted_any:
                logger.warning(f"⚠️ No objects found to delete for document {document_uid}.")

        except S3Error as e:
            logger.error(f"❌ Failed to delete objects for document {document_uid}: {e}")
            raise ValueError(f"Failed to delete document content from MinIO: {e}")

    def get_content(self, document_uid: str) -> BinaryIO:
        """
        Returns a binary stream of the first file found in the input/ folder for the document.
        """
        prefix = f"{document_uid}/input/"
        try:
            objects = list(self.client.list_objects(self.bucket_name, prefix=prefix, recursive=True))
            if not objects:
                raise FileNotFoundError(f"No input content found for document: {document_uid}")

            obj = objects[0]
            response = self.client.get_object(self.bucket_name, obj.object_name)
            return BytesIO(response.read())
        except S3Error as e:
            logger.error(f"Error fetching content for {document_uid}: {e}")
            raise FileNotFoundError(f"Failed to retrieve original content: {e}")

    def get_markdown(self, document_uid: str) -> str:
        """
        Fetches the markdown content from 'output/output.md' in the document directory.
        If not found, attempts to convert 'output/table.csv' to Markdown.
        """
        md_object = f"{document_uid}/output/output.md"
        csv_object = f"{document_uid}/output/table.csv"

        try:
            response = self.client.get_object(self.bucket_name, md_object)
            return response.read().decode("utf-8")
        except S3Error as e_md:
            logger.warning(f"Markdown not found for {document_uid}: {e_md}")

        # Try CSV fallback
        try:
            response = self.client.get_object(self.bucket_name, csv_object)
            csv_bytes = response.read()
            df = pd.read_csv(io.BytesIO(csv_bytes))
            return df.to_markdown(index=False, tablefmt="github")
        except S3Error as e_csv:
            logger.error(f"CSV also not found for {document_uid}: {e_csv}")
        except Exception as e:
            logger.error(f"Error reading or converting CSV for {document_uid}: {e}")

        raise FileNotFoundError(f"Neither markdown nor CSV preview found for document: {document_uid}")

<<<<<<< HEAD
    def get_media(self, document_uid: str, media_id: str) -> BinaryIO:
        """
        Returns a binary stream for the specified media file.
        """
        media_object = f"{document_uid}/output/media/{media_id}"
        try:
            response = self.client.get_object(self.bucket_name, media_object)
            media_bytes = response.read()
            return io.BytesIO(media_bytes)
        except S3Error as e:
            logger.error(f"Error fetching media {media_id} for document {document_uid}: {e}")
            raise
        except Exception as e:
            logger.error(f"Unexpected error fetching media {media_id} for document {document_uid}: {e}")
            raise

    def clear(self) -> None:
            """
            Deletes all objects in the MinIO bucket.
            """
            try:
                objects_to_delete = self.client.list_objects(self.bucket_name, recursive=True)
                deleted_any = False

                for obj in objects_to_delete:
                    self.client.remove_object(self.bucket_name, obj.object_name)
                    logger.info(f"🗑️ Deleted '{obj.object_name}' from bucket '{self.bucket_name}'.")
                    deleted_any = True

                if not deleted_any:
                    logger.warning(f"⚠️ No objects found to delete.")

            except S3Error as e:
                logger.error(f"❌ Failed to delete objects from bucket{self.bucket_name}: {e}")
                raise ValueError(f"Failed to delete document content from MinIO: {e}")
=======
    def clear(self) -> None:
        """
        Deletes all objects in the MinIO bucket.
        """
        try:
            objects_to_delete = self.client.list_objects(self.bucket_name, recursive=True)
            deleted_any = False

            for obj in objects_to_delete:
                self.client.remove_object(self.bucket_name, obj.object_name)
                logger.info(f"🗑️ Deleted '{obj.object_name}' from bucket '{self.bucket_name}'.")
                deleted_any = True

            if not deleted_any:
                logger.warning(f"⚠️ No objects found to delete.")

        except S3Error as e:
            logger.error(f"❌ Failed to delete objects from bucket{self.bucket_name}: {e}")
            raise ValueError(f"Failed to delete document content from MinIO: {e}")
>>>>>>> 0c0faf70
<|MERGE_RESOLUTION|>--- conflicted
+++ resolved
@@ -122,7 +122,6 @@
 
         raise FileNotFoundError(f"Neither markdown nor CSV preview found for document: {document_uid}")
 
-<<<<<<< HEAD
     def get_media(self, document_uid: str, media_id: str) -> BinaryIO:
         """
         Returns a binary stream for the specified media file.
@@ -153,29 +152,8 @@
                     deleted_any = True
 
                 if not deleted_any:
-                    logger.warning(f"⚠️ No objects found to delete.")
+                    logger.warning("⚠️ No objects found to delete.")
 
             except S3Error as e:
                 logger.error(f"❌ Failed to delete objects from bucket{self.bucket_name}: {e}")
-                raise ValueError(f"Failed to delete document content from MinIO: {e}")
-=======
-    def clear(self) -> None:
-        """
-        Deletes all objects in the MinIO bucket.
-        """
-        try:
-            objects_to_delete = self.client.list_objects(self.bucket_name, recursive=True)
-            deleted_any = False
-
-            for obj in objects_to_delete:
-                self.client.remove_object(self.bucket_name, obj.object_name)
-                logger.info(f"🗑️ Deleted '{obj.object_name}' from bucket '{self.bucket_name}'.")
-                deleted_any = True
-
-            if not deleted_any:
-                logger.warning(f"⚠️ No objects found to delete.")
-
-        except S3Error as e:
-            logger.error(f"❌ Failed to delete objects from bucket{self.bucket_name}: {e}")
-            raise ValueError(f"Failed to delete document content from MinIO: {e}")
->>>>>>> 0c0faf70
+                raise ValueError(f"Failed to delete document content from MinIO: {e}")