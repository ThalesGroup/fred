# app/core/stores/metadata/opensearch_metadata_store.py

import logging
from typing import Any, Dict, List, Optional

from opensearchpy import OpenSearch, OpenSearchException, RequestsHttpConnection
from pydantic import ValidationError

from app.common.document_structures import (
<<<<<<< HEAD
    AccessInfo,
=======
    DocSummary,
>>>>>>> 39a532c4
    DocumentMetadata,
    FileInfo,
    FileType,
    Identity,
    Processing,
    ProcessingStage,
    ProcessingStatus,
    SourceInfo,
    SourceType,
    Tagging,
)
from app.core.stores.metadata.base_metadata_store import (
    BaseMetadataStore,
    MetadataDeserializationError,
)

logger = logging.getLogger(__name__)

# ==============================================================================
# METADATA_INDEX_MAPPING (flat fields for DocumentMetadata v2)
# ==============================================================================
METADATA_INDEX_MAPPING = {
    "mappings": {
        "properties": {
            # identity
            "document_uid": {"type": "keyword"},
            "document_name": {"type": "text", "fields": {"keyword": {"type": "keyword", "ignore_above": 256}}},
            "title": {"type": "text", "fields": {"keyword": {"type": "keyword", "ignore_above": 256}}},
            "author": {"type": "keyword"},
            "created": {"type": "date"},
            "modified": {"type": "date"},
            "last_modified_by": {"type": "keyword"},

            # source
            "source_type": {"type": "keyword"},
            "source_tag": {"type": "keyword"},
            "pull_location": {"type": "keyword"},
            "retrievable": {"type": "boolean"},
            "date_added_to_kb": {"type": "date"},

            # file
            "file_type": {"type": "keyword"},
            "mime_type": {"type": "keyword"},
            "file_size_bytes": {"type": "long"},
            "page_count": {"type": "integer"},
            "row_count": {"type": "integer"},
            "sha256": {"type": "keyword"},
            "language": {"type": "keyword"},

            # tags / folders
            "tag_ids": {"type": "keyword"},
            "tag_names": {"type": "keyword"},  # chips in UI (optional)

            # access
            "license": {"type": "keyword"},
            "confidential": {"type": "boolean"},
            "acl": {"type": "keyword"},

            # processing (ops)
            "processing_stages": {"type": "object", "dynamic": True},
            "processing_errors": {"type": "object", "dynamic": True},

            # summary (flat; human-facing lives here, not in vector index)
            "summary_abstract":   {"type": "text"},
            "summary_keywords":   {"type": "keyword"},
            "summary_model_name": {"type": "keyword"},
            "summary_method":     {"type": "keyword"},
            "summary_version":    {"type": "keyword"},
            "summary_created_at": {"type": "date"},

            # UX links (optional)
            "preview_url": {"type": "keyword"},
            "viewer_url":  {"type": "keyword"},

            # processor specific fields
            "extensions": {"type": "object", "enabled": False},
        }
    }
}


class OpenSearchMetadataStore(BaseMetadataStore):
    """
    OpenSearch-based implementation of the metadata store (flat fields persisted).
    Auto-creates the index with METADATA_INDEX_MAPPING when missing.
    """

    def __init__(
        self,
        host: str,
        index: str,
        username: str,
        password: str,
        secure: bool = False,
        verify_certs: bool = False,
    ):
        self.client = OpenSearch(
            host,
            http_auth=(username, password),
            use_ssl=secure,
            verify_certs=verify_certs,
            connection_class=RequestsHttpConnection,
        )
        self.metadata_index_name = index

        # Ensure index exists and mapping has the required fields (add-only).
        self.ensure_index()

        logger.info(f"OpenSearch metadata index ready: '{index}'")

    # ---- index bootstrap / evolve (add-only) ----

    def ensure_index(self) -> None:
        """
        Fred rationale:
        - Create the metadata index if absent.
        - If present, *add only missing fields* via PUT _mapping (non-breaking).
        - Never attempt to change existing field types here.
        """
        idx = self.metadata_index_name
        required_props: dict = METADATA_INDEX_MAPPING.get("mappings", {}).get("properties", {}) or {}

        if not self.client.indices.exists(index=idx):
            self.client.indices.create(index=idx, body=METADATA_INDEX_MAPPING)
            logger.info(f"[METADATA] Created index '{idx}' with base mapping.")
            return

        # Index exists: compute missing top-level properties and add them.
        try:
            current = self.client.indices.get_mapping(index=idx)
            # payload shape: {index_name: {"mappings": {"properties": {...}}}}
            cur_props = (
                current.get(idx, {})
                       .get("mappings", {})
                       .get("properties", {}) or {}
            )
        except Exception as e:
            logger.warning(f"[METADATA] Failed to read current mapping for '{idx}': {e}")
            cur_props = {}

        missing = self._diff_flat_properties(required_props, cur_props)
        if missing:
            try:
                self.client.indices.put_mapping(index=idx, body={"properties": missing})
                logger.info(f"[METADATA] Updated mapping for '{idx}': added fields {list(missing.keys())}")
            except Exception as e:
                logger.error(f"[METADATA] PUT _mapping failed for '{idx}': {e}")
                # Do not raise: running with older mapping is still functional, just without new fields.

    @staticmethod
    def _diff_flat_properties(required: dict, current: dict) -> dict:
        """
        Return a dict of properties that are present in `required` but missing in `current`.
        Only compares **top-level** fields of this flat metadata index.
        (We deliberately avoid type diffs or deep merges to keep it non-breaking.)
        """
        missing: dict = {}
        for field, spec in required.items():
            if field not in current:
                missing[field] = spec
        return missing

    # ---------- (de)serialization ----------

    @staticmethod
    def _serialize(md: DocumentMetadata) -> Dict[str, Any]:
        missing: list[tuple[str, str]] = []
        if not md.identity.document_uid:
            missing.append(("identity.document_uid", "document UID"))
        if not md.identity.document_name:
            missing.append(("identity.document_name", "document name"))
        if not md.source.date_added_to_kb:
            missing.append(("source.date_added_to_kb", "date added to KB"))
        if not md.source.source_type:
            missing.append(("source.source_type", "source type"))
        if missing:
            labels = ", ".join(lbl for _, lbl in missing)
            raise MetadataDeserializationError(f"Cannot serialize metadata: missing {labels}")

        """Flatten DocumentMetadata v2 into top-level dict that matches index mapping."""
        stages = {k.value: v.value for k, v in md.processing.stages.items()}
        errors = {k.value: v for k, v in md.processing.errors.items()}
        has_summary = bool(md.summary and (md.summary.abstract or (md.summary.keywords and len(md.summary.keywords) > 0)))
        
        body = {
            # identity
            "document_uid": md.identity.document_uid,
            "document_name": md.identity.document_name,
            "title": md.identity.title,
            "author": md.identity.author,
            "created": md.identity.created,
            "modified": md.identity.modified,
            "last_modified_by": md.identity.last_modified_by,
            # source
            "source_type": md.source.source_type.value,
            "source_tag": md.source.source_tag,
            "pull_location": md.source.pull_location,
            "retrievable": md.source.retrievable,
            "date_added_to_kb": md.source.date_added_to_kb,
            # file
            "file_type": (md.file.file_type.value if md.file.file_type else FileType.OTHER.value),
            "mime_type": md.file.mime_type,
            "file_size_bytes": md.file.file_size_bytes,
            "page_count": md.file.page_count,
            "row_count": md.file.row_count,
            "sha256": md.file.sha256,
            "language": md.file.language,
            # tags / folders
            "tag_ids": md.tags.tag_ids,
            # access
            "license": md.access.license,
            "confidential": md.access.confidential,
            "acl": md.access.acl,
            # processing (ops)
            "processing_stages": stages,
            "processing_errors": errors,
            # extensions
            "extensions": md.extensions or {},
        }
    
        if has_summary and md.summary is not None:
            s = md.summary
            body.update({
                "summary_abstract":   s.abstract,
                "summary_keywords":   s.keywords,
                "summary_model_name": s.model_name,
                "summary_method":     s.method,
                "summary_version":    getattr(s, "version", None),
                "summary_created_at": s.created_at,
            })

        return body


    @staticmethod
    def _deserialize(src: Dict[str, Any]) -> DocumentMetadata:
        """Rebuild nested DocumentMetadata v2 from flat dict."""
        try:
            if not src.get("document_uid"):
                raise MetadataDeserializationError("Missing 'document_uid' in OpenSearch source")
            if not src.get("document_name"):
                raise MetadataDeserializationError("Missing 'document_name' in OpenSearch source")
            if not src.get("date_added_to_kb"):
                raise MetadataDeserializationError("Missing 'date_added_to_kb' in OpenSearch source")

            identity = Identity(
                document_uid=src["document_uid"],
                document_name=src["document_name"],
                title=src.get("title"),
                author=src.get("author"),
                created=src.get("created"),
                modified=src.get("modified"),
                last_modified_by=src.get("last_modified_by"),
            )
            source = SourceInfo(
                source_type=SourceType(src.get("source_type")) if src.get("source_type") else SourceType.PUSH,
                source_tag=src.get("source_tag"),
                pull_location=src.get("pull_location"),
                retrievable=bool(src.get("retrievable")) if src.get("retrievable") is not None else False,
                date_added_to_kb=src["date_added_to_kb"],
            )
            file = FileInfo(
                file_type=FileType(src.get("file_type")) if src.get("file_type") else FileType.OTHER,
                mime_type=src.get("mime_type"),
                file_size_bytes=src.get("file_size_bytes"),
                page_count=src.get("page_count"),
                row_count=src.get("row_count"),
                sha256=src.get("sha256"),
                language=src.get("language"),
            )
            tags = Tagging(
                tag_ids=list(src.get("tag_ids") or []),
            )
            access = AccessInfo(
                license=src.get("license"),
                confidential=bool(src.get("confidential")) if src.get("confidential") is not None else False,
                acl=list(src.get("acl") or []),
            )

            stages_raw: Dict[str, str] = src.get("processing_stages") or {}
            errors_raw: Dict[str, str] = src.get("processing_errors") or {}

            stages: Dict[ProcessingStage, ProcessingStatus] = {}
            for k, v in stages_raw.items():
                try:
                    stages[ProcessingStage(k)] = ProcessingStatus(v)
                except Exception:
                    # tolerate unknowns
                    logger.warning(f"Failed to process stage {k}: {v}")
                    continue

            processing = Processing(
                stages=stages,
                errors={ProcessingStage(k): v for k, v in errors_raw.items() if k in stages_raw and v is not None},
            )

            has_any_summary = any(
                k in src and src[k] is not None for k in (
                    "summary_abstract",
                    "summary_keywords",
                    "summary_model_name",
                    "summary_method",
                    "summary_version",
                    "summary_created_at",
                )
            )
            summary: DocSummary | None = None
            if has_any_summary:
                summary = DocSummary(
                    abstract=src.get("summary_abstract"),
                    keywords=list(src.get("summary_keywords") or []),
                    model_name=src.get("summary_model_name"),
                    method=src.get("summary_method"),
                    created_at=src.get("summary_created_at"),
                    # version is optional in your model; set if present
                    **({"version": src.get("summary_version")} if "summary_version" in src else {}),
                )
            return DocumentMetadata(
                identity=identity,
                source=source,
                file=file,
                summary=summary,
                tags=tags,
                access=access,
                processing=processing,
                extensions=src.get("extensions") or None,
            )
        except ValidationError as e:
            raise MetadataDeserializationError(f"Invalid metadata structure: {e}") from e

    # ---------- reads ----------

    def get_metadata_by_uid(self, document_uid: str) -> Optional[DocumentMetadata]:
        if not document_uid:
            raise ValueError("Document UID must be provided.")
        try:
            resp = self.client.get(index=self.metadata_index_name, id=document_uid)
            if not resp.get("found"):
                return None
            source = resp["_source"]
        except Exception as e:
            logger.error(f"OpenSearch request failed for UID '{document_uid}': {e}")
            raise
        try:
            return self._deserialize(source)
        except Exception as e:
            logger.error(f"Deserialization failed for UID '{document_uid}': {e}")
            raise MetadataDeserializationError from e

    def get_all_metadata(self, filters: dict) -> List[DocumentMetadata]:
        try:
            must = self._build_must_clauses(filters)
            query = {"match_all": {}} if not must else {"bool": {"must": must}}
            resp = self.client.search(index=self.metadata_index_name, body={"query": query}, params={"size": 10000})
            hits = resp["hits"]["hits"]
        except Exception as e:
            logger.error(f"OpenSearch search failed with filters {filters}: {e}")
            raise

        out: List[DocumentMetadata] = []
        for h in hits:
            try:
                out.append(self._deserialize(h["_source"]))
            except Exception as e:
                logger.warning(f"Deserialization failed for doc {h.get('_id')}: {e}")
        return out

    def list_by_source_tag(self, source_tag: str) -> List[DocumentMetadata]:
        try:
            query = {"query": {"term": {"source_tag": {"value": source_tag}}}}
            resp = self.client.search(index=self.metadata_index_name, body=query, params={"size": 10000})
            hits = resp["hits"]["hits"]
        except Exception as e:
            logger.error(f"OpenSearch query failed for source_tag='{source_tag}': {e}")
            raise

        results: List[DocumentMetadata] = []
        errors = 0
        for h in hits:
            try:
                results.append(self._deserialize(h["_source"]))
            except ValidationError as e:
                errors += 1
                doc_id = h.get("_id", "<unknown>")
                logger.warning(f"[Deserialization error] Skipping document '{doc_id}': {e}")
        if errors > 0:
            logger.warning(f"{errors} documents failed to deserialize in list_by_source_tag('{source_tag}').")
        return results

    def get_metadata_in_tag(self, tag_id: str) -> List[DocumentMetadata]:
        if not tag_id:
            raise ValueError("Tag ID must be provided.")
        try:
            query = {"query": {"term": {"tag_ids": tag_id}}}
            resp = self.client.search(index=self.metadata_index_name, body=query, params={"size": 10000})
            hits = resp["hits"]["hits"]
        except Exception as e:
            logger.error(f"OpenSearch query failed for tag '{tag_id}': {e}")
            raise
        try:
            return [self._deserialize(hit["_source"]) for hit in hits]
        except Exception as e:
            logger.error(f"Deserialization failed for results tagged '{tag_id}': {e}")
            raise MetadataDeserializationError from e

    # ---------- writes ----------

    def save_metadata(self, metadata: DocumentMetadata) -> None:
        uid = metadata.identity.document_uid
        if not uid:
            raise ValueError("Missing 'document_uid' in metadata.")
        body = self._serialize(metadata)
        try:
            self.client.index(index=self.metadata_index_name, id=uid, body=body)
            logger.info(f"[METADATA] Indexed document with UID '{uid}' into '{self.metadata_index_name}'.")
        except OpenSearchException as e:
            logger.error(f"Failed to index metadata for UID '{uid}': {e}")
            raise RuntimeError(f"Failed to index metadata: {e}") from e

    def delete_metadata(self, document_uid: str) -> None:
        try:
            self.client.delete(index=self.metadata_index_name, id=document_uid)
            logger.info(f"Deleted metadata UID '{document_uid}' from index '{self.metadata_index_name}'.")
        except Exception as e:
            logger.error(f"Failed to delete metadata UID '{document_uid}': {e}")
            raise

    def clear(self) -> None:
        try:
            self.client.delete_by_query(index=self.metadata_index_name, body={"query": {"match_all": {}}})
            logger.info(f"Cleared all documents from '{self.metadata_index_name}'.")
        except Exception as e:
            logger.error(f"Failed to clear metadata store: {e}")
            raise

    # ---------- helpers ----------

    def _build_must_clauses(self, filters_dict: dict) -> List[dict]:
        must: List[dict] = []

        def flatten(prefix: str, val):
            if isinstance(val, dict):
                for k, v in val.items():
                    yield from flatten(f"{prefix}.{k}", v)
            else:
                yield (prefix, val)

        for field, value in filters_dict.items():
            if isinstance(value, dict):
                for flat_field, flat_value in flatten(field, value):
                    must.append({"term": {flat_field: flat_value}})
            elif isinstance(value, list):
                must.append({"terms": {field: value}})
            else:
                must.append({"term": {field: value}})
        return must<|MERGE_RESOLUTION|>--- conflicted
+++ resolved
@@ -7,21 +7,18 @@
 from pydantic import ValidationError
 
 from app.common.document_structures import (
-<<<<<<< HEAD
+    DocSummary,
+    DocumentMetadata,
+    Identity,
+    SourceInfo,
+    FileInfo,
+    Tagging,
     AccessInfo,
-=======
-    DocSummary,
->>>>>>> 39a532c4
-    DocumentMetadata,
-    FileInfo,
     FileType,
-    Identity,
     Processing,
     ProcessingStage,
     ProcessingStatus,
-    SourceInfo,
     SourceType,
-    Tagging,
 )
 from app.core.stores.metadata.base_metadata_store import (
     BaseMetadataStore,
