--- conflicted
+++ resolved
@@ -107,15 +107,6 @@
         )
         self.metadata_index_name = index
 
-<<<<<<< HEAD
-        if not self.client.indices.exists(index=self.metadata_index_name):
-            self.client.indices.create(index=self.metadata_index_name, body=METADATA_INDEX_MAPPING)
-            logger.info(f"OpenSearch index '{index}' created.")
-        else:
-            logger.info(f"OpenSearch index '{index}' already exists.")
-            # Validate existing mapping matches expected mapping
-            validate_index_mapping(self.client, self.metadata_index_name, METADATA_INDEX_MAPPING)
-=======
         # Ensure index exists and mapping has the required fields (add-only).
         self.ensure_index()
 
@@ -155,6 +146,9 @@
             except Exception as e:
                 logger.error(f"[METADATA] PUT _mapping failed for '{idx}': {e}")
                 # Do not raise: running with older mapping is still functional, just without new fields.
+
+        # Validate existing mapping matches expected mapping
+        validate_index_mapping(self.client, self.metadata_index_name, METADATA_INDEX_MAPPING)
 
     @staticmethod
     def _diff_flat_properties(required: dict, current: dict) -> dict:
@@ -168,7 +162,6 @@
             if field not in current:
                 missing[field] = spec
         return missing
->>>>>>> a20cf901
 
     # ---------- (de)serialization ----------
 
