# Copyright Thales 2025
#
# Licensed under the Apache License, Version 2.0 (the "License");
# you may not use this file except in compliance with the License.
# You may obtain a copy of the License at
#
#     http://www.apache.org/licenses/LICENSE-2.0
#
# Unless required by applicable law or agreed to in writing, software
# distributed under the License is distributed on an "AS IS" BASIS,
# WITHOUT WARRANTIES OR CONDITIONS OF ANY KIND, either express or implied.
# See the License for the specific language governing permissions and
# limitations under the License.


import os
from pathlib import Path
from typing import Annotated, Dict, List, Literal, Union
from pydantic import BaseModel, Field, model_validator
from typing import Optional
from enum import Enum
from fred_core import SecurityConfiguration

"""
This module defines the top level data structures used by controllers, processors
unit tests. It helps to decouple the different components of the application and allows
to define clear workflows and data structures.
"""


class Status(str, Enum):
    SUCCESS = "success"
    IGNORED = "ignored"
    ERROR = "error"


class OutputProcessorResponse(BaseModel):
    """
    Represents the response of a n output processor operation. It is used to report
    the status of the output process to the REST remote client.
    Attributes:
        status (str): The status of the vectorization operation.
    """

    status: Status


class ProcessorConfig(BaseModel):
    """
    Configuration structure for a file processor.
    Attributes:
        prefix (str): The file extension this processor handles (e.g., '.pdf').
        class_path (str): Dotted import path of the processor class.
    """

    prefix: str = Field(..., description="The file extension this processor handles (e.g., '.pdf')")
    class_path: str = Field(..., description="Dotted import path of the processor class")


###########################################################
#
#  --- Generic Storage Configuration
#


class DuckdbStorageConfig(BaseModel):
    type: Literal["duckdb"]
    duckdb_path: str = Field(default="~/.fred/knowledge-flow/db.duckdb", description="Path to the DuckDB database file.")


class LocalJsonStorageConfig(BaseModel):
    type: Literal["local"]
    root_path: str = Field(default=str(Path("~/.fred/knowledge-flow/json-store.json")), description="Local storage json file")


class OpenSearchStorageConfig(BaseModel):
    type: Literal["opensearch"]
    host: str = Field(..., description="OpenSearch host URL")
    username: Optional[str] = Field(default_factory=lambda: os.getenv("OPENSEARCH_USER"), description="Username from env")
    password: Optional[str] = Field(default_factory=lambda: os.getenv("OPENSEARCH_PASSWORD"), description="Password from env")
    secure: bool = Field(default=False, description="Use TLS (https)")
    verify_certs: bool = Field(default=False, description="Verify TLS certs")
    index: str = Field(..., description="OpenSearch index name")


###########################################################
#
#  --- Content Storage Configuration
#


class MinioStorageConfig(BaseModel):
    type: Literal["minio"]
    endpoint: str = Field(default="localhost:9000", description="MinIO API URL")
    access_key: str = Field(..., description="MinIO access key (from MINIO_ACCESS_KEY env)")
    secret_key: str = Field(..., description="MinIO secret key (from MINIO_SECRET_KEY env)")
    bucket_name: str = Field(default="app-bucket", description="Content store bucket name")
    secure: bool = Field(default=False, description="Use TLS (https)")

    @model_validator(mode="before")
    @classmethod
    def load_env_if_missing(cls, values: dict) -> dict:
        values.setdefault("access_key", os.getenv("MINIO_ACCESS_KEY"))
        values.setdefault("secret_key", os.getenv("MINIO_SECRET_KEY"))

        if not values.get("access_key"):
            raise ValueError("Missing MINIO_ACCESS_KEY environment variable")
        if not values.get("secret_key"):
            raise ValueError("Missing MINIO_SECRET_KEY environment variable")

        return values


class LocalContentStorageConfig(BaseModel):
    type: Literal["local"]
    root_path: str = Field(default=str(Path("~/.fred/knowledge-flow/content-store")), description="Local storage directory")


ContentStorageConfig = Annotated[Union[LocalContentStorageConfig, MinioStorageConfig], Field(discriminator="type")]

###########################################################
#
#  --- Internal Storage Configuration
#

MetadataStorageConfig = Annotated[Union[DuckdbStorageConfig, OpenSearchStorageConfig], Field(discriminator="type")]

PromptStorageConfig = Annotated[Union[DuckdbStorageConfig, OpenSearchStorageConfig], Field(discriminator="type")]

TagStorageConfig = Annotated[Union[DuckdbStorageConfig, OpenSearchStorageConfig], Field(discriminator="type")]

CatalogStorageConfig = Annotated[Union[DuckdbStorageConfig,], Field(discriminator="type")]

TabularStorageConfig = Annotated[Union[DuckdbStorageConfig,], Field(discriminator="type")]

###########################################################
#
#  --- Vector storage configuration
#


class InMemoryVectorStorage(BaseModel):
    type: Literal["in_memory"]


class WeaviateVectorStorage(BaseModel):
    type: Literal["weaviate"]
    host: str = Field(default="https://localhost:8080", description="Weaviate host")
    index_name: str = Field(default="CodeDocuments", description="Weaviate class (collection) name")


VectorStorageConfig = Annotated[Union[InMemoryVectorStorage, OpenSearchStorageConfig, WeaviateVectorStorage], Field(discriminator="type")]


class EmbeddingConfig(BaseModel):
    type: str = Field(..., description="The embedding backend to use (e.g., 'openai', 'azureopenai')")


<<<<<<< HEAD
class AppSecurity(Security):
    client_id: str = "knowledge-flow"
    keycloak_url: str = "http://localhost:9080/realms/knowledge-flow"
=======
class KnowledgeContextStorageConfig(BaseModel):
    type: str = Field(..., description="The storage backend to use (e.g., 'local', 'minio')")
    local_path: str = Field(default="~/.fred/knowledge-flow/knowledge-context", description="The path of the local metrics store")

class KnowledgeContextDocument(BaseModel):
    id: str
    document_name: str
    document_type: str
    size: Optional[int] = None
    tokens: Optional[int] = Field(default=0)
    description: Optional[str] = ""


class KnowledgeContext(BaseModel):
    id: str
    title: str
    description: str
    created_at: str
    updated_at: str
    documents: List[KnowledgeContextDocument]
    creator: str
    tokens: Optional[int] = Field(default=0)
    tag: Optional[str] = Field(default="workspace")
>>>>>>> 71cc42e8


class TemporalSchedulerConfig(BaseModel):
    host: str = "localhost:7233"
    namespace: str = "default"
    task_queue: str = "ingestion"
    workflow_prefix: str = "pipeline"
    connect_timeout_seconds: Optional[int] = 5


class SchedulerConfig(BaseModel):
    enabled: bool = False
    backend: str = "temporal"
    temporal: TemporalSchedulerConfig


class AppConfig(BaseModel):
    name: Optional[str] = "Knowledge Flow Backend"
    base_url: str = "/knowledge-flow/v1"
    address: str = "127.0.0.1"
    port: int = 8000
    log_level: str = "info"
    reload: bool = False
    reload_dir: str = "."
    security: SecurityConfiguration

class PullProvider(str, Enum):
    LOCAL_PATH = "local_path"
    WEBDAV = "webdav"
    S3 = "s3"
    GIT = "git"
    HTTP = "http"
    OTHER = "other"


class PushSourceConfig(BaseModel):
    type: Literal["push"] = "push"
    description: Optional[str] = Field(default=None, description="Human-readable description of this source")


class BasePullSourceConfig(BaseModel):
    type: Literal["pull"] = "pull"
    description: Optional[str] = Field(default=None, description="Human-readable description of this source")


class FileSystemPullSource(BasePullSourceConfig):
    provider: Literal["local_path"]
    base_path: str


class GitPullSource(BasePullSourceConfig):
    provider: Literal["github"]
    repo: str = Field(..., description="GitHub repository in the format 'owner/repo'")
    branch: Optional[str] = Field(default="main", description="Git branch to pull from")
    subdir: Optional[str] = Field(default="", description="Subdirectory to extract files from")
    username: Optional[str] = Field(default=None, description="Optional GitHub username (for logs)")
    token: str = Field(..., description="GitHub token (from GITHUB_TOKEN env variable)")
    @model_validator(mode="before")
    @classmethod
    def load_env_token(cls, values: dict) -> dict:
        values.setdefault("token", os.getenv("GITHUB_TOKEN"))
        if not values.get("token"):
            raise ValueError("Missing GITHUB_TOKEN environment variable")
        return values


class SpherePullSource(BasePullSourceConfig):
    provider: Literal["sphere"]
    base_url: str = Field(..., description="Base URL for the Sphere API")
    parent_node_id: str = Field(..., description="ID of the parent folder or node to list/download")
    username: str = Field(..., description="Username for Sphere Basic Auth")
    password: str = Field(..., description="Password (loaded from SPHERE_PASSWORD)")
    apikey: str = Field(..., description="API key (loaded from SPHERE_API_KEY)")
    verify_ssl: bool = Field(default=False, description="Set to True to verify SSL certs")

    @model_validator(mode="before")
    @classmethod
    def load_env_vars(cls, values: dict) -> dict:
        values.setdefault("password", os.getenv("SPHERE_PASSWORD"))
        values.setdefault("apikey", os.getenv("SPHERE_API_KEY"))

        if not values.get("password"):
            raise ValueError("Missing SPHERE_PASSWORD environment variable")

        if not values.get("apikey"):
            raise ValueError("Missing SPHERE_API_KEY environment variable")

        return values


class GitlabPullSource(BasePullSourceConfig):
    type: Literal["pull"] = "pull"
    provider: Literal["gitlab"]
    repo: str = Field(..., description="GitLab repository in the format 'namespace/project'")
    branch: Optional[str] = Field(default="main", description="Branch to pull from")
    subdir: Optional[str] = Field(default="", description="Optional subdirectory to scan files from")
    token: str = Field(..., description="GitLab private token (from GITLAB_TOKEN env variable)")
    base_url: str = Field(default="https://gitlab.com/api/v4", description="GitLab API base URL")

    @model_validator(mode="before")
    @classmethod
    def load_env_token(cls, values: dict) -> dict:
        values.setdefault("token", os.getenv("GITLAB_TOKEN"))
        if not values.get("token"):
            raise ValueError("Missing GITLAB_TOKEN environment variable")
        return values


class MinioPullSource(BasePullSourceConfig):
    type: Literal["pull"] = "pull"
    provider: Literal["minio"]
    endpoint_url: str = Field(..., description="S3-compatible endpoint (e.g., https://s3.amazonaws.com)")
    bucket_name: str = Field(..., description="Name of the S3 bucket to scan")
    prefix: Optional[str] = Field(default="", description="Optional prefix (folder path) to scan inside the bucket")
    access_key: str = Field(..., description="MinIO access key (from MINIO_ACCESS_KEY env variable)")
    secret_key: str = Field(..., description="MinIO secret key (from MINIO_SECRET_KEY env variable)")
    region: Optional[str] = Field(default="us-east-1", description="AWS region (used by some clients)")
    secure: bool = Field(default=True, description="Use HTTPS (secure=True) or HTTP (secure=False)")

    @model_validator(mode="before")
    @classmethod
    def load_env_secrets(cls, values: dict) -> dict:
        values.setdefault("access_key", os.getenv("MINIO_ACCESS_KEY"))
        values.setdefault("secret_key", os.getenv("MINIO_SECRET_KEY"))

        if not values.get("access_key"):
            raise ValueError("Missing MINIO_ACCESS_KEY environment variable")

        if not values.get("secret_key"):
            raise ValueError("Missing MINIO_SECRET_KEY environment variable")

        return values


PullSourceConfig = Annotated[
    Union[
        FileSystemPullSource,
        GitPullSource,
        SpherePullSource,
        GitlabPullSource,
        MinioPullSource,
    ],
    Field(discriminator="provider"),
]
DocumentSourceConfig = Annotated[Union[PushSourceConfig, PullSourceConfig], Field(discriminator="type")]


class Configuration(BaseModel):
    app: AppConfig
    
    input_processors: List[ProcessorConfig]
    output_processors: Optional[List[ProcessorConfig]] = None
    content_storage: ContentStorageConfig = Field(..., description="Content Storage configuration")
    metadata_storage: MetadataStorageConfig = Field(..., description="Metadata storage configuration")
    tag_storage: TagStorageConfig = Field(..., description="Tag storage configuration")
    prompt_storage: PromptStorageConfig = Field(..., description="Tag storage configuration")
    vector_storage: VectorStorageConfig = Field(..., description="Vector storage configuration")
    tabular_storage: TabularStorageConfig = Field(..., description="Tabular storage configuration")
    catalog_storage: CatalogStorageConfig = Field(..., description="Catalog storage configuration")
    embedding: EmbeddingConfig = Field(..., description="Embedding configuration")
    scheduler: SchedulerConfig
    document_sources: Dict[str, DocumentSourceConfig] = Field(default_factory=dict, description="Mapping of source_tag identifiers to push/pull source configurations")<|MERGE_RESOLUTION|>--- conflicted
+++ resolved
@@ -154,38 +154,6 @@
 
 class EmbeddingConfig(BaseModel):
     type: str = Field(..., description="The embedding backend to use (e.g., 'openai', 'azureopenai')")
-
-
-<<<<<<< HEAD
-class AppSecurity(Security):
-    client_id: str = "knowledge-flow"
-    keycloak_url: str = "http://localhost:9080/realms/knowledge-flow"
-=======
-class KnowledgeContextStorageConfig(BaseModel):
-    type: str = Field(..., description="The storage backend to use (e.g., 'local', 'minio')")
-    local_path: str = Field(default="~/.fred/knowledge-flow/knowledge-context", description="The path of the local metrics store")
-
-class KnowledgeContextDocument(BaseModel):
-    id: str
-    document_name: str
-    document_type: str
-    size: Optional[int] = None
-    tokens: Optional[int] = Field(default=0)
-    description: Optional[str] = ""
-
-
-class KnowledgeContext(BaseModel):
-    id: str
-    title: str
-    description: str
-    created_at: str
-    updated_at: str
-    documents: List[KnowledgeContextDocument]
-    creator: str
-    tokens: Optional[int] = Field(default=0)
-    tag: Optional[str] = Field(default="workspace")
->>>>>>> 71cc42e8
-
 
 class TemporalSchedulerConfig(BaseModel):
     host: str = "localhost:7233"
