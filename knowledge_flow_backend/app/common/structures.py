--- conflicted
+++ resolved
@@ -278,11 +278,8 @@
     tabular_store: StoreConfig
     vector_store: VectorStorageConfig
 
-<<<<<<< HEAD
 class AudioSettings(BaseModel):
     whisper_model_size: str = "base"
-=======
->>>>>>> 0cafa566
 
 class Configuration(BaseModel):
     app: AppConfig
