--- conflicted
+++ resolved
@@ -11,6 +11,7 @@
 # WITHOUT WARRANTIES OR CONDITIONS OF ANY KIND, either express or implied.
 # See the License for the specific language governing permissions and
 # limitations under the License.
+
 
 import os
 from pathlib import Path
@@ -25,7 +26,6 @@
 unit tests. It helps to decouple the different components of the application and allows
 to define clear workflows and data structures.
 """
-
 
 class Status(str, Enum):
     SUCCESS = "success"
@@ -114,30 +114,15 @@
 
 TagStorageConfig = Annotated[Union[LocalTagStore], Field(discriminator="type")]
 
-
-###########################################################
-#
-# --- Vector Storage Configuration
-#
-
-
 class InMemoryVectorStorage(BaseModel):
     type: Literal["in_memory"]
-
 
 class WeaviateVectorStorage(BaseModel):
     type: Literal["weaviate"]
     host: str = Field(default="https://localhost:8080", description="Weaviate host")
     index_name: str = Field(default="CodeDocuments", description="Weaviate class (collection) name")
 
-
 VectorStorageConfig = Annotated[Union[InMemoryVectorStorage, OpenSearchStorage, WeaviateVectorStorage], Field(discriminator="type")]
-
-
-###########################################################
-#
-# --- Tabular Storage Configuration
-#
 
 class DuckDBTabularStorage(BaseModel):
     type: Literal["duckdb"]
@@ -148,10 +133,8 @@
     Field(discriminator="type")
 ]
 
-
 class EmbeddingConfig(BaseModel):
     type: str = Field(..., description="The embedding backend to use (e.g., 'openai', 'azureopenai')")
-
 
 class KnowledgeContextStorageConfig(BaseModel):
     type: str = Field(..., description="The storage backend to use (e.g., 'local', 'minio')")
@@ -160,25 +143,6 @@
 class AppSecurity(Security):
     client_id: str = "knowledge-flow"
     keycloak_url: str = "http://localhost:9080/realms/knowledge-flow"
-
-<<<<<<< HEAD
-
-=======
-class Configuration(BaseModel):
-    v1_base_url: str = Field(default="/knowledge-flow/v1", description="Base URL for the Knowledge Flow v1 API")
-    security: AppSecurity
-    input_processors: List[ProcessorConfig]
-    output_processors: Optional[List[ProcessorConfig]] = None
-    content_storage: ContentStorageConfig = Field(..., description="Content Storage configuration")
-    metadata_storage: MetadataStorageConfig = Field(..., description="Metadata storage configuration")
-    tag_storage: TagStorageConfig = Field(..., description="Tag storage configuration")
-    vector_storage: VectorStorageConfig = Field(..., description="Vector storage configuration")
-    tabular_storage: TabularStorageConfig = Field(..., description="Tabular storage configuration")
-    embedding: EmbeddingConfig = Field(..., description="Embedding configuration")
-    knowledge_context_storage: KnowledgeContextStorageConfig = Field(..., description="Knowledge context storage configuration")
-    knowledge_context_max_tokens: int = 50000
->>>>>>> c0d52d84
-
 
 class KnowledgeContextDocument(BaseModel):
     id: str
@@ -214,7 +178,7 @@
    
 class AppConfig(BaseModel):
     name: Optional[str] = "Knowledge Flow Backend"
-    base_url: str = "/"
+    base_url: str = "/knowledge-flow/v1"
     address: str = "127.0.0.1"
     port: int = 8000
     log_level: str = "info"
