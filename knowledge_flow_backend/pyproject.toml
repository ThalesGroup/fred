--- conflicted
+++ resolved
@@ -44,17 +44,14 @@
   "fred-core",
   "temporalio>=1.14.1",
   "dateparser>=1.2.2",
-<<<<<<< HEAD
   "librosa==0.11.0",
   "openai-whisper==20250625",
   "numba>=0.59",
   "llvmlite>=0.42"
-=======
   "pymysql>=1.1.1",
   "duckdb-engine>=0.17.0",
   "psycopg2-binary>=2.9.10",
   "sqlparse>=0.5.3",
->>>>>>> 097bcbb9
 ]
 
 [project.optional-dependencies]
