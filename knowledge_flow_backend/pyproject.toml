[project]
name = "knowledge-flow-backend-app"
readme = "README.md"
version = "0.1"
description = "Knowledge Flow Backend App"
authors = [
    {name = "Fred", email = "noreply@example.com"}
]
requires-python = ">=3.12,<3.13"

dependencies = [
  "fastapi==0.115.7",
  "uvicorn[standard]==0.34.0",
  "azure-identity==1.19.0",
  "openai==1.60.0",
  "langchain==0.3.25",
  "langchain-community==0.3.15",
  "langchain-openai==0.3.1",
  "coloredlogs==15.0.1",
  "PyYAML==6.0.1",
  "pydantic>=2.5.2,<3.0.0",
  "pydantic-settings==2.7.1",
  "ipython==8.31.0",
  "python-multipart==0.0.20",
  "opensearch-py==2.8.0",
  "python-docx==1.1.2",
  "minio==7.2.15",
  "pypandoc-binary==1.15",
  "pypandoc==1.15",
  "pandas==2.2.3",
  "pypdf==5.4.0",
  "python-pptx==1.0.2",
  "google-cloud-storage==3.1.0",
  "rich==14.0.0",
  "shortuuid==1.0.13",
  "openpyxl==3.1.5",
  "docling==2.34.0",
  "hf-xet==1.1.1",
  "torch==2.7.1",
  "langchain-ollama==0.3.3",
  "fastapi-mcp==0.3.4",
<<<<<<< HEAD
<<<<<<< HEAD
  "weaviate-client<4.0.0",
=======
>>>>>>> dc644db (#120 feat (tabular expert): tabular expert with duckdb access)
=======
>>>>>>> 93571b22
  "duckdb>=1.3.2",
]

[project.optional-dependencies]
dev = [
  "pytest-cov==6.1.1",
  "reportlab==4.3.1",
  "pytest==8.3.5",
  "pytest-asyncio==0.26.0",
  "black==23.1.0",
  "isort==5.10.1",
  "tox==4.27.0",
  "pre-commit==4.2.0",
  "bandit==1.8.5",
  "ruff==0.12.0"
]

[build-system]
requires = ["setuptools>=61.0", "wheel"]
build-backend = "setuptools.build_meta"
packages = [
  { include = "app" }
]

[tool.ruff]
line-length = 200

[tool.setuptools.packages.find]
include = ["app*"]

[tool.pytest.ini_options]
asyncio_mode = "strict"
asyncio_default_fixture_loop_scope = "function"
cache_dir = "/tmp/.pytest"

markers = [
  "content_storage_type(type): mark test to select a content store backend",
  "metadata_storage_type(type): mark test to select a metadata store backend",
  "vector_storage_type(type): mark test to select a vector store backend"
]<|MERGE_RESOLUTION|>--- conflicted
+++ resolved
@@ -39,14 +39,8 @@
   "torch==2.7.1",
   "langchain-ollama==0.3.3",
   "fastapi-mcp==0.3.4",
-<<<<<<< HEAD
-<<<<<<< HEAD
+  "duckdb>=1.3.2",
   "weaviate-client<4.0.0",
-=======
->>>>>>> dc644db (#120 feat (tabular expert): tabular expert with duckdb access)
-=======
->>>>>>> 93571b22
-  "duckdb>=1.3.2",
 ]
 
 [project.optional-dependencies]
