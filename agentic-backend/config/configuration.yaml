# Licensed under the Apache License, Version 2.0 (the "License");
# you may not use this file except in compliance with the License.
# You may obtain a copy of the License at
#
#    http://www.apache.org/licenses/LICENSE-2.0
#
# Unless required by applicable law or agreed to in writing, software
# distributed under the License is distributed on an "AS IS" BASIS,
# WITHOUT WARRANTIES OR CONDITIONS OF ANY KIND, either express or implied.
# See the License for the specific language governing permissions and
# limitations under the License.

app:
  name: "Agentic Backend"
  base_url: "/agentic/v1"
  address: "127.0.0.1"
  port: 8000
  log_level: "info"
  reload: false
  reload_dir: "."
security:
  m2m:
    enabled: false
    client_id: "agentic"
    realm_url: "http://app-keycloak:8080/realms/app"
  user:
    enabled: false
    client_id: "app"
    realm_url: "http://app-keycloak:8080/realms/app"
  authorized_origins:
    - "http://localhost:5173"
frontend_settings:
  feature_flags:
    # If true activate the backend and frontend modules in charge of K8
    # and frugality monitoring
    enableK8Features: false
    # If true activate support for an electronic warfare demonstration
    enableElecWarfare: false
  properties:
    logoName: "fred"
    siteDisplayName: "Fred"
ai:
  # In production  activate the configuration persistence mechanism
  # that allow users to create/update agents at runtime and change
  # their configuration without redeploying the application.
  # Developers: you may prefer to set this to true to trust only your static configuration
  use_static_config_only: false

  # Number of past exchanges to restore when initializing an agent session
  # This setting is used to limit the amount of historical context
  # that is loaded into the agent at the beginning of a session. It typically occur after a restart of the application
  # or when an agent session is re-initialized for any reason.
  agentic_restore_max_exchanges: 20

  # Maximum number of agents that cached in memory for faster access (uses LRU eviction policy)
  max_concurrent_agents: 128

  # Knowledge Flow service URL. Used by agents to access tools and knowledge bases.
  knowledge_flow_url: "http://localhost:8111/knowledge-flow/v1"
  # Timeout settings for the client
  timeout:
    connect: 5 # Time to wait for a connection in seconds
    read: 15 # Time to wait for a response in seconds
  default_chat_model:
    # Required in .env:
    # - OPENAI_API_KEY
    provider: "openai"
    name: "gpt-4o"
    settings:
      temperature: 0.0
      max_retries: 2
      request_timeout: 30
  default_language_model:
    # Required in .env:
    # - OPENAI_API_KEY
    provider: "openai"
    name: "gpt-4o"
    settings:
      temperature: 0.0
      max_retries: 2
      request_timeout: 30
  recursion:
    recursion_limit: 40 # Number or max recursion use by the agents while using the chat_model
  agents:
    - name: "Georges"
      type: "agent"
      class_path: "agentic_backend.agents.generalist.generalist_expert.Georges"
      enabled: true
      chat_options:
        search_policy_selection: false
        libraries_selection: false
        attach_files: true
    - name: "Sammy"
      type: "agent"
      class_path: "agentic_backend.agents.sentinel.sentinel_expert.SentinelExpert"
      enabled: true
    - name: "Rico"
      type: "agent"
      class_path: "agentic_backend.agents.rags.rag_expert.Rico"
      enabled: true
      chat_options:
        search_policy_selection: true
        libraries_selection: true
    - name: "Tessa"
      type: "agent"
      class_path: "agentic_backend.agents.tabular.tabular_expert.Tessa"
      enabled: true
    - name: "Travel_agent"
      type: "agent"
      class_path: "agentic_backend.academy.07_travel_agent.travel_agent.Travel"
      enabled: true
    - name: "Eco_adviser"
      type: "agent"
      class_path: "agentic_backend.academy.08_ecoadviser.eco_adviser.EcoAdvisor"
      enabled: true

mcp:
  servers:
    - name: "mcp-knowledge-flow-mcp-tabular"
      transport: "streamable_http"
      url: "http://localhost:8111/knowledge-flow/v1/mcp-tabular"
      sse_read_timeout: 2000
      auth_mode: "user_token"
    - name: "mcp-knowledge-flow-opensearch-ops"
      transport: "streamable_http"
      url: "http://localhost:8111/knowledge-flow/v1/mcp-opensearch-ops"
      sse_read_timeout: 2000
      auth_mode: "user_token"
    - name: "mcp-fs"
      transport: "streamable_http"
      url: "http://localhost:8111/knowledge-flow/v1/mcp-filesystem"
      sse_read_timeout: 2000
      auth_mode: "user_token"
    - name: "mcp-kubernetes-server"
      transport: "streamable_http"
      url: "http://localhost:8081/mcp"
      sse_read_timeout: 2000
      auth_mode: "user_token"
    - name: "mcp-atlassian-jira-server"
      transport: "streamable_http"
      url: "http://localhost:8885/mcp"
      sse_read_timeout: 2000
      auth_mode: "no_token"
<<<<<<< HEAD
    - name: "mcp-co2-service"
      transport: "streamable_http"
      url: "http://localhost:9798/mcp"
      sse_read_timeout: 2000
      auth_mode: "no_token"
    - name: "mcp-traffic-service"
      transport: "streamable_http"
      url: "http://localhost:9799/mcp"
      sse_read_timeout: 2000
      auth_mode: "no_token"
=======
    - name: "mcp-neo4j-graph-db"
      transport: "streamable_http"
      url: "http://localhost:8111/knowledge-flow/v1/mcp-neo4j"
      sse_read_timeout: 2000
      auth_mode: "user_token"
>>>>>>> ff1c527b

storage:
  postgres:
    host: localhost
    port: 5432
    database: fred
    username: admin
  opensearch:
    host: https://localhost:9200
    secure: true
    verify_certs: false
    username: admin
  feedback_store:
    type: "duckdb"
    duckdb_path: "~/.fred/agentic/feedback.duckdb"
  agent_store:
    type: "duckdb"
    duckdb_path: "~/.fred/agentic/agent.duckdb"
  session_store:
    type: "duckdb"
    duckdb_path: "~/.fred/agentic/session.duckdb"
  history_store:
    type: "duckdb"
    duckdb_path: "~/.fred/agentic/history.duckdb"
  kpi_store:
    type: "log"
    level: "INFO"<|MERGE_RESOLUTION|>--- conflicted
+++ resolved
@@ -141,7 +141,11 @@
       url: "http://localhost:8885/mcp"
       sse_read_timeout: 2000
       auth_mode: "no_token"
-<<<<<<< HEAD
+    - name: "mcp-neo4j-graph-db"
+      transport: "streamable_http"
+      url: "http://localhost:8111/knowledge-flow/v1/mcp-neo4j"
+      sse_read_timeout: 2000
+      auth_mode: "user_token"
     - name: "mcp-co2-service"
       transport: "streamable_http"
       url: "http://localhost:9798/mcp"
@@ -152,13 +156,6 @@
       url: "http://localhost:9799/mcp"
       sse_read_timeout: 2000
       auth_mode: "no_token"
-=======
-    - name: "mcp-neo4j-graph-db"
-      transport: "streamable_http"
-      url: "http://localhost:8111/knowledge-flow/v1/mcp-neo4j"
-      sse_read_timeout: 2000
-      auth_mode: "user_token"
->>>>>>> ff1c527b
 
 storage:
   postgres:
