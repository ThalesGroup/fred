import asyncio
import sys

from deepeval import evaluate
from deepeval.evaluate import AsyncConfig
from deepeval.metrics import (
    AnswerRelevancyMetric,
    ContextualPrecisionMetric,
    ContextualRecallMetric,
    ContextualRelevancyMetric,
    FaithfulnessMetric,
)
from deepeval.test_case import LLMTestCase

from agentic_backend.agents.rags.advanced_rag_expert import AdvancedRico
from agentic_backend.tests.agents.base_deepeval_test import BaseEvaluator


class RAGEvaluator(BaseEvaluator):
    async def run_evaluation(
        self,
        agent_name: str,
        doc_lib_ids: list[str] | None = None,
    ):
        """
        This method runs the evaluation of an agent by generating test cases from the dataset
        and evaluating them using the defined metrics.

        Args:
            agent_name (str): The name of the agent to be evaluated.
            doc_lib_ids (list[str] | None, optional): List of document library IDs. Defaults to None.

        Returns:
            dict: A dictionary containing the results of the evaluation.
        """
        agent = await self.setup_agent(
            agent_type=AdvancedRico, agent_name=agent_name, doc_lib_ids=doc_lib_ids
        )
        self.logger.info(f"🤖 Agent '{agent_name}' ready")

        self.logger.info(
            f"📝 {len(self.dataset)} questions loaded from {self.dataset_path.name if self.dataset_path else 'unknown'}"
        )

        faithfulness_metric = FaithfulnessMetric(
            model=self.deepeval_llm, verbose_mode=True, threshold=0.0
        )
        answer_relevancy_metric = AnswerRelevancyMetric(
            model=self.deepeval_llm, verbose_mode=True, threshold=0.0
        )
<<<<<<< HEAD


async def setup_agent(
    agent_name: str = "Rico Senior", doc_lib_ids: list[str] | None = None
):
    """
    Initialize and configure an agent by name, optionally setting document libraries.

    Args:
        agent_name (str): The name of the agent to initialize. Defaults to "Rico Senior".
        doc_lib_ids (list): Optional list of document library IDs to set in runtime context.

    Returns:
        The compiled graph of the initialized agent.
    """
    agents = get_configuration().ai.agents
    settings = next((a for a in agents if a.name == agent_name), None)

    if not settings:
        available = [a.name for a in agents]
        raise ValueError(f"Agent '{agent_name}' not found. Available: {available}")

    agent = AdvancedRico(settings)
    await agent.async_init(runtime_context=RuntimeContext())
    agent.set_runtime_context(
        context=RuntimeContext(access_token="fake_token")  # nosec B106
    )

    if doc_lib_ids:
        agent.set_runtime_context(
            RuntimeContext(selected_document_libraries_ids=doc_lib_ids)
=======
        contextual_precision_metric = ContextualPrecisionMetric(
            model=self.deepeval_llm, verbose_mode=True, threshold=0.0
>>>>>>> ea2b31eb
        )
        contextual_recall_metric = ContextualRecallMetric(
            model=self.deepeval_llm, verbose_mode=True, threshold=0.0
        )
        contextual_relevancy_metric = ContextualRelevancyMetric(
            model=self.deepeval_llm, verbose_mode=True, threshold=0.0
        )

        test_cases = []

        self.logger.info("🔄 Evaluation in progress...")
        for i, item in enumerate(self.dataset, 1):
            result = await agent.ainvoke(
                {"question": item["question"], "retry_count": 0},
                config={"configurable": {"thread_id": f"eval_{i}"}},
            )

            messages = result.get("messages", [])
            documents = result.get("documents", [])

            actual_output = messages[-1].content if messages else ""
            retrieval_context = [doc.content for doc in documents]

            test_case = LLMTestCase(
                input=item["question"],
                actual_output=actual_output,
                expected_output=item["expected_answer"],
                retrieval_context=retrieval_context,
            )
            test_cases.append(test_case)

            self.logger.info(f"✓ Question {i}/{len(self.dataset)}")

        self.logger.info("📊 Calculation of DeepEval metrics...")

        results = evaluate(
            test_cases=test_cases,
            metrics=[
                faithfulness_metric,
                answer_relevancy_metric,
                contextual_precision_metric,
                contextual_recall_metric,
                contextual_relevancy_metric,
            ],
            async_config=AsyncConfig(run_async=False),
        )

        return results


def main():
    evaluator = RAGEvaluator()
    exit_code = asyncio.run(evaluator.main(agent_name="Rico Senior"))
    sys.exit(exit_code)


if __name__ == "__main__":
    main()<|MERGE_RESOLUTION|>--- conflicted
+++ resolved
@@ -48,42 +48,8 @@
         answer_relevancy_metric = AnswerRelevancyMetric(
             model=self.deepeval_llm, verbose_mode=True, threshold=0.0
         )
-<<<<<<< HEAD
-
-
-async def setup_agent(
-    agent_name: str = "Rico Senior", doc_lib_ids: list[str] | None = None
-):
-    """
-    Initialize and configure an agent by name, optionally setting document libraries.
-
-    Args:
-        agent_name (str): The name of the agent to initialize. Defaults to "Rico Senior".
-        doc_lib_ids (list): Optional list of document library IDs to set in runtime context.
-
-    Returns:
-        The compiled graph of the initialized agent.
-    """
-    agents = get_configuration().ai.agents
-    settings = next((a for a in agents if a.name == agent_name), None)
-
-    if not settings:
-        available = [a.name for a in agents]
-        raise ValueError(f"Agent '{agent_name}' not found. Available: {available}")
-
-    agent = AdvancedRico(settings)
-    await agent.async_init(runtime_context=RuntimeContext())
-    agent.set_runtime_context(
-        context=RuntimeContext(access_token="fake_token")  # nosec B106
-    )
-
-    if doc_lib_ids:
-        agent.set_runtime_context(
-            RuntimeContext(selected_document_libraries_ids=doc_lib_ids)
-=======
         contextual_precision_metric = ContextualPrecisionMetric(
             model=self.deepeval_llm, verbose_mode=True, threshold=0.0
->>>>>>> ea2b31eb
         )
         contextual_recall_metric = ContextualRecallMetric(
             model=self.deepeval_llm, verbose_mode=True, threshold=0.0
