--- conflicted
+++ resolved
@@ -318,13 +318,6 @@
                     exchange_id = ask.client_exchange_id or str(uuid4())
                     rank = 0
 
-<<<<<<< HEAD
-                await safe_send_text(
-                    FinalEvent(
-                        type="final", messages=final_messages, session=session
-                    ).model_dump_json()
-                )
-=======
                     # Emit the user message first
                     user_msg = make_user_text(
                         session_id, exchange_id, rank, ask.message
@@ -380,7 +373,6 @@
                             type="final", messages=final_messages, session=session
                         ).model_dump_json()
                     )
->>>>>>> 8b0e7807
 
             except WebSocketDisconnect:
                 logger.debug("Client disconnected from chatbot WebSocket")
