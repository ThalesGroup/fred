# Copyright Thales 2025
#
# Licensed under the Apache License, Version 2.0 (the "License");

import logging
from typing import Any, Dict, Sequence, Tuple
import httpx
import requests
import json

from langchain_core.messages import AIMessage, HumanMessage, ToolMessage
from langgraph.constants import START
from langgraph.graph import MessagesState, StateGraph
from langgraph.prebuilt import ToolNode, tools_condition
from langchain_core.tools import Tool

from agentic_backend.application_context import get_default_chat_model
from agentic_backend.core.agents.agent_flow import AgentFlow
from agentic_backend.core.agents.agent_spec import AgentTuning, FieldSpec, UIHints
from agentic_backend.core.agents.runtime_context import RuntimeContext
from agentic_backend.core.runtime_source import expose_runtime_source

logger = logging.getLogger(__name__)


# ---------------------------
# Travel Agent Tuning
# ---------------------------
TRAVEL_TUNING = AgentTuning(
    role="travel_guide",
    description="Travel guide agent: museums, monuments, restaurants, hotels, etc.",
    tags=["tourism", "map", "free"],
    fields=[
        FieldSpec(
            key="prompts.system",
            type="prompt",
            title="System Prompt",
            description="Defines Travel agent behavior.",
            required=True,
            default=(
                "You are a friendly travel guide. "
                "Use the available tools for geolocation and POIs. "
                "Fallback to LLM if no data is found."
            ),
            ui=UIHints(group="Prompts", multiline=True, markdown=True),
        ),
    ],
)


<<<<<<< HEAD
@expose_runtime_source("agent.DualModelResponder")
class DualModelResponder(AgentFlow):
    tuning = TUNING

    router_model: Runnable | None = None
    generator_model: Runnable | None = None

    async def async_init(self, runtime_context: RuntimeContext):
        await super().async_init(runtime_context)
        # 1. Initialize the Router Model (Fast, Cheap)
        # Uses fully-tuned values for maximum control over behavior.
        router_provider = self.get_tuned_text("router.provider")
        router_name = self.get_tuned_text("router.model_name")
        router_temp = self.get_tuned_number("router.temperature")

        router_cfg = ModelConfiguration(
            name=cast(str, router_name or DEFAULT_ROUTER_MODEL),
            provider=cast(str, router_provider or DEFAULT_PROVIDER),
            settings={"temperature": router_temp or DEFAULT_ROUTER_TEMP},
        )
        self.router_model = get_model(router_cfg)

        # 2. Initialize the Generator Model (High-Quality, Capable)
        # Uses fully-tuned values for maximum control over generation quality.
        gen_provider = self.get_tuned_text("generator.provider")
        gen_name = self.get_tuned_text("generator.model_name")
        gen_temp = self.get_tuned_number("generator.temperature")

        gen_cfg = ModelConfiguration(
            name=cast(str, gen_name or DEFAULT_GEN_MODEL),
            provider=cast(str, gen_provider or DEFAULT_PROVIDER),
            settings={"temperature": gen_temp or DEFAULT_GEN_TEMP},
        )
        self.generator_model = get_model(gen_cfg)

        # 3. Build the graph (defines the multi-step flow)
=======
@expose_runtime_source("agent.Travel")
class Travel(AgentFlow):
    tuning = TRAVEL_TUNING

    def __init__(self, *args, **kwargs):
        super().__init__(*args, **kwargs)
        self.model = None
        self._tools: Dict[str, Tool] = {}

    # ---------------------------
    # Async init
    # ---------------------------
    async def async_init(self, runtime_context: RuntimeContext):
        await super().async_init(runtime_context)
        self.model = get_default_chat_model()

        # Créer les outils comme Tool objects
        self._tools = {
            "geostreetmap.search": Tool.from_function(
                self.geostreetmap_search, name="geostreetmap.search"
            ),
            "format_osm_md": Tool.from_function(
                self.format_osm_md, name="format_osm_md"
            ),
        }

        # Construire le graph
>>>>>>> e6b268c2
        self._graph = self._build_graph()

    # ---------------------------
    # Graph
    # ---------------------------
    def _build_graph(self) -> StateGraph:
        builder = StateGraph(MessagesState)
        builder.add_node("reasoner", self.reasoner)
        builder.add_node("tools", ToolNode(tools=self._tools))
        builder.add_edge(START, "reasoner")
        builder.add_conditional_edges("reasoner", tools_condition)
        builder.add_edge("tools", "reasoner")
        return builder

    # ---------------------------
    # Tools
    # ---------------------------
    async def geostreetmap_search(self, q: str) -> Any:
        """OpenStreetMap geocoding."""
        url = "https://nominatim.openstreetmap.org/search"
        params = {"q": q, "format": "json", "limit": 5}
        async with httpx.AsyncClient(timeout=15) as client:
            r = await client.get(url, params=params)
            r.raise_for_status()
            return r.json()

    async def format_osm_md(self, lat: float, lon: float, category_tag: str) -> str:
        """Fetch POIs from Overpass API and return markdown table."""
        overpass_url = "https://overpass-api.de/api/interpreter"
        query = f"""
        [out:json][timeout:60];
        node(around:5000,{lat},{lon})[{category_tag}];
        out;
        """
        md_output = f"## Points d'intérêt autour de {lat}, {lon} ({category_tag})\n\n"
        headers = [
            "Nom", "Numéro", "Rue", "Code Postal", "Ville",
            "Catégorie", "Cuisine", "Téléphone", "Site Web", "Lien OpenStreetMap"
        ]
        md_output += "| " + " | ".join(headers) + " |\n"
        md_output += "| " + " | ".join(["---"] * len(headers)) + " |\n"

        try:
            r = requests.get(
                overpass_url,
                params={"data": query},
                headers={"User-Agent": "FRED-Travel-Agent"},
                timeout=30
            )
            r.raise_for_status()
            data = r.json().get("elements", [])
        except Exception as e:
            logger.warning(f"Overpass API request failed: {e}")
            data = []

        if not data:
            return "*Aucun point d'intérêt trouvé.*\n\n" + md_output

        for e in data[:10]:
            try:
                tags = e.get("tags", {})
                website_url = tags.get("website")
                website = f"[Site Web]({website_url})" if website_url else "-"
                row = [
                    tags.get("name", "-"),
                    tags.get("addr:housenumber", "-"),
                    tags.get("addr:street", "-"),
                    tags.get("addr:postcode", "-"),
                    tags.get("addr:city", "-"),
                    tags.get("amenity", tags.get("tourism", tags.get("shop", "-"))),
                    tags.get("cuisine", "-"),
                    tags.get("phone", "-"),
                    website,
                    f"[OSM](https://www.openstreetmap.org/node/{e.get('id','')})"
                ]
                row = [str(x) if x is not None else "-" for x in row]
                md_output += "| " + " | ".join(row) + " |\n"
            except Exception as item_e:
                logger.warning(f"Failed to process element {e.get('id', 'unknown')}: {item_e}")
                continue

        return md_output

    # ---------------------------
    # Reasoner Node
    # ---------------------------
    async def reasoner(self, state: MessagesState):
        if self.model is None:
            raise RuntimeError("TravelAgent: model not initialized")

        tpl = self.get_tuned_text("prompts.system") or ""
        system_text = self.render(tpl)
        messages = self.with_system(system_text, state["messages"])
        messages = self.with_chat_context_text(messages)

        try:
            response = await self.model.ainvoke(messages)

            # Collect tool outputs
            tool_payloads: Dict[str, Any] = {}
            for msg in state["messages"]:
                name = getattr(msg, "name", None)
                if isinstance(msg, ToolMessage) and isinstance(name, str):
                    raw = msg.content
                    normalized: Any = raw
                    if isinstance(raw, str):
                        try:
                            normalized = json.loads(raw)
                        except Exception:
                            normalized = raw
                    tool_payloads[name] = normalized

            md = getattr(response, "response_metadata", None)
            if not isinstance(md, dict):
                md = {}
            tools_md = md.get("tools", {})
            if not isinstance(tools_md, dict):
                tools_md = {}
            tools_md.update(tool_payloads)
            md["tools"] = tools_md
            response.response_metadata = md

            return {"messages": [response]}

        except Exception:
            logger.exception("TravelAgent: unexpected error")
            fallback = await self.model.ainvoke(
                [HumanMessage(content="An error occurred in TravelAgent. Please try again.")]
            )
            return {"messages": [fallback]}<|MERGE_RESOLUTION|>--- conflicted
+++ resolved
@@ -1,20 +1,35 @@
 # Copyright Thales 2025
 #
 # Licensed under the Apache License, Version 2.0 (the "License");
+# you may not use this file except in compliance with the License.
+# You may obtain a copy of the License at
+#
+#     http://www.apache.org/licenses/LICENSE-2.0
+#
+# Unless required by applicable law or agreed to in writing, software
+# distributed under the License is distributed on an "AS IS" BASIS,
+# WITHOUT WARRANTIES OR CONDITIONS OF ANY KIND, either express or implied.
+# See the License for the specific language governing permissions and
+# limitations under the License.
+# -----------------------------------------------------------------------------
+
+# -----------------------------------------------------------------------------
+# DualModelResponder — A high-performance, multi-model agent using the Router/Generator pattern.
+# It uses a fast, cheap model (Router) for classification and a powerful, more
+# expensive model (Generator) for the final response.
+# -----------------------------------------------------------------------------
+
+from __future__ import annotations
 
 import logging
-from typing import Any, Dict, Sequence, Tuple
-import httpx
-import requests
-import json
-
-from langchain_core.messages import AIMessage, HumanMessage, ToolMessage
-from langgraph.constants import START
-from langgraph.graph import MessagesState, StateGraph
-from langgraph.prebuilt import ToolNode, tools_condition
-from langchain_core.tools import Tool
-
-from agentic_backend.application_context import get_default_chat_model
+from typing import List, TypedDict, cast
+
+from fred_core import get_model  # Your model factory
+from langchain_core.messages import AnyMessage, HumanMessage
+from langchain_core.runnables import Runnable
+from langgraph.graph import END, START, StateGraph
+
+from agentic_backend.common.structures import ModelConfiguration
 from agentic_backend.core.agents.agent_flow import AgentFlow
 from agentic_backend.core.agents.agent_spec import AgentTuning, FieldSpec, UIHints
 from agentic_backend.core.agents.runtime_context import RuntimeContext
@@ -23,32 +38,70 @@
 logger = logging.getLogger(__name__)
 
 
-# ---------------------------
-# Travel Agent Tuning
-# ---------------------------
-TRAVEL_TUNING = AgentTuning(
-    role="travel_guide",
-    description="Travel guide agent: museums, monuments, restaurants, hotels, etc.",
-    tags=["tourism", "map", "free"],
+# DualModelResponderState: Defines the state passed between graph nodes.
+class DualModelResponderState(TypedDict):
+    """Extends MessagesState to track the LLM-determined routing classification."""
+
+    messages: List[AnyMessage]
+    classification: str  # Stores the Router's classification ('SIMPLE' or 'COMPLEX')
+
+
+# --- Tuning and Defaults ---
+# The Router Model is optimized for deterministic classification.
+DEFAULT_ROUTER_SYSTEM = (
+    "You are a routing expert. Classify the user message as 'SIMPLE' or 'COMPLEX'."
+)
+DEFAULT_ROUTER_MODEL = "gpt-4o-mini"
+DEFAULT_ROUTER_TEMP = 0.0  # Low temperature for reliable output
+
+# The Generator Model is optimized for high-quality, detailed content generation.
+DEFAULT_GEN_SYSTEM = "You are a detailed, helpful assistant. Answer the user question."
+DEFAULT_GEN_MODEL = "gpt-4o"
+DEFAULT_GEN_TEMP = 0.3  # Higher temperature allows for more creativity
+
+DEFAULT_PROVIDER = "openai"
+
+# (TUNING block defines configurable fields for BOTH models)
+TUNING = AgentTuning(
+    role="dual_model_responder",
+    description=(
+        "An agent using a fast Router model for classification and a powerful "
+        "Generator model for final responses."
+    ),
+    tags=["academy"],
     fields=[
+        # Router Model Configuration
         FieldSpec(
-            key="prompts.system",
-            type="prompt",
-            title="System Prompt",
-            description="Defines Travel agent behavior.",
-            required=True,
-            default=(
-                "You are a friendly travel guide. "
-                "Use the available tools for geolocation and POIs. "
-                "Fallback to LLM if no data is found."
-            ),
-            ui=UIHints(group="Prompts", multiline=True, markdown=True),
+            key="router.provider",
+            type="select",
+            title="Router Provider",
+            description="The model vendor for the fast classification model.",
+            default=DEFAULT_PROVIDER,
+            enum=["openai", "azure_openai", "ollama"],
+            ui=UIHints(group="Router Model"),
         ),
+        FieldSpec(
+            key="router.model_name",
+            type="text",
+            title="Router Model ID",
+            description="Fast model ID for routing (e.g., gpt-4o-mini).",
+            default=DEFAULT_ROUTER_MODEL,
+            ui=UIHints(group="Router Model"),
+        ),
+        # Generator Model Configuration
+        FieldSpec(
+            key="generator.model_name",
+            type="text",
+            title="Generator Model ID",
+            description="High-quality model ID for final answer (e.g., gpt-4o).",
+            default=DEFAULT_GEN_MODEL,
+            ui=UIHints(group="Generator Model"),
+        ),
+        # ... (other tuning fields follow) ...
     ],
 )
 
 
-<<<<<<< HEAD
 @expose_runtime_source("agent.DualModelResponder")
 class DualModelResponder(AgentFlow):
     tuning = TUNING
@@ -85,162 +138,89 @@
         self.generator_model = get_model(gen_cfg)
 
         # 3. Build the graph (defines the multi-step flow)
-=======
-@expose_runtime_source("agent.Travel")
-class Travel(AgentFlow):
-    tuning = TRAVEL_TUNING
-
-    def __init__(self, *args, **kwargs):
-        super().__init__(*args, **kwargs)
-        self.model = None
-        self._tools: Dict[str, Tool] = {}
-
-    # ---------------------------
-    # Async init
-    # ---------------------------
-    async def async_init(self, runtime_context: RuntimeContext):
-        await super().async_init(runtime_context)
-        self.model = get_default_chat_model()
-
-        # Créer les outils comme Tool objects
-        self._tools = {
-            "geostreetmap.search": Tool.from_function(
-                self.geostreetmap_search, name="geostreetmap.search"
-            ),
-            "format_osm_md": Tool.from_function(
-                self.format_osm_md, name="format_osm_md"
-            ),
+        self._graph = self._build_graph()
+        logger.info("DualModelResponder initialized with two fully-tuned models.")
+
+    ## The LangGraph Flow Definition
+    def _build_graph(self) -> StateGraph:
+        """
+        Defines the sequential flow: Router Model runs, updates state, then
+        Generator Model runs, produces final answer.
+        Flow: START -> router -> generator -> END
+        """
+        g = StateGraph(DualModelResponderState)
+        g.add_node("router", self.router_node)
+        g.add_node("generator", self.generator_node)
+
+        # 1. Flow starts, goes to the classification model.
+        g.add_edge(START, "router")
+
+        # 2. After classification, flow proceeds directly to the generation model.
+        # Note: If we had a third node (e.g., 'tool_executor'), this would be the
+        # point to add conditional logic (e.g., if 'COMPLEX', go to 'tool_executor').
+        g.add_edge("router", "generator")
+
+        # 3. Final answer produced, graph ends.
+        g.add_edge("generator", END)
+
+        return g
+
+    # --- LangGraph Nodes ---
+
+    async def router_node(
+        self, state: DualModelResponderState
+    ) -> DualModelResponderState:
+        """
+        Node 1: Calls the small, deterministic Router Model (gpt-4o-mini).
+        Its only job is to analyze the user message and save the 'classification'
+        ('SIMPLE' or 'COMPLEX') into the shared state.
+        """
+        user_msg = cast(HumanMessage, state["messages"][-1])
+
+        # Prompt the Router Model for a single classification word.
+        router_prompt = (
+            f"{DEFAULT_ROUTER_SYSTEM}. Classify the following request ONLY as "
+            f"'SIMPLE' or 'COMPLEX'. Request: {user_msg.content}"
+        )
+
+        assert self.router_model is not None
+        ai_response = await self.ask_model(
+            self.router_model, [HumanMessage(content=router_prompt)]
+        )
+
+        classification = self._get_text_content(ai_response).strip().upper()
+
+        logger.info(f"Router classified request as: {classification}")
+
+        # Return the updated state dictionary.
+        return {
+            "messages": state["messages"],  # Preserve the conversation history
+            "classification": classification,  # Add the classification result
         }
 
-        # Construire le graph
->>>>>>> e6b268c2
-        self._graph = self._build_graph()
-
-    # ---------------------------
-    # Graph
-    # ---------------------------
-    def _build_graph(self) -> StateGraph:
-        builder = StateGraph(MessagesState)
-        builder.add_node("reasoner", self.reasoner)
-        builder.add_node("tools", ToolNode(tools=self._tools))
-        builder.add_edge(START, "reasoner")
-        builder.add_conditional_edges("reasoner", tools_condition)
-        builder.add_edge("tools", "reasoner")
-        return builder
-
-    # ---------------------------
-    # Tools
-    # ---------------------------
-    async def geostreetmap_search(self, q: str) -> Any:
-        """OpenStreetMap geocoding."""
-        url = "https://nominatim.openstreetmap.org/search"
-        params = {"q": q, "format": "json", "limit": 5}
-        async with httpx.AsyncClient(timeout=15) as client:
-            r = await client.get(url, params=params)
-            r.raise_for_status()
-            return r.json()
-
-    async def format_osm_md(self, lat: float, lon: float, category_tag: str) -> str:
-        """Fetch POIs from Overpass API and return markdown table."""
-        overpass_url = "https://overpass-api.de/api/interpreter"
-        query = f"""
-        [out:json][timeout:60];
-        node(around:5000,{lat},{lon})[{category_tag}];
-        out;
-        """
-        md_output = f"## Points d'intérêt autour de {lat}, {lon} ({category_tag})\n\n"
-        headers = [
-            "Nom", "Numéro", "Rue", "Code Postal", "Ville",
-            "Catégorie", "Cuisine", "Téléphone", "Site Web", "Lien OpenStreetMap"
-        ]
-        md_output += "| " + " | ".join(headers) + " |\n"
-        md_output += "| " + " | ".join(["---"] * len(headers)) + " |\n"
-
-        try:
-            r = requests.get(
-                overpass_url,
-                params={"data": query},
-                headers={"User-Agent": "FRED-Travel-Agent"},
-                timeout=30
-            )
-            r.raise_for_status()
-            data = r.json().get("elements", [])
-        except Exception as e:
-            logger.warning(f"Overpass API request failed: {e}")
-            data = []
-
-        if not data:
-            return "*Aucun point d'intérêt trouvé.*\n\n" + md_output
-
-        for e in data[:10]:
-            try:
-                tags = e.get("tags", {})
-                website_url = tags.get("website")
-                website = f"[Site Web]({website_url})" if website_url else "-"
-                row = [
-                    tags.get("name", "-"),
-                    tags.get("addr:housenumber", "-"),
-                    tags.get("addr:street", "-"),
-                    tags.get("addr:postcode", "-"),
-                    tags.get("addr:city", "-"),
-                    tags.get("amenity", tags.get("tourism", tags.get("shop", "-"))),
-                    tags.get("cuisine", "-"),
-                    tags.get("phone", "-"),
-                    website,
-                    f"[OSM](https://www.openstreetmap.org/node/{e.get('id','')})"
-                ]
-                row = [str(x) if x is not None else "-" for x in row]
-                md_output += "| " + " | ".join(row) + " |\n"
-            except Exception as item_e:
-                logger.warning(f"Failed to process element {e.get('id', 'unknown')}: {item_e}")
-                continue
-
-        return md_output
-
-    # ---------------------------
-    # Reasoner Node
-    # ---------------------------
-    async def reasoner(self, state: MessagesState):
-        if self.model is None:
-            raise RuntimeError("TravelAgent: model not initialized")
-
-        tpl = self.get_tuned_text("prompts.system") or ""
-        system_text = self.render(tpl)
-        messages = self.with_system(system_text, state["messages"])
-        messages = self.with_chat_context_text(messages)
-
-        try:
-            response = await self.model.ainvoke(messages)
-
-            # Collect tool outputs
-            tool_payloads: Dict[str, Any] = {}
-            for msg in state["messages"]:
-                name = getattr(msg, "name", None)
-                if isinstance(msg, ToolMessage) and isinstance(name, str):
-                    raw = msg.content
-                    normalized: Any = raw
-                    if isinstance(raw, str):
-                        try:
-                            normalized = json.loads(raw)
-                        except Exception:
-                            normalized = raw
-                    tool_payloads[name] = normalized
-
-            md = getattr(response, "response_metadata", None)
-            if not isinstance(md, dict):
-                md = {}
-            tools_md = md.get("tools", {})
-            if not isinstance(tools_md, dict):
-                tools_md = {}
-            tools_md.update(tool_payloads)
-            md["tools"] = tools_md
-            response.response_metadata = md
-
-            return {"messages": [response]}
-
-        except Exception:
-            logger.exception("TravelAgent: unexpected error")
-            fallback = await self.model.ainvoke(
-                [HumanMessage(content="An error occurred in TravelAgent. Please try again.")]
-            )
-            return {"messages": [fallback]}+    async def generator_node(
+        self, state: DualModelResponderState
+    ) -> DualModelResponderState:
+        """
+        Node 2: Calls the powerful Generator Model (gpt-4o).
+        It uses the 'classification' determined by the Router Model to potentially
+        adjust its behavior (though here it's mainly for context/logging).
+        It produces the final, user-facing answer.
+        """
+        classification = state.get("classification", "UNKNOWN")
+
+        # System prompt integrates the Router's result for better quality/context.
+        sys_p = f"You are a helpful assistant. The user's request was classified as {classification}. Provide a detailed and accurate answer."
+        msgs = self.with_system(sys_p, state["messages"])
+
+        assert self.generator_model is not None
+        ai: AnyMessage = await self.ask_model(self.generator_model, msgs)
+
+        # 'delta' adds the AI response to the message history.
+        msg_update = self.delta(ai)
+
+        # Return the final state with the answer and preserved classification.
+        return {
+            "messages": msg_update["messages"],
+            "classification": classification,
+        }