--- conflicted
+++ resolved
@@ -766,16 +766,10 @@
     { name = "duckdb", specifier = ">=1.3.2" },
     { name = "fastapi", specifier = "==0.116.1" },
     { name = "httpx", specifier = ">=0.28.1" },
-<<<<<<< HEAD
-    { name = "langchain-core", specifier = ">=0.3.76" },
-    { name = "langchain-ollama", specifier = ">=0.3.8" },
-    { name = "langchain-openai", specifier = ">=0.3.33" },
-    { name = "openfga-sdk", specifier = ">=0.9.7" },
-=======
     { name = "langchain-core", specifier = ">=1.0.0" },
     { name = "langchain-ollama", specifier = ">=1.0.0" },
     { name = "langchain-openai", specifier = ">=1.0.0" },
->>>>>>> ea53b1fb
+    { name = "openfga-sdk", specifier = ">=0.9.7" },
     { name = "opensearch-py", specifier = "==2.8.0" },
     { name = "pandas", specifier = ">=2.2.2,<3.0.0" },
     { name = "pydantic", specifier = ">=2.5.2,<3.0.0" },
