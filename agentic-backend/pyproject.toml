--- conflicted
+++ resolved
@@ -80,11 +80,7 @@
 dev = [
     "bandit>=1.8.6",
     "basedpyright==1.31.0",
-<<<<<<< HEAD
-    "deepeval>=3.6.8",
-=======
     "deepeval>=3.7.0",
->>>>>>> 9408abf7
     "detect-secrets>=1.5.0",
     "ruff>=0.12.5",
 ]
