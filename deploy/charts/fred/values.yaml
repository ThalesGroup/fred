# Unified values.yaml

global:
  kubeconfig: ""
  create_index:
    enabled: true
    image: "alpine:3.22"
  persistence:
    enabled: false # if true = Enable the creation of PVC when duckdb is used - Recommended TRUE
    dynamic: false # if true = let the PVCs create PVs if possible and do not create them manually
    accessModes: "ReadWriteOnce"
    reclaimPolicy: "Retain"
    storageClass: "local-path" # if empty = default storage class
    hostPath: "/mnt/fred-data" # only used if dynamic=false & storageClass=local-path, remind to create this directory on your host

applications:
  agentic-backend:
    enabled: true
    applicationName: agentic-backend
    deployment:
      enabled: true
    statefulset:
      enabled: false
    job:
      enabled: false
    rollingUpdate:
      maxSurge: 1
      maxUnavailable: 0
    image:
      repository: ghcr.io/thalesgroup/fred-agent/agentic-backend
      tag: "v1.0.1"
      pullPolicy: IfNotPresent
    command:
      enabled: true
      data:
        - "uvicorn"
        - "agentic_backend.main:create_app"
        - "--factory"
        - "--host"
        - "0.0.0.0"
        - "--port"
        - "8000"
        - "--log-level"
        - "info"
        - "--loop"
        - "asyncio"
    env:
      - name: CONFIG_FILE
        value: "/app/config/configuration.yaml"
    ports:
      - name: http
        containerPort: 8000
    service:
      annotations: {}
      extraLabels: {}
      type: ClusterIP
      ports:
        - name: http
          port: 80
          targetPort: 8000
    ingress:
      enabled: false
      className: ""
      hosts: []
    volumeMounts:
      - name: agentic-backend-vol
        mountPath: /app/config/configuration.yaml
        subPath: configuration.yaml
      - name: agentic-backend-env-vol
        mountPath: /app/config/.env
        subPath: .env
      - name: agentic-backend-kube-vol
        mountPath: /home/fred-user/.kube/config
        subPath: kubeconfig
    volumes:
      - name: agentic-backend-vol
        configMap:
          name: agentic-backend-back
      - name: agentic-backend-env-vol
        secret:
          secretName: agentic-backend-env
      - name: agentic-backend-kube-vol
        configMap:
          name: agentic-backend-kube
          items:
            - key: kubeconfig
              path: kubeconfig
    probes:
      lifecycle:
        enabled: false
      livenessProbe:
        enabled: true
        data:
          httpGet:
            path: /agentic/v1/healthz
            port: 8000
      readinessProbe:
        enabled: true
        data:
          httpGet:
            path: /agentic/v1/ready
            port: 8000
      startupProbe:
        enabled: false
    securityContext:
      allowPrivilegeEscalation: false
      capabilities:
        drop:
          - "ALL"
      runAsUser: 1000
      runAsNonRoot: true
      seccompProfile:
        type: RuntimeDefault
    serviceAccount:
      annotations: {}
      labels: {}
      automountServiceAccountToken: true
      rbac:
        enabled: true
        permissions:
          namespaced:
            - apiGroups: [""]
              resources: ["pods", "configmaps", "secrets"]
              verbs: ["get", "list", "watch"]
            - apiGroups: ["apps"]
              resources: ["deployments", "replicasets"]
              verbs: ["get", "list", "watch", "create", "update", "patch"]
            - apiGroups: [""]
              resources: ["events"]
              verbs: ["create"]
          cluster:
            - apiGroups: [""]
              resources: ["nodes"]
              verbs: ["get", "list", "watch"]
    kubeconfig:
      enabled: true
    configuration_type:
      backend: true
      frontend: false
    configuration:
      app:
        name: "Agentic Backend"
        base_url: "/agentic/v1"
        address: "127.0.0.1"
        port: 8000
        log_level: "info"
        reload: false
        reload_dir: "."
      security:
        m2m:
          enabled: true
          client_id: "agentic"
          realm_url: "http://idp.dev.fred.thalesgroup.com/realms/app"
        user:
          enabled: true
          client_id: "app"
          realm_url: "http://idp.dev.fred.thalesgroup.com/realms/app"
        authorized_origins:
          - "http://fred.dev.fred.thalesgroup.com:80"
        rebac:
          enabled: false                    # Set false to bypass ReBAC (warning: all private resources will become public)
          type: openfga
          api_url: "http://openfga:8080"    # OpenFGA HTTP endpoint
          # store_name: "fred"                # OpenFGA store name. Reuse the same store across services
          # create_store_if_needed: true      # Automates store bootstrap (disable if pre-provisioned)
          # sync_schema_on_init: true         # Pushes the default Fred authorization model
          # authorization_model_id: null      # Authorization model id to use in case `sync_schema_on_init: false`
          # token_env_var: "OPENFGA_API_TOKEN" # Env var holding the bearer token
          # timeout_millisec: 2000            # Optional request timeout
          # headers:
          #   # Optional static headers sent to OpenFGA
          #   X-Custom-Header: "value"
      frontend_settings:
        feature_flags:
          # If true activate the backend and frontend modules in charge of K8
          # and frugality monitoring
          enableK8Features: false
          # If true activate support for an electronic warfare demonstration
          enableElecWarfare: false
        properties:
          logoName: "fred"
      ai:
        # In production  activate the configuration persistence mechanism
        # that allow users to create/update agents at runtime and change
        # their configuration without redeploying the application.
        use_static_config_only: false
        # Base URL for the Knowledge Flow service
        knowledge_flow_url: "http://knowledge-flow-backend:8111/knowledge-flow/v1"
        # Timeout settings for the client
        timeout:
          connect: 5 # Time to wait for a connection in seconds
          read: 15 # Time to wait for a response in seconds
        default_chat_model:
          # Required in .env:
          # - OPENAI_API_KEY
          provider: "openai"
          name: "gpt-4o"
          settings:
            temperature: 0.0
            max_retries: 2
            request_timeout: 30
        recursion:
          recursion_limit: 40 # Number or max recursion use by the agents while using the chat model
        agents:
          - name: "Samy"
            type: "agent"
            class_path: "agentic_backend.agents.sentinel.sentinel_expert.SentinelExpert"
            enabled: false
          - name: "Georges"
            type: "agent"
            class_path: "agentic_backend.agents.generalist.generalist_expert.Georges"
            enabled: true
          - name: "Tessa"
            type: "agent"
            class_path: "agentic_backend.agents.tabular.tabular_expert.Tessa"
            enabled: true
          - name: "Rico"
            type: "agent"
            class_path: "agentic_backend.agents.rags.rag_expert.Rico"
            enabled: true
          - name: "Rico Senior"
            type: "agent"
            role: "Advanced Document Retrieval Expert"
            class_path: "agentic_backend.agents.rags.advanced_rag_expert.AdvancedRico"
            enabled: false
      mcp:
        servers:
          - name: "mcp-knowledge-flow-mcp-tabular"
            transport: "streamable_http"
            url: "http://knowledge-flow-backend:8000/knowledge-flow/v1/mcp-tabular"
            sse_read_timeout: 2000
            auth_mode: "user_token"
          - name: "mcp-knowledge-flow-opensearch-ops"
            transport: "streamable_http"
            url: "http://knowledge-flow-backend:8000/knowledge-flow/v1/mcp-opensearch-ops"
            sse_read_timeout: 2000
            auth_mode: "user_token"
          - name: "mcp-kubernetes-server"
            transport: "streamable_http"
            url: "http://mcp-kubernetes-server:8081/mcp"
            sse_read_timeout: 2000
            auth_mode: "user_token"
      storage:
        postgres:
          host: localhost
          port: 5432
          database: fred
          username: admin
        opensearch:
          host: https://localhost:9200
          secure: true
          verify_certs: false
          username: admin
        feedback_store:
          type: "duckdb"
          duckdb_path: "/home/fred-user/.fred/agentic/feedback.duckdb"

        agent_store:
          type: "duckdb"
          duckdb_path: "/home/fred-user/.fred/agentic/agent.duckdb"

        session_store:
          type: "duckdb"
          duckdb_path: "/home/fred-user/.fred/agentic/session.duckdb"

        history_store:
          type: "duckdb"
          duckdb_path: "/home/fred-user/.fred/agentic/history.duckdb"

        kpi_store:
          type: "log"
          level: "INFO"

    dotenv:
      AZURE_OPENAI_API_KEY: ""
      KEYCLOAK_AGENTIC_CLIENT_SECRET: ""
      OPENAI_API_KEY: ""
      OPENSEARCH_PASSWORD: ""

  frontend:
    enabled: true
    applicationName: frontend
    deployment:
      enabled: true
    statefulset:
      enabled: false
    job:
      enabled: false
    rollingUpdate:
      maxSurge: 1
      maxUnavailable: 0
    image:
      repository: ghcr.io/thalesgroup/fred-agent/frontend
      tag: "v1.0.1"
      pullPolicy: IfNotPresent
    command:
      enabled: false
    env:
      - name: VITE_ALLOWED_HOSTS
        value: "fred.dev"
      - name: VITE_BACKEND_URL_KNOWLEDGE
        value: "http://knowledge-flow-backend.dev.fred.thalesgroup.com"
      - name: VITE_USE_AUTH
        value: "true"
    ports:
      - name: http
        containerPort: 8080
    service:
      annotations: {}
      extraLabels: {}
      type: ClusterIP
      ports:
        - name: http
          port: 80
          targetPort: 8080
    ingress:
      enabled: true
      className: "nginx"
      hosts:
        - host: fred.dev.fred.thalesgroup.com
          paths:
            - path: /
              pathType: Prefix
              service:
                name: frontend
                port: 80
            - path: /agentic
              pathType: Prefix
              service:
                name: agentic-backend
                port: 80
            - path: /knowledge-flow
              pathType: Prefix
              service:
                name: knowledge-flow-backend
                port: 8000
      tls:
        - secretName: frontend-crt
          hosts:
            - fred.dev.fred.thalesgroup.com
    volumeMounts:
      - name: frontend-config-vol
        mountPath: /usr/share/nginx/html/config.json
        subPath: config.json
      - name: frontend-config-vol
        mountPath: /usr/share/nginx/html/keycloak.json
        subPath: keycloak.json
    volumes:
      - name: frontend-config-vol
        configMap:
          name: frontend-front
    probes:
      lifecycle:
        enabled: true
      livenessProbe:
        enabled: true
        data:
          httpGet:
            path: /healthz.html
            port: 8080
      readinessProbe:
        enabled: true
        data:
          httpGet:
            path: /ready.html
            port: 8080
      startupProbe:
        enabled: false
    securityContext:
      allowPrivilegeEscalation: false
      capabilities:
        drop:
          - "ALL"
      runAsNonRoot: true
      seccompProfile:
        type: RuntimeDefault
    serviceAccount:
      annotations: {}
      labels: {}
      automountServiceAccountToken: true
      rbac:
        enabled: true
        permissions: {}
    kubeconfig:
      enabled: false
    configuration_type:
      frontend: true
      backend: false
    configuration:
      config_json:
        backend_url_api: "http://fred.dev.fred.thalesgroup.com"
        backend_url_knowledge: "https://fred.dev.fred.thalesgroup.com"
        websocket_url: "ws://fred.dev.fred.thalesgroup.com/fred/chatbot/query"

  knowledge-flow-backend:
    enabled: true
    applicationName: knowledge-flow-backend
    deployment:
      enabled: true
    statefulset:
      enabled: false
    job:
      enabled: false
    rollingUpdate:
      maxSurge: 1
      maxUnavailable: 0
    image:
      repository: ghcr.io/thalesgroup/fred-agent/knowledge-flow-backend
      tag: "v1.0.1"
    command:
      enabled: true
      data:
        - "uvicorn"
        - "knowledge_flow_backend.main:create_app"
        - "--factory"
        - "--host"
        - "0.0.0.0"
        - "--port"
        - "8111"
        - "--log-level"
        - "info"
        - "--loop"
        - "asyncio"
    env:
      - name: LOG_LEVEL
        value: "INFO"
      - name: CONFIG_FILE
        value: "/app/config/configuration.yaml"
    ports:
      - name: http
        containerPort: 8111
      - name: https
        containerPort: 8443
    service:
      annotations: {}
      extraLabels: {}
      type: ClusterIP
      ports:
        - name: "http"
          port: 8000
          targetPort: 8111
          protocol: TCP
        - name: "https"
          port: 8443
          targetPort: 8443
          protocol: TCP
    ingress:
      enabled: false
      className: ""
      hosts: []
    volumeMounts:
      - name: knowledge-flow-backend-vol
        mountPath: /app/config/configuration.yaml
        subPath: configuration.yaml
      - name: knowledge-flow-backend-env-vol
        mountPath: /app/config/.env
        subPath: .env
    volumes:
      - name: knowledge-flow-backend-vol
        configMap:
          name: knowledge-flow-backend-back
      - name: knowledge-flow-backend-env-vol
        secret:
          secretName: knowledge-flow-backend-env
    probes:
      lifecycle:
        enabled: false
      livenessProbe:
        enabled: true
        data:
          failureThreshold: 10
          httpGet:
            path: /knowledge-flow/v1/healthz
            port: 8111
          periodSeconds: 10
      readinessProbe:
        enabled: true
        data:
          failureThreshold: 10
          httpGet:
            path: /knowledge-flow/v1/ready
            port: 8111
          periodSeconds: 10
      startupProbe:
        enabled: false
    securityContext:
      allowPrivilegeEscalation: false
      capabilities:
        drop:
          - "ALL"
      runAsUser: 1000
      runAsNonRoot: true
      seccompProfile:
        type: RuntimeDefault
    serviceAccount:
      annotations: {}
      labels: {}
      automountServiceAccountToken: true
      rbac:
        enabled: true
        permissions: {}
    kubeconfig:
      enabled: false
    configuration_type:
      backend: true
      frontend: false
    configuration:
      app:
        name: "Knowledge Flow Backend"
        base_url: "/knowledge-flow/v1"
        address: "127.0.0.1"
        port: 8111
        log_level: "info"
        reload: false
        reload_dir: "."
      processing:
        generate_summary: true
        use_gpu: true
        process_images: true
      security:
        m2m:
          enabled: true
          client_id: "knowledge-flow"
          realm_url: "http://idp.dev.fred.thalesgroup.com/realms/app"
          secret_env_var: KEYCLOAK_KNOWLEDGE_FLOW_CLIENT_SECRET
        user:
          enabled: true
          client_id: "app"
          realm_url: "http://idp.dev.fred.thalesgroup.com/realms/app"
        authorized_origins:
          - "http://fred.dev.fred.thalesgroup.com:80"
        rebac:
          enabled: false                    # Set false to bypass ReBAC (warning: all private resources will become public)
          type: openfga
          api_url: "http://openfga:8080"    # OpenFGA HTTP endpoint
          # store_name: "fred"                # OpenFGA store name. Reuse the same store across services
          # create_store_if_needed: true      # Automates store bootstrap (disable if pre-provisioned)
          # sync_schema_on_init: true         # Pushes the default Fred authorization model
          # authorization_model_id: null      # Authorization model id to use in case `sync_schema_on_init: false`
          # token_env_var: "OPENFGA_API_TOKEN" # Env var holding the bearer token
          # timeout_millisec: 2000            # Optional request timeout
          # headers:
          #   # Optional static headers sent to OpenFGA
          #   X-Custom-Header: "value"
      scheduler:
        enabled: true
        backend: "temporal"
        temporal:
          host: "localhost:7233"
          namespace: "default"
          task_queue: "ingestion"
          workflow_prefix: "pipeline"
          connect_timeout_seconds: 5
      input_processors:
        - prefix: ".pdf"
          class_path: knowledge_flow_backend.core.processors.input.pdf_markdown_processor.pdf_markdown_processor.PdfMarkdownProcessor
        - prefix: ".docx"
          class_path: knowledge_flow_backend.core.processors.input.docx_markdown_processor.docx_markdown_processor.DocxMarkdownProcessor
        - prefix: ".pptx"
          class_path: knowledge_flow_backend.core.processors.input.pptx_markdown_processor.pptx_markdown_processor.PptxMarkdownProcessor
        - prefix: ".csv"
          class_path: knowledge_flow_backend.core.processors.input.csv_tabular_processor.csv_tabular_processor.CsvTabularProcessor
        - prefix: ".txt"
          class_path: knowledge_flow_backend.core.processors.input.text_markdown_processor.text_markdown_processor.TextMarkdownProcessor
        - prefix: ".md"
          class_path: knowledge_flow_backend.core.processors.input.markdown_markdown_processor.markdown_markdown_processor.MarkdownMarkdownProcessor
        - prefix: ".xlsm"
          class_path: knowledge_flow_backend.core.processors.input.pps_tabular_processor.pps_tabular_processor.PpsTabularProcessor
        - prefix: ".jsonl"
          class_path: knowledge_flow_backend.core.processors.input.jsonl.jsonl_markdown_processor.JsonlMarkdownProcessor
      content_storage:
        type: local
        root_path: /home/fred-user/.fred/knowledge-flow/content-storage
      document_sources:
        fred:
          type: push
          description: "Documents manually uploaded by users"
        local:
          type: pull
          provider: local_path
          base_path: ~/Documents/Fred
          description: "Personal local documents available for pull-mode ingestion"
      embedding_model:
        provider: openai
        name: text-embedding-3-large
        settings: {}
        type: "openai"
      chat_model:
        provider: openai # openai | azure | ollama
        name: gpt-4o-mini # azure: deployment name, ollama: 'qwen2.5:3b-instruct' etc.
        settings: {}
          # openai: nothing else required (keys in .env)
          # azure: { endpoint: "...", api_version: "2024-08-01-preview" }
          # ollama: { base_url: "http://localhost:11434"
      vision_model:
        provider: openai
        name: gpt-4o-mini # or gpt-4o if you want higher fidelity
        settings:
          temperature: 0 # optional
          max_retries: 2 # optional
      storage:
        postgres:
          host: localhost
          port: 5432
          database: fred
          username: admin
        opensearch:
          host: https://localhost:9200
          secure: true
          verify_certs: false
          username: admin
        catalog_store:
          type: "duckdb"
          duckdb_path: "/home/fred-user/.fred/knowledge-flow/catalog.duckdb"
        prompt_store:
          type: "duckdb"
          duckdb_path: "/home/fred-user/.fred/knowledge-flow/prompt.duckdb"
        resource_store:
          type: "duckdb"
          duckdb_path: "/home/fred-user/.fred/knowledge-flow/resource.duckdb"
        kpi_store:
          type: "log"
          level: "INFO"
        tag_store:
          type: "duckdb"
          duckdb_path: "/home/fred-user/.fred/knowledge-flow/tag.duckdb"
        metadata_store:
          type: "duckdb"
          duckdb_path: "/home/fred-user/.fred/knowledge-flow/metadata.duckdb"

        vector_store:
          type: in_memory
        tabular_stores:
          base_database: # Minimal configuration to enable CSV document ingestion
            type: "sql"
            driver: "duckdb"
            database: "base_database"
            path: "/home/fred-user/.fred/knowledge-flow/db.duckdb"
            mode: "read_and_write"
<<<<<<< HEAD
      filesystem:
        type: local
        # type: minio
        # endpoint: http://localhost:9000
        # access_key: admin
        # bucket_name: filesystem
        # secure: false
=======
      mcp:
        reports_enabled: true
        kpi_enabled: true
        tabular_enabled: true
        statistic_enabled: true
        text_enabled: true
        templates_enabled: true
        resources_enabled: true
        opensearch_ops_enabled: false
        neo4j_enabled: false
>>>>>>> aa867110

    dotenv:
      KEYCLOAK_KNOWLEDGE_FLOW_CLIENT_SECRET: ""
      MINIO_SECRET_KEY: ""
      OPENAI_API_KEY: ""
      OPENSEARCH_PASSWORD: ""<|MERGE_RESOLUTION|>--- conflicted
+++ resolved
@@ -637,15 +637,6 @@
             database: "base_database"
             path: "/home/fred-user/.fred/knowledge-flow/db.duckdb"
             mode: "read_and_write"
-<<<<<<< HEAD
-      filesystem:
-        type: local
-        # type: minio
-        # endpoint: http://localhost:9000
-        # access_key: admin
-        # bucket_name: filesystem
-        # secure: false
-=======
       mcp:
         reports_enabled: true
         kpi_enabled: true
@@ -656,7 +647,14 @@
         resources_enabled: true
         opensearch_ops_enabled: false
         neo4j_enabled: false
->>>>>>> aa867110
+
+      filesystem:
+        type: local
+        # type: minio
+        # endpoint: http://localhost:9000
+        # access_key: admin
+        # bucket_name: filesystem
+        # secure: false
 
     dotenv:
       KEYCLOAK_KNOWLEDGE_FLOW_CLIENT_SECRET: ""
