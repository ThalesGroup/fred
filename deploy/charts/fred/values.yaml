# Unified values.yaml

global:
  kubeconfig: ""
  create_index:
    enabled: true
    image: "alpine:3.22"
  persistence:
    enabled: false                   # if true = Enable the creation of PVC when duckdb is used - Recommended TRUE
    dynamic: false                   # if true = let the PVCs create PVs if possible and do not create them manually 
    accessModes: "ReadWriteOnce"
    reclaimPolicy: "Retain"
    storageClass: "local-path"       # if empty = default storage class
    hostPath: "/mnt/fred-data"       # only used if dynamic=false & storageClass=local-path, remind to create this directory on your host

applications:

  agentic-backend:
    enabled: true
    applicationName: agentic-backend
    deployment:
      enabled: true
    statefulset:
      enabled: false
    job:
      enabled: false
    rollingUpdate:
      maxSurge: 1
      maxUnavailable: 0
    image:
      repository: ghcr.io/thalesgroup/fred-agent/agentic-backend
      tag: "0.1"
      pullPolicy: IfNotPresent
    command:
      enabled: true
      data:
        - "uvicorn"
        - "app.main:create_app"
        - "--factory"
        - "--host"
        - "0.0.0.0"
        - "--port"
        - "8000"
        - "--log-level"
        - "info"
        - "--loop"
        - "asyncio"    
    env:
      - name: CONFIG_FILE
        value: "/app/config/configuration.yaml"
    ports:
      - name: http
        containerPort: 8000
    service:
      annotations: {}
      extraLabels: {}
      type: ClusterIP
      ports:
        - name: http
          port: 80
          targetPort: 8000
    ingress:
      enabled: false
      className: ""
      hosts: []
    volumeMounts:
      - name: agentic-backend-vol
        mountPath: /app/config/configuration.yaml
        subPath: configuration.yaml
      - name: agentic-backend-env-vol
        mountPath: /app/config/.env
        subPath: .env
      - name: agentic-backend-kube-vol
        mountPath: /home/fred-user/.kube/config
        subPath: kubeconfig
    volumes:
      - name: agentic-backend-vol
        configMap:
          name: agentic-backend-back
      - name: agentic-backend-env-vol
        secret: 
          secretName: agentic-backend-env
      - name: agentic-backend-kube-vol
        configMap:
          name: agentic-backend-kube
          items:
            - key: kubeconfig
              path: kubeconfig
    probes:
      lifecycle:
        enabled: false
      livenessProbe:
        enabled: true
        data:
          httpGet:
            path: /agentic/v1/healthz
            port: 8000
      readinessProbe:
        enabled: true
        data:
          httpGet:
            path: /agentic/v1/ready
            port: 8000
      startupProbe:
        enabled: false
    securityContext:
      allowPrivilegeEscalation: false
      capabilities:
        drop:
        - "ALL"
      runAsUser: 1000
      runAsNonRoot: true
      seccompProfile:
        type: RuntimeDefault
    serviceAccount:
      annotations: {}
      labels: {}
      automountServiceAccountToken: true
      rbac:
        enabled: true
        permissions:
          namespaced:
            - apiGroups: [""]
              resources: ["pods", "configmaps", "secrets"]
              verbs: ["get", "list", "watch"]
            - apiGroups: ["apps"]
              resources: ["deployments", "replicasets"]
              verbs: ["get", "list", "watch", "create", "update", "patch"]
            - apiGroups: [""]
              resources: ["events"]
              verbs: ["create"]
          cluster:
            - apiGroups: [""]
              resources: ["nodes"]
              verbs: ["get", "list", "watch"]
    kubeconfig:
      enabled: true
    configuration_type:
      backend: true
      frontend: false
    configuration:
      app:
        name: "Agentic Backend"
        base_url: "/agentic/v1"
        address: "127.0.0.1"
        port: 8000
        log_level: "info"
        reload: false
        reload_dir: "."
<<<<<<< HEAD
=======
        security:
          enabled: false
          client_id: "app"
          keycloak_url: "http://idp.dev.fred.thalesgroup.com/realms/app"
          authorized_origins:
            -  "http://fred.dev.fred.thalesgroup.com:80"
>>>>>>> 92b8ac67
      security:
        m2m:
          enabled: true
          client_id: "agentic"
          realm_url: "http://idp.dev.fred.thalesgroup.com/realms/app"
        user:
          enabled: true
          client_id: "app"
<<<<<<< HEAD
          realm_url: "http://app-keycloak:8080/realms/app"
        authorized_origins:
          - "http://fred.dev.fred.thalesgroup.com:80"
=======
          realm_url: "http://idp.dev.fred.thalesgroup.com/realms/app"
          authorized_origins:
            - "http://fred.dev.fred.thalesgroup.com:80"
>>>>>>> 92b8ac67
      frontend_settings:
        feature_flags:
          # If true activate the backend and frontend modules in charge of K8
          # and frugality monitoring
          enableK8Features: false
          # If true activate support for an electronic warfare demonstration
          enableElecWarfare: false
        properties:
          logoName: "fred"
      ai:
        knowledge_flow_url: "http://knowledge-flow-backend:8111/knowledge-flow/v1"
        # Timeout settings for the client
        timeout:
          connect: 5  # Time to wait for a connection in seconds
          read: 15    # Time to wait for a response in seconds
        default_chat_model:
          # Required in .env:
          # - OPENAI_API_KEY
          provider: "openai"
          name: "gpt-4o"
          settings:
            temperature: 0.0
            max_retries: 2
            request_timeout: 30
        recursion:
          recursion_limit: 40 # Number or max recursion use by the agents while using the chat model
        agents:
        - name: "Samy"
          type: "agent"
          class_path: "app.agents.sentinel.sentinel_expert.SentinelExpert"
          enabled: false
          role: "Opensearch instance monitoring expert"
          tags: ["monitoring"]
          chat_model: {}
          description: >
            An expert in monitoring and managing Opensearch instances.
            Samy can analyze performance metrics, identify issues, and provide recommendations for optimization.
          mcp_servers:
            - name: knowledge-flow-mcp-server
              transport: streamable_http
              url: http://knowledge-flow-backend:8000/knowledge-flow/v1/mcp-opensearch-ops
              sse_read_timeout: 2000
        - name: "Georges"
          type: "agent"
          class_path: "app.agents.generalist.generalist_expert.GeneralistExpert"
          enabled: true
          role: "Generalist Assistant"
          tags: ["general"]
          chat_model: {}
          description: >
            A generalist assistant that can handle a wide range of tasks.
            He is the default assistant that can handle any task that does not require a specialized assistant.
        - name: "Tessa"
          type: "agent"
          role: "Data Query and SQL Expert"
          class_path: "app.agents.tabular.tabular_expert.TabularExpert"
          enabled: true
          tags: ["data"]
          chat_model: {}
          description: >
            An expert in querying databases and generating SQL queries.
            Tessa can assist with data retrieval, manipulation, and analysis tasks.
          mcp_servers:
            - name: knowledge-flow-mcp-server
              transport: streamable_http
              url: http://knowledge-flow-backend:8000/knowledge-flow/v1/mcp-tabular
              sse_read_timeout: 2000
        - name: "Rico Jr."
          type: "agent"
          role: "Document Retrieval Expert"
          class_path: "app.agents.rags.rag_expert.RagExpert"
          enabled: true
          tags: ["documents"]
          chat_model: {}
          description: >
            An expert in retrieving and processing documents using retrieval-augmented generation techniques.
            Rico Jr. can help with tasks that involve understanding and utilizing large document collections.
        - name: "Brontë"
          type: "agent"
          role: "Content Generator Expert"
          class_path: "app.agents.content_generator.content_generator_expert.ContentGeneratorExpert"
          enabled: false
          tags: ["content"]
          chat_model: {}
          description: >
            An expert in generating content based on templates and knowledge from the knowledge-flow backend.
            Brontë can assist with creating various types of content efficiently.
          mcp_servers:
            - name: knowledge-flow-mcp-server
              transport: streamable_http
              url: http://knowledge-flow-backend:8000/knowledge-flow/v1/mcp-resources
              sse_read_timeout: 2000
        - name: "Rico Senior"
          type: "agent"
          role: "Advanced Document Retrieval Expert"
          class_path: "app.agents.rags.advanced_rag_expert.AdvancedRagExpert"
          enabled: false
          tags: ["documents"]
          chat_model: {}
          description: >
            An advanced expert in retrieving and processing documents using enhanced retrieval-augmented generation techniques.
            Rico Senior is capable of handling more complex document-related tasks with improved accuracy.
          # settings:
          #   chunk_size: 512
          #   chunk_overlap: 64
          mcp_servers:
            - name: knowledge-flow-mcp-server
              transport: streamable_http
              url: http://knowledge-flow-backend:8000/knowledge-flow/v1/mcp-advanced-rag
              sse_read_timeout: 2000

      storage:
        postgres:
          host: localhost
          port: 5432
          database: fred
          username: admin
        opensearch:
          host: https://localhost:9200
          secure: true
          verify_certs: false
          username: admin
        feedback_store:
          type: "duckdb"
          duckdb_path: "~/.fred/agentic/feedback.duckdb"

        agent_store:
          type: "duckdb"
          duckdb_path: "~/.fred/agentic/agent.duckdb"

        session_store:
          type: "duckdb"
          duckdb_path: "~/.fred/agentic/session.duckdb"

        history_store:
          type: "duckdb"
          duckdb_path: "~/.fred/agentic/history.duckdb"

        kpi_store:
          type: "log"
          level: "INFO"

    dotenv:
      AZURE_OPENAI_API_KEY: ""
      KEYCLOAK_AGENTIC_CLIENT_SECRET: ""
      OPENAI_API_KEY: ""
      OPENSEARCH_PASSWORD: ""

  frontend:
    enabled: true
    applicationName: frontend
    deployment:
      enabled: true
    statefulset:
      enabled: false
    job:
      enabled: false
    rollingUpdate:
      maxSurge: 1
      maxUnavailable: 0
    image:
      repository: ghcr.io/thalesgroup/fred-agent/frontend
      tag: "0.1"
      pullPolicy: IfNotPresent
    command:
      enabled: false
    env:
      - name: VITE_ALLOWED_HOSTS
        value: "fred.dev"
      - name: VITE_BACKEND_URL_KNOWLEDGE
        value: "http://knowledge-flow-backend.dev.fred.thalesgroup.com"
      - name: VITE_USE_AUTH
        value: "true"
    ports:
      - name: http
        containerPort: 8080
    service:
      annotations: {}
      extraLabels: {}
      type: ClusterIP
      ports:
        - name: http
          port: 80
          targetPort: 8080
    ingress:
      enabled: true
      className: "nginx"
      hosts:
        - host: fred.dev.fred.thalesgroup.com
          paths:
            - path: /
              pathType: Prefix
              service:
                name: frontend
                port: 80
            - path: /agentic
              pathType: Prefix
              service:
                name: agentic-backend
                port: 80
            - path: /knowledge-flow
              pathType: Prefix
              service:
                name: knowledge-flow-backend
                port: 8000
      tls:
        - secretName: frontend-crt
          hosts:
            - fred.dev.fred.thalesgroup.com
    volumeMounts:
      - name: frontend-config-vol
        mountPath: /usr/share/nginx/html/config.json
        subPath: config.json
      - name: frontend-config-vol
        mountPath: /usr/share/nginx/html/keycloak.json
        subPath: keycloak.json
    volumes:
      - name: frontend-config-vol
        configMap:
          name: frontend-front
    probes:
      lifecycle:
        enabled: true
      livenessProbe:
        enabled: true
        data:
          httpGet:
            path: /healthz.html
            port: 8080
      readinessProbe:
        enabled: true
        data:
          httpGet:
            path: /ready.html
            port: 8080
      startupProbe:
        enabled: false
    securityContext:
      allowPrivilegeEscalation: false
      capabilities:
        drop:
        - "ALL"
      runAsNonRoot: true
      seccompProfile:
        type: RuntimeDefault
    serviceAccount:
      annotations: {}
      labels: {}
      automountServiceAccountToken: true
      rbac:
        enabled: true
        permissions: {}
    kubeconfig:
      enabled: false
    configuration_type:
      frontend: true
      backend: false
    configuration:
      config_json:
        backend_url_api: "http://fred.dev.fred.thalesgroup.com"
        backend_url_knowledge: "https://fred.dev.fred.thalesgroup.com"
        websocket_url: "ws://fred.dev.fred.thalesgroup.com/fred/chatbot/query"

  knowledge-flow-backend:
    enabled: true
    applicationName: knowledge-flow-backend
    deployment:
      enabled: true
    statefulset:
      enabled: false
    job:
      enabled: false
    rollingUpdate:
      maxSurge: 1
      maxUnavailable: 0
    image:
      repository: ghcr.io/thalesgroup/fred-agent/knowledge-flow-backend
      tag: "0.1"
    command:
      enabled: true
      data:
        - "uvicorn"
        - "app.main:create_app"
        - "--factory"
        - "--host"
        - "0.0.0.0"
        - "--port"
        - "8111"
        - "--log-level"
        - "info"
        - "--loop"
        - "asyncio"
    env:
      - name: LOG_LEVEL
        value: "INFO"
      - name: CONFIG_FILE
        value: "/app/config/configuration.yaml"
    ports:
      - name: http
        containerPort: 8111
      - name: https
        containerPort: 8443
    service:
      annotations: {}
      extraLabels: {}
      type: ClusterIP
      ports:
        - name: "http"
          port: 8000
          targetPort: 8111
          protocol: TCP
        - name: "https"
          port: 8443
          targetPort: 8443
          protocol: TCP
    ingress:
      enabled: false
      className: ""
      hosts: []
    volumeMounts:
      - name: knowledge-flow-backend-vol
        mountPath: /app/config/configuration.yaml
        subPath: configuration.yaml
      - name: knowledge-flow-backend-env-vol
        mountPath: /app/config/.env
        subPath: .env
    volumes:
      - name: knowledge-flow-backend-vol
        configMap:
          name: knowledge-flow-backend-back
      - name: knowledge-flow-backend-env-vol
        secret: 
          secretName: knowledge-flow-backend-env
    probes:
      lifecycle:
        enabled: false
      livenessProbe:
        enabled: true
        data:
          failureThreshold: 10
          httpGet:
            path: /knowledge-flow/v1/healthz
            port: 8111
          periodSeconds: 10
      readinessProbe:
        enabled: true
        data:
          failureThreshold: 10
          httpGet:
            path: /knowledge-flow/v1/ready
            port: 8111
          periodSeconds: 10
      startupProbe:
        enabled: false
    securityContext:
      allowPrivilegeEscalation: false
      capabilities:
        drop:
        - "ALL"
      runAsUser: 1000
      runAsNonRoot: true
      seccompProfile:
        type: RuntimeDefault
    serviceAccount:
      annotations: {}
      labels: {}
      automountServiceAccountToken: true
      rbac:
        enabled: true
        permissions: {}
    kubeconfig:
      enabled: false
    configuration_type:
      backend: true
      frontend: false
    configuration:
      app:
        name: "Knowledge Flow Backend"
        base_url: "/knowledge-flow/v1"
        address: "127.0.0.1"
        port: 8111
        log_level: "info"
        reload: false
        reload_dir: "."
      processing:
        generate_summary: true
        use_gpu: true
        process_images: true
      security:
        m2m:
          enabled: true
          client_id: "knowledge-flow"
          realm_url: "http://idp.dev.fred.thalesgroup.com/realms/app"
        user:
          enabled: true
          client_id: "app"
<<<<<<< HEAD
          realm_url: "http://app-keycloak:8080/realms/app"
        authorized_origins:
          - "http://fred.dev.fred.thalesgroup.com:80"
=======
          realm_url: "http://idp.dev.fred.thalesgroup.com/realms/app"
          authorized_origins:
            - "http://fred.dev.fred.thalesgroup.com:80"
>>>>>>> 92b8ac67
      scheduler:
        enabled: true
        backend: "temporal"
        temporal:
          host: "localhost:7233"
          namespace: "default"
          task_queue: "ingestion"
          workflow_prefix: "pipeline"
          connect_timeout_seconds: 5
      input_processors:
        - prefix: ".pdf"
          class_path: app.core.processors.input.pdf_markdown_processor.pdf_markdown_processor.PdfMarkdownProcessor
        - prefix: ".docx"
          class_path: app.core.processors.input.docx_markdown_processor.docx_markdown_processor.DocxMarkdownProcessor
        - prefix: ".pptx"
          class_path: app.core.processors.input.pptx_markdown_processor.pptx_markdown_processor.PptxMarkdownProcessor
        - prefix: ".csv"
          class_path: app.core.processors.input.csv_tabular_processor.csv_tabular_processor.CsvTabularProcessor
        - prefix: ".txt"
          class_path: app.core.processors.input.text_markdown_processor.text_markdown_processor.TextMarkdownProcessor
        - prefix: ".md"
          class_path: app.core.processors.input.markdown_markdown_processor.markdown_markdown_processor.MarkdownMarkdownProcessor
        - prefix: ".xlsm"
          class_path: app.core.processors.input.pps_tabular_processor.pps_tabular_processor.PpsTabularProcessor
        - prefix: ".jsonl"
          class_path: app.core.processors.input.jsonl.jsonl_markdown_processor.JsonlMarkdownProcessor
      content_storage:
        type: local
        root_path: ~/.fred/knowledge-flow/content-storage
      document_sources:
        fred:
          type: push
          description: "Documents manually uploaded by users"
        local:
          type: pull
          provider: local_path
          base_path: ~/Documents/Fred
          description: "Personal local documents available for pull-mode ingestion"
      embedding_model:
        provider: openai
        name: text-embedding-3-large
        settings: {}
        type: "openai"
      chat_model:
        provider: openai        # openai | azure | ollama
        name: gpt-4o-mini       # azure: deployment name, ollama: 'qwen2.5:3b-instruct' etc.
        settings:
          # openai: nothing else required (keys in .env)
          # azure: { endpoint: "...", api_version: "2024-08-01-preview" }
          # ollama: { base_url: "http://localhost:11434"
      storage:
        postgres:
          host: localhost
          port: 5432
          database: fred
          username: admin
        opensearch:
          host: https://localhost:9200
          secure: true
          verify_certs: false
          username: admin
        catalog_store:
          type: "duckdb"
          duckdb_path: "~/.fred/knowledge-flow/catalog.duckdb"
        prompt_store:
          type: "duckdb"
          duckdb_path: "~/.fred/knowledge-flow/prompt.duckdb"
        resource_store:
          type: "duckdb"
          duckdb_path: "~/.fred/knowledge-flow/resource.duckdb"
        kpi_store:
          type: "log"
          level: "INFO"
        tag_store:
          type: "duckdb"
          duckdb_path: "~/.fred/knowledge-flow/tag.duckdb"
        metadata_store:
          type: "duckdb"
          duckdb_path: "~/.fred/knowledge-flow/metadata.duckdb"

        vector_store:
          type: in_memory
        tabular_stores:
          base_database:                            # Minimal configuration to enable CSV document ingestion
            type: "sql"
            driver: "duckdb"
            database: "base_database"
            path: "~/.fred/knowledge-flow/db.duckdb"
            mode: "read_and_write"

    dotenv:
      KEYCLOAK_KNOWLEDGE_FLOW_CLIENT_SECRET: ""
      MINIO_SECRET_KEY: ""
      OPENAI_API_KEY: ""
      OPENSEARCH_PASSWORD: ""<|MERGE_RESOLUTION|>--- conflicted
+++ resolved
@@ -147,15 +147,6 @@
         log_level: "info"
         reload: false
         reload_dir: "."
-<<<<<<< HEAD
-=======
-        security:
-          enabled: false
-          client_id: "app"
-          keycloak_url: "http://idp.dev.fred.thalesgroup.com/realms/app"
-          authorized_origins:
-            -  "http://fred.dev.fred.thalesgroup.com:80"
->>>>>>> 92b8ac67
       security:
         m2m:
           enabled: true
@@ -164,15 +155,9 @@
         user:
           enabled: true
           client_id: "app"
-<<<<<<< HEAD
-          realm_url: "http://app-keycloak:8080/realms/app"
+          realm_url: "http://idp.dev.fred.thalesgroup.com/realms/app"
         authorized_origins:
           - "http://fred.dev.fred.thalesgroup.com:80"
-=======
-          realm_url: "http://idp.dev.fred.thalesgroup.com/realms/app"
-          authorized_origins:
-            - "http://fred.dev.fred.thalesgroup.com:80"
->>>>>>> 92b8ac67
       frontend_settings:
         feature_flags:
           # If true activate the backend and frontend modules in charge of K8
@@ -569,15 +554,9 @@
         user:
           enabled: true
           client_id: "app"
-<<<<<<< HEAD
-          realm_url: "http://app-keycloak:8080/realms/app"
+          realm_url: "http://idp.dev.fred.thalesgroup.com/realms/app"
         authorized_origins:
           - "http://fred.dev.fred.thalesgroup.com:80"
-=======
-          realm_url: "http://idp.dev.fred.thalesgroup.com/realms/app"
-          authorized_origins:
-            - "http://fred.dev.fred.thalesgroup.com:80"
->>>>>>> 92b8ac67
       scheduler:
         enabled: true
         backend: "temporal"
