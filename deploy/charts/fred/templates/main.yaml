--- conflicted
+++ resolved
@@ -1,17 +1,4 @@
 {{- range $name, $app := .Values.applications }}
-<<<<<<< HEAD
-  {{- if $app.enabled }}
-    {{- $ctx := dict "app" $app "root" $ }}
-    {{- include "common-library.service" $ctx }}
-    {{- include "common-library.serviceaccount" $ctx }}
-    {{- include "common-library.ingress" $ctx }}
-    {{- include "common-library.rbac" $ctx }}
-    {{- include "common-library.configmap-frontend" $ctx }}
-    {{- include "common-library.configmap-kube" $ctx }}
-    {{- include "common-library.configmap-backend" $ctx }}
-    {{- include "common-library.deployment" $ctx }}
-  {{- end }}
-=======
   {{- $ctx := dict "app" $app "root" $ }}
   {{- include "common-library.service" $ctx }}
   {{- include "common-library.serviceaccount" $ctx }}
@@ -22,5 +9,4 @@
   {{- include "common-library.configmap-backend" $ctx }}
   {{- include "common-library.deployment" $ctx }}
   {{- include "common-library.secrets-env" $ctx }}
->>>>>>> 0d1c9f53
 {{- end }}