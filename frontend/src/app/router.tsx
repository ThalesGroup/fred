--- conflicted
+++ resolved
@@ -37,11 +37,8 @@
 import { Audit } from "../pages/Audit";
 import { FrugalIt } from "../pages/FrugalIt";
 import Inspect from "../frugalit/pages/Inspect";
-<<<<<<< HEAD
 import { ChatProfiles } from "../pages/ChatProfiles";
-=======
 import { Monitoring } from "../pages/Monitoring";
->>>>>>> b20db9fe
 
 const RootLayout = () => (
   <ProtectedRoute permission="viewer">
@@ -131,15 +128,15 @@
         element: <Chat />,
       },
       {
-<<<<<<< HEAD
-        path: "account",
-=======
         path: "monitoring",
         element: <Monitoring />,
       },
       {
-        path: "profile",
->>>>>>> b20db9fe
+        path: "monitoring",
+        element: <Monitoring />,
+      },
+      {
+        path: "account",
         element: <Profile />,
       },
       {
