// Copyright Thales 2025
//
// Licensed under the Apache License, Version 2.0 (the "License");
// you may not use this file except in compliance with the License.
// You may obtain a copy of the License at
//
//     http://www.apache.org/licenses/LICENSE-2.0
//
// Unless required by applicable law or agreed to in writing, software
// distributed under the License is distributed on an "AS IS" BASIS,
// WITHOUT WARRANTIES OR CONDITIONS OF ANY KIND, either express or implied.
// See the License for the specific language governing permissions and
// limitations under the License.

import EventAvailableIcon from "@mui/icons-material/EventAvailable";
import {
  Avatar,
  Box,
  Checkbox,
  Chip,
  Table,
  TableBody,
  TableCell,
  TableContainer,
  TableHead,
  TableRow,
  TableSortLabel,
  Tooltip,
  Typography,
} from "@mui/material";
import dayjs from "dayjs";
import React, { useEffect, useMemo, useState } from "react";
import { useTranslation } from "react-i18next";
<<<<<<< HEAD

=======
import { DOCUMENT_PROCESSING_STAGES } from "../../../slices/documentApi";
>>>>>>> 49d2a7ae
import {
  DOCUMENT_PROCESSING_STAGES,
  DocumentMetadata,
  TagType,
  TagWithItemsId,
  UpdateDocumentMetadataRetrievableKnowledgeFlowV1DocumentMetadataDocumentUidPutApiArg,
  useLazyGetTagKnowledgeFlowV1TagsTagIdGetQuery,
  useUpdateDocumentMetadataRetrievableKnowledgeFlowV1DocumentMetadataDocumentUidPutMutation,
} from "../../../slices/knowledgeFlow/knowledgeFlowOpenApi";
import { CustomRowAction, DocumentTableRowActionsMenu } from "./DocumentOperationsTableRowActionsMenu";
import { CustomBulkAction, DocumentOperationsTableSelectionToolbar } from "./DocumentOperationsTableSelectionToolbar";
import { useDocumentActions } from "../common/useDocumentActions";
import { getDocumentIcon } from "../common/DocumentIcon";

// Todo: use `DocumentMetadata` directly (as `DocumentMetadata` is auto-generated from OpenAPI spec)

export interface Metadata {
  metadata: any;
}

interface DocumentTableColumns {
  fileName?: boolean;
  dateAdded?: boolean;
  librairies?: boolean;
  status?: boolean;
  retrievable?: boolean;
  actions?: boolean;
}

interface DocumentOperationsTableProps {
  files: DocumentMetadata[];
  onRefreshData?: () => void;
  showSelectionActions?: boolean;
  columns?: DocumentTableColumns;
  rowActions?: CustomRowAction[]; // Action in the 3 dots menu of each row. If empty list is passed, not actions.
  bulkActions?: CustomBulkAction[]; // Actions on selected documents, in the selection toolbar. If empty list is passed, no actions.
  nameClickAction?: null | ((file: DocumentMetadata) => void); // Action when clicking on file name. If undefined, open document preview. If null, no action.
}

export const DocumentOperationsTable: React.FC<DocumentOperationsTableProps> = ({
  files,
  onRefreshData,
  showSelectionActions = true,
  columns = {
    fileName: true,
    dateAdded: true,
    librairies: true,
    status: true,
    actions: true,
  },
  rowActions,
  bulkActions,
  nameClickAction,
}) => {
  const { t } = useTranslation();

  // Internal state management
  const [selectedFiles, setSelectedFiles] = useState<DocumentMetadata[]>([]);
  // Use a string type for sortBy to allow custom keys
  const [sortBy, setSortBy] = useState<string>("date_added_to_kb");
  const [sortDirection, setSortDirection] = useState<"asc" | "desc">("desc");
  const [tagsById, setTagsById] = useState<Record<string, TagWithItemsId>>({});

  // API hooks
<<<<<<< HEAD
  const [updateDocumentRetrievable] = useUpdateDocumentMetadataRetrievableKnowledgeFlowV1DocumentMetadataDocumentUidPutMutation();
=======
>>>>>>> 49d2a7ae
  const [getTag] = useLazyGetTagKnowledgeFlowV1TagsTagIdGetQuery();

  const allSelected = selectedFiles.length === files.length && files.length > 0;

  // Fetch tag information when files change and tags column is enabled
  useEffect(() => {
    if (!columns.librairies) return;

    const allTagIds = new Set<string>();
    files.forEach((file) => {
      file.tags.tag_ids?.forEach((tagId) => allTagIds.add(tagId));
    });

    const fetchTags = async () => {
      const promises: Promise<void>[] = [];
      const updatedTags: Record<string, TagWithItemsId> = {};

      allTagIds.forEach((tagId) => {
        if (!tagsById[tagId]) {
          promises.push(
            getTag({ tagId })
              .unwrap()
              .then((tagData) => {
                updatedTags[tagId] = tagData;
              })
              .catch(() => {
                // If tag fetch fails, create a fallback tag object
                updatedTags[tagId] = {
                  id: tagId,
                  name: tagId,
                  description: null,
                  created_at: "",
                  updated_at: "",
                  owner_id: "",
                  type: "document" as TagType, // Default to document type
                  item_ids: [],
                };
              }),
          );
        }
      });

      if (promises.length > 0) {
        await Promise.all(promises);
        setTagsById((prev) => ({ ...prev, ...updatedTags }));
      }
    };

    fetchTags();
  }, [files, columns.librairies, getTag]);

  // Internal handlers
  const handleToggleSelect = (file: DocumentMetadata) => {
    setSelectedFiles((prev) =>
      prev.some((f) => f.identity.document_uid === file.identity.document_uid)
        ? prev.filter((f) => f.identity.document_uid !== file.identity.document_uid)
        : [...prev, file],
    );
  };

  const handleToggleAll = (checked: boolean) => {
    setSelectedFiles(checked ? [...files] : []);
  };

<<<<<<< HEAD
  const handleToggleRetrievable = async (file: DocumentMetadata) => {
    try {
      const args: UpdateDocumentMetadataRetrievableKnowledgeFlowV1DocumentMetadataDocumentUidPutApiArg = {
        documentUid: file.identity.document_uid,
        retrievable: !file.source.retrievable,
      };
  
      await updateDocumentRetrievable(args).unwrap();
  
      showInfo({
        summary: "Updated",
        detail: `"${file.identity.document_name}" is now ${
          !file.source.retrievable ? "searchable" : "excluded from search"
        }.`,
      });
  
      onRefreshData?.();
    } catch (error: any) {
      console.error("Update failed:", error);
      showError({
        summary: "Error updating document",
        detail: error?.data?.detail ?? error.message,
      });
    }
  };
=======
>>>>>>> 49d2a7ae

  // If actions are undefined, use default actions from useDocumentActions
  const { defaultBulkActions, defaultRowActions } = useDocumentActions();
  const rowActionsWithDefault = rowActions === undefined ? defaultRowActions : rowActions;
  const bulkActionsWithDefault = bulkActions === undefined ? defaultBulkActions : bulkActions;

  // Enhanced action handler that refreshes data after execution
  const enhancedRowActions = useMemo(
    () =>
      rowActionsWithDefault.map((action) => ({
        ...action,
        handler: async (file: DocumentMetadata) => {
          await action.handler(file);
          onRefreshData?.(); // Refresh data after action
        },
      })),
    [rowActionsWithDefault, onRefreshData],
  );

  // Enhanced bulk action handler that clears selection and refresh data after execution
  const enhancedBulkActions = useMemo(
    () =>
      bulkActionsWithDefault.map((action) => ({
        ...action,
        handler: async (files: DocumentMetadata[]) => {
          await action.handler(files);
          setSelectedFiles([]); // Clear selection after action
          onRefreshData?.(); // Refresh data after action
        },
      })),
    [bulkActionsWithDefault, setSelectedFiles, onRefreshData],
  );

  const handleSortChange = (column: string) => {
    if (sortBy === column) {
      setSortDirection((prev) => (prev === "asc" ? "desc" : "asc"));
    } else {
      setSortBy(column);
      setSortDirection("asc");
    }
  };

  const sortedFiles = useMemo(() => {
    const filesCopy = [...files];
    return filesCopy.sort((a, b) => {
      const aVal = a[sortBy] ?? "";
      const bVal = b[sortBy] ?? "";
      return sortDirection === "asc"
        ? String(aVal).localeCompare(String(bVal))
        : String(bVal).localeCompare(String(aVal));
    });
  }, [files, sortBy, sortDirection]);

  const formatDate = (date?: string) => {
    return date ? dayjs(date).format("DD/MM/YYYY") : "-";
  };

  return (
    <>
      {showSelectionActions && (
        <DocumentOperationsTableSelectionToolbar
          selectedFiles={selectedFiles}
          actions={enhancedBulkActions}
          isVisible={selectedFiles.length > 0}
        />
      )}

      <TableContainer>
        <Table size="medium">
          <TableHead>
            <TableRow>
              <TableCell padding="checkbox">
                <Checkbox checked={allSelected} onChange={(e) => handleToggleAll(e.target.checked)} />
              </TableCell>
              {columns.fileName && (
                <TableCell>
                  <TableSortLabel
                    active={sortBy === "document_name"}
                    direction={sortBy === "document_name" ? sortDirection : "asc"}
                    onClick={() => handleSortChange("document_name")}
                  >
                    {t("documentTable.fileName")}
                  </TableSortLabel>
                </TableCell>
              )}
              {columns.dateAdded && (
                <TableCell>
                  <TableSortLabel
                    active={sortBy === "date_added_to_kb"}
                    direction={sortBy === "date_added_to_kb" ? sortDirection : "asc"}
                    onClick={() => handleSortChange("date_added_to_kb")}
                  >
                    {t("documentTable.dateAdded")}
                  </TableSortLabel>
                </TableCell>
              )}
              {columns.librairies && <TableCell>{t("documentTable.librairies")}</TableCell>}
              {columns.status && <TableCell>{t("documentTable.status")}</TableCell>}
              {columns.retrievable && <TableCell>{t("documentTable.retrievableYes")}</TableCell>}
              {columns.actions && <TableCell align="right">{t("documentTable.actions")}</TableCell>}
            </TableRow>
          </TableHead>
          <TableBody>
            {sortedFiles.map((file) => (
              <React.Fragment key={file.identity.document_uid}>
                <TableRow hover>
                  <TableCell padding="checkbox">
                    <Checkbox
                      checked={selectedFiles.some((f) => f.identity.document_uid === file.identity.document_uid)}
                      onChange={() => handleToggleSelect(file)}
                    />
                  </TableCell>
                  {columns.fileName && (
                    <TableCell>
                      <Box
                        display="flex"
                        alignItems="center"
                        gap={1}
                        onClick={() => nameClickAction?.(file)}
                        sx={{ cursor: nameClickAction ? "pointer" : "default" }}
                      >
                        {getDocumentIcon(file.identity.document_name)}
                        <Typography variant="body2" noWrap>
                          {file.identity.document_name}
                        </Typography>
                      </Box>
                    </TableCell>
                  )}
                  {columns.dateAdded && (
                    <TableCell>
                      <Tooltip title={file.source.date_added_to_kb}>
                        <Typography variant="body2">
                          <EventAvailableIcon fontSize="small" sx={{ mr: 0.5 }} />
                          {formatDate(file.source.date_added_to_kb)}
                        </Typography>
                      </Tooltip>
                    </TableCell>
                  )}
                  {columns.librairies && (
                    <TableCell>
                      <Box display="flex" flexWrap="wrap" gap={0.5}>
                        {file.tags.tag_ids?.map((tagId) => {
                          const tag = tagsById[tagId];
                          const tagName = tag?.name || tagId;

                          return (
                            <Tooltip key={tagId} title={tag?.description || ""}>
                              <Chip label={tagName} size="small" variant="filled" sx={{ fontSize: "0.6rem" }} />
                            </Tooltip>
                          );
                        })}
                      </Box>
                    </TableCell>
                  )}
                  {columns.status && (
                    <TableCell>
                      <Box display="flex" flexWrap="wrap" gap={0.5}>
                        {DOCUMENT_PROCESSING_STAGES.map((stage) => {
                          const status = file.processing.stages?.[stage] ?? "not_started";

                          const statusStyleMap: Record<string, { bgColor: string; color: string }> = {
                            done: {
                              bgColor: "#c8e6c9", // green
                              color: "#2e7d32",
                            },
                            in_progress: {
                              bgColor: "#fff9c4", // yellow
                              color: "#f9a825",
                            },
                            failed: {
                              bgColor: "#ffcdd2", // red
                              color: "#c62828",
                            },
                            not_started: {
                              bgColor: "#e0e0e0", // gray
                              color: "#757575",
                            },
                          };

                          const stageLabelMap: Record<string, string> = {
                            raw: "R",
                            preview: "P",
                            vector: "V",
                            sql: "S",
                            mcp: "M",
                          };

                          const label = stageLabelMap[stage] ?? "?";
                          const { bgColor, color } = statusStyleMap[status];

                          return (
                            <Tooltip key={stage} title={`${stage.replace(/_/g, " ")}: ${status}`} arrow>
                              <Avatar
                                sx={{
                                  bgcolor: bgColor,
                                  color,
                                  width: 24,
                                  height: 24,
                                  fontSize: "0.75rem",
                                  fontWeight: 600,
                                }}
                              >
                                {label}
                              </Avatar>
                            </Tooltip>
                          );
                        })}
                      </Box>
                    </TableCell>
                  )}
                  {columns.actions && (
                    <TableCell align="right">
                      {enhancedRowActions.length > 0 && (
                        <DocumentTableRowActionsMenu file={file} actions={enhancedRowActions} />
                      )}
                    </TableCell>
                  )}
                </TableRow>
              </React.Fragment>
            ))}
          </TableBody>
        </Table>
      </TableContainer>
    </>
  );
};<|MERGE_RESOLUTION|>--- conflicted
+++ resolved
@@ -31,11 +31,7 @@
 import dayjs from "dayjs";
 import React, { useEffect, useMemo, useState } from "react";
 import { useTranslation } from "react-i18next";
-<<<<<<< HEAD
-
-=======
-import { DOCUMENT_PROCESSING_STAGES } from "../../../slices/documentApi";
->>>>>>> 49d2a7ae
+
 import {
   DOCUMENT_PROCESSING_STAGES,
   DocumentMetadata,
@@ -100,10 +96,7 @@
   const [tagsById, setTagsById] = useState<Record<string, TagWithItemsId>>({});
 
   // API hooks
-<<<<<<< HEAD
   const [updateDocumentRetrievable] = useUpdateDocumentMetadataRetrievableKnowledgeFlowV1DocumentMetadataDocumentUidPutMutation();
-=======
->>>>>>> 49d2a7ae
   const [getTag] = useLazyGetTagKnowledgeFlowV1TagsTagIdGetQuery();
 
   const allSelected = selectedFiles.length === files.length && files.length > 0;
@@ -168,7 +161,6 @@
     setSelectedFiles(checked ? [...files] : []);
   };
 
-<<<<<<< HEAD
   const handleToggleRetrievable = async (file: DocumentMetadata) => {
     try {
       const args: UpdateDocumentMetadataRetrievableKnowledgeFlowV1DocumentMetadataDocumentUidPutApiArg = {
@@ -194,8 +186,6 @@
       });
     }
   };
-=======
->>>>>>> 49d2a7ae
 
   // If actions are undefined, use default actions from useDocumentActions
   const { defaultBulkActions, defaultRowActions } = useDocumentActions();
