// Copyright Thales 2025
//
// Licensed under the Apache License, Version 2.0 (the "License");
// you may not use this file except in compliance with the License.
// You may obtain a copy of the License at
//
//     http://www.apache.org/licenses/LICENSE-2.0
//
// Unless required by applicable law or agreed to in writing, software
// distributed under the License is distributed on an "AS IS" BASIS,
// WITHOUT WARRANTIES OR CONDITIONS OF ANY KIND, either express or implied.
// See the License for the specific language governing permissions and
// limitations under the License.

import AddIcon from "@mui/icons-material/Add";
import FolderOutlinedIcon from "@mui/icons-material/FolderOutlined";
import UnfoldLessIcon from "@mui/icons-material/UnfoldLess";
import UnfoldMoreIcon from "@mui/icons-material/UnfoldMore";
import UploadIcon from "@mui/icons-material/Upload";
import { Box, Breadcrumbs, Button, Card, Chip, IconButton, Link, TextField, Tooltip, Typography } from "@mui/material";
import * as React from "react";
import { useTranslation } from "react-i18next";
import { LibraryCreateDrawer } from "../../../common/LibraryCreateDrawer";
import { useTagCommands } from "../../../common/useTagCommands";
import { usePermissions } from "../../../security/usePermissions";

import {
  DocumentMetadata,
  TagWithItemsId,
  useListAllTagsKnowledgeFlowV1TagsGetQuery,
  useSearchDocumentMetadataKnowledgeFlowV1DocumentsMetadataSearchPostMutation,
} from "../../../slices/knowledgeFlow/knowledgeFlowOpenApi";
import { useConfirmationDialog } from "../../ConfirmationDialogProvider";
import { buildTree, findNode, TagNode } from "../../tags/tagTree";
import { useDocumentCommands } from "../common/useDocumentCommands";
import { docHasAnyTag, matchesDocByName } from "./documentHelper";
import { DocumentLibraryTree } from "./DocumentLibraryTree";
import { DocumentUploadDrawer } from "./DocumentUploadDrawer";

export default function DocumentLibraryList() {
  const { t } = useTranslation();
  const { showConfirmationDialog } = useConfirmationDialog();

  /* ---------------- State ---------------- */
  const [expanded, setExpanded] = React.useState<string[]>([]);
  const [selectedFolder, setSelectedFolder] = React.useState<string | null>(null);
  const [isCreateDrawerOpen, setIsCreateDrawerOpen] = React.useState(false);
  const [openUploadDrawer, setOpenUploadDrawer] = React.useState(false);
  const [uploadTargetTagId, setUploadTargetTagId] = React.useState<string | null>(null);
  // Search + selection (docUid -> tag)
  const [query, setQuery] = React.useState<string>("");
  const [selectedDocs, setSelectedDocs] = React.useState<Record<string, TagWithItemsId>>({});
  const selectedCount = React.useMemo(() => Object.keys(selectedDocs).length, [selectedDocs]);
  const clearSelection = React.useCallback(() => setSelectedDocs({}), []);

  // Permissions (RBAC)
  const { can } = usePermissions();
  const canDeleteDocument = can("document", "delete");
  const canDeleteFolder = can("tag", "delete");

  /* ---------------- Data fetching ---------------- */
  const {
    data: tags,
    isLoading,
    isError,
    refetch,
  } = useListAllTagsKnowledgeFlowV1TagsGetQuery(
    { type: "document", limit: 10000, offset: 0 },
    { refetchOnMountOrArgChange: true },
  );

  const [fetchAllDocuments, { data: allDocuments = [] }] =
    useSearchDocumentMetadataKnowledgeFlowV1DocumentsMetadataSearchPostMutation();

  React.useEffect(() => {
    fetchAllDocuments({ filters: {} });
  }, [fetchAllDocuments]);

  /* ---------------- Tree building ---------------- */
  const tree = React.useMemo<TagNode | null>(() => (tags ? buildTree(tags) : null), [tags]);

  const getChildren = React.useCallback((n: TagNode) => {
    const arr = Array.from(n.children.values());
    arr.sort((a, b) => a.name.localeCompare(b.name));
    return arr;
  }, []);

  /* ---------------- Expand/collapse helpers ---------------- */
  const setAllExpanded = (expand: boolean) => {
    if (!tree) return;
    const ids: string[] = [];
    const walk = (n: TagNode) => {
      for (const c of getChildren(n)) {
        ids.push(c.full);
        if (c.children.size) walk(c);
      }
    };
    walk(tree);
    setExpanded(expand ? ids : []);
  };
  const allExpanded = React.useMemo(() => expanded.length > 0, [expanded]);

  /* ---------------- Commands ---------------- */
  const { toggleRetrievable, removeFromLibrary, preview, previewPdf, download } = useDocumentCommands({
    refetchTags: refetch,
    refetchDocs: () => fetchAllDocuments({ filters: {} }),
  });

  /* ---------------- Search ---------------- */
  const filteredDocs = React.useMemo<DocumentMetadata[]>(() => {
    const q = query.trim();
    if (!q) return allDocuments;
    return allDocuments.filter((d) => matchesDocByName(d, q));
  }, [allDocuments, query]);

  // Auto-expand branches that contain matches (based on filteredDocs)
  React.useEffect(() => {
    if (!tree) return;
    const q = query.trim();
    if (!q) return;

    const nextExpanded = new Set<string>();

    const nodeHasMatch = (n: TagNode): boolean => {
      const hereTagIds = (n.tagsHere ?? []).map((t) => t.id);
      const hereMatch = filteredDocs.some((d) => docHasAnyTag(d, hereTagIds));
      const childMatch = Array.from(n.children.values()).map(nodeHasMatch).some(Boolean);
      const has = hereMatch || childMatch;
      if (has && n.full !== tree.full) nextExpanded.add(n.full);
      return has;
    };

    nodeHasMatch(tree);
    setExpanded(Array.from(nextExpanded));
  }, [tree, query, filteredDocs]);

  /* ---------------- Bulk actions ---------------- */
  // Single-row confirm wrapper (UI-only)
  const removeOneWithConfirm = React.useCallback(
    (doc: DocumentMetadata, tag: TagWithItemsId) => {
      const name = doc.identity.title || doc.identity.document_name || doc.identity.document_uid;
      showConfirmationDialog({
        title: t("documentLibrary.confirmRemoveTitle") || "Remove from library?",
        message:
          t("documentLibrary.confirmRemoveMessage", { doc: name, folder: tag.name }) ||
          `Remove “${name}” from “${tag.name}”? This does not delete the original file.`,
        onConfirm: () => {
          void removeFromLibrary(doc, tag);
        },
      });
    },
    [showConfirmationDialog, removeFromLibrary, t],
  );

  // Your bulk confirm (already good)
  const bulkRemoveFromLibrary = React.useCallback(() => {
    const entries = Object.entries(selectedDocs);
    if (entries.length === 0) return;

    showConfirmationDialog({
      title: t("documentLibrary.confirmBulkRemoveTitle") || "Remove selected?",
      onConfirm: async () => {
        const docsById = new Map<string, DocumentMetadata>(
          (allDocuments ?? []).map((d) => [d.identity.document_uid, d]),
        );
        for (const [docUid, tag] of entries) {
          const doc = docsById.get(docUid);
          if (!doc) continue;
          // eslint-disable-next-line no-await-in-loop
          await removeFromLibrary(doc, tag);
        }
        setSelectedDocs({});
      },
    });
  }, [selectedDocs, allDocuments, removeFromLibrary, setSelectedDocs, showConfirmationDialog, t]);

  const { confirmDeleteFolder } = useTagCommands({
    refetchTags: refetch,
    refetchDocs: () => fetchAllDocuments({ filters: {} }),
  });
  const handleDeleteFolder = React.useCallback(
    (tag: TagWithItemsId) => {
      // Pass the state reset function as the onSuccess callback
      confirmDeleteFolder(tag, () => {
        // This runs only after the user confirms AND the deletion is successful
        setSelectedFolder(null);
      });
    },
    [confirmDeleteFolder, setSelectedFolder],
  );
  return (
    <Box display="flex" flexDirection="column" gap={2}>
      {/* Top toolbar */}
      <Box display="flex" alignItems="center" justifyContent="space-between" gap={2} flexWrap="wrap">
        <Breadcrumbs>
          <Chip
            label={t("documentLibrariesList.documents")}
            icon={<FolderOutlinedIcon />}
            onClick={() => setSelectedFolder(undefined)}
            clickable
            sx={{ fontWeight: 500 }}
          />
          {selectedFolder?.split("/").map((c, i, arr) => (
            <Link key={i} component="button" onClick={() => setSelectedFolder(arr.slice(0, i + 1).join("/"))}>
              {c}
            </Link>
          ))}
        </Breadcrumbs>

        {/* Search */}
        <TextField
          size="small"
          placeholder={t("documentLibrary.searchPlaceholder") || "Search documents…"}
          value={query}
          onChange={(e) => setQuery(e.target.value)}
          sx={{ minWidth: 260 }}
        />

        <Box display="flex" gap={1}>
          <Button
            variant="outlined"
            startIcon={<AddIcon />}
            onClick={() => setIsCreateDrawerOpen(true)}
            sx={{ borderRadius: "8px" }}
          >
            {t("documentLibrariesList.createLibrary")}
          </Button>
          <Button
            variant="contained"
            startIcon={<UploadIcon />}
            onClick={() => {
              if (!selectedFolder) return;
              const node = findNode(tree, selectedFolder);
              const firstTagId = node?.tagsHere?.[0]?.id;
              if (firstTagId) {
                setUploadTargetTagId(firstTagId);
                setOpenUploadDrawer(true);
              }
            }}
            disabled={!selectedFolder}
            sx={{ borderRadius: "8px" }}
          >
            {t("documentLibrary.uploadInLibrary")}
          </Button>
        </Box>
      </Box>

      {/* Bulk actions */}
      {selectedCount > 0 && (
        <Card sx={{ p: 1, borderRadius: 2, display: "flex", alignItems: "center", gap: 2 }}>
          <Typography variant="body2">
            {selectedCount} {t("documentLibrary.selected") || "selected"}
          </Typography>
          <Button size="small" variant="outlined" onClick={clearSelection}>
            {t("documentLibrary.clearSelection") || "Clear selection"}
          </Button>
          <Button
            size="small"
            variant="contained"
            color="error"
            onClick={bulkRemoveFromLibrary}
            disabled={!canDeleteDocument}
          >
            {t("documentLibrary.bulkRemoveFromLibrary") || "Remove from library"}
          </Button>
        </Card>
      )}

      {/* Loading & Error */}
      {isLoading && (
        <Card sx={{ p: 3, borderRadius: 3 }}>
          <Typography variant="body2">{t("documentLibrary.loadingLibraries")}</Typography>
        </Card>
      )}
      {isError && (
        <Card sx={{ p: 3, borderRadius: 3 }}>
          <Typography color="error">{t("documentLibrary.failedToLoad")}</Typography>
          <Button onClick={() => refetch()} sx={{ mt: 1 }} size="small" variant="outlined">
            {t("dialogs.retry")}
          </Button>
        </Card>
      )}

      {/* Tree */}
      {!isLoading && !isError && tree && (
        <Card
          sx={{
            borderRadius: 3,
            display: "flex",
            flexDirection: "column",
            height: "100%",
            maxHeight: "70vh",
          }}
        >
          {/* Tree header */}
          <Box display="flex" alignItems="center" justifyContent="space-between" px={1} py={0.5} flex="0 0 auto">
            <Typography variant="subtitle2" color="text.secondary">
              {t("documentLibrary.folders")}
            </Typography>
            <Tooltip
              title={allExpanded ? t("documentLibrariesList.collapseAll") : t("documentLibrariesList.expandAll")}
            >
              <IconButton size="small" onClick={() => setAllExpanded(!allExpanded)} disabled={!tree}>
                {allExpanded ? <UnfoldLessIcon fontSize="small" /> : <UnfoldMoreIcon fontSize="small" />}
              </IconButton>
            </Tooltip>
          </Box>

          {/* Scrollable tree content */}
          <Box
            px={1}
            pb={1}
            sx={{
              flex: 1,
              minHeight: 0,
              overflowY: "auto",
            }}
          >
            <DocumentLibraryTree
              tree={tree}
              expanded={expanded}
              setExpanded={setExpanded}
              selectedFolder={selectedFolder}
              setSelectedFolder={setSelectedFolder}
              getChildren={getChildren}
              documents={filteredDocs}
              onPreview={preview}
              onPdfPreview={previewPdf}
              onDownload={download}
              onToggleRetrievable={toggleRetrievable}
              onRemoveFromLibrary={removeOneWithConfirm}
              selectedDocs={selectedDocs}
              setSelectedDocs={setSelectedDocs}
<<<<<<< HEAD
              onDeleteFolder={confirmDeleteFolder}
              canDeleteDocument={canDeleteDocument}
              canDeleteFolder={canDeleteFolder}
=======
              onDeleteFolder={handleDeleteFolder}
>>>>>>> 1672f358
            />
          </Box>
        </Card>
      )}

      {/* Upload drawer */}
      <DocumentUploadDrawer
        isOpen={openUploadDrawer}
        onClose={() => setOpenUploadDrawer(false)}
        onUploadComplete={async () => {
          await refetch();
          await fetchAllDocuments({ filters: {} });
        }}
        metadata={{ tags: [uploadTargetTagId] }}
      />

      {/* Create-library drawer */}
      <LibraryCreateDrawer
        isOpen={isCreateDrawerOpen}
        onClose={() => setIsCreateDrawerOpen(false)}
        onLibraryCreated={async () => {
          await refetch();
        }}
        mode="document"
        currentPath={selectedFolder}
      />
    </Box>
  );
}<|MERGE_RESOLUTION|>--- conflicted
+++ resolved
@@ -331,13 +331,9 @@
               onRemoveFromLibrary={removeOneWithConfirm}
               selectedDocs={selectedDocs}
               setSelectedDocs={setSelectedDocs}
-<<<<<<< HEAD
-              onDeleteFolder={confirmDeleteFolder}
+              onDeleteFolder={handleDeleteFolder}
               canDeleteDocument={canDeleteDocument}
               canDeleteFolder={canDeleteFolder}
-=======
-              onDeleteFolder={handleDeleteFolder}
->>>>>>> 1672f358
             />
           </Box>
         </Card>
