// Copyright Thales 2025
//
// Licensed under the Apache License, Version 2.0 (the "License");
// you may not use this file except in compliance with the License.
// You may obtain a copy of the License at
//
//     http://www.apache.org/licenses/LICENSE-2.0
//
// Unless required by applicable law or agreed to in writing, software
// distributed under the License is distributed on an "AS IS" BASIS,
// WITHOUT WARRANTIES OR CONDITIONS OF ANY KIND, either express or implied.
// See the License for the specific language governing permissions and
// limitations under the License.

import CloseIcon from "@mui/icons-material/Close";
import DownloadIcon from "@mui/icons-material/Download";
<<<<<<< HEAD
import { AppBar, Box, CircularProgress, Drawer, IconButton, Toolbar, Typography } from "@mui/material";
import { useEffect, useState } from "react";
import { useGetDocumentMarkdownPreviewMutation } from "../../slices/documentApi.tsx";
import MarkdownRendererWithHighlights, { HighlightedPart } from "../markdown/MarkdownRendererWithHighlights.tsx";
=======
import { useGetDocumentMarkdownPreviewMutation } from "../../slices/documentApi.tsx";
import CustomMarkdownRenderer from "../markdown/CustomMarkdownRenderer.tsx";
>>>>>>> c33b4f36

// Props definition for the DocumentViewer component
interface DocumentViewerProps {
  document: {
    document_uid: string; // Unique identifier of the document
    file_name?: string; // Optional file name (used for display and download)
    file_url?: string; // Optional direct URL to fetch content from
    content?: string; // Optional inline content (may be base64-encoded)
  } | null;
  open: boolean; // Controls whether the Drawer is open
  onClose: () => void; // Callback when the Drawer should be closed
  highlightedParts?: HighlightedPart[]; // Optional array of parts to highlight in the document
  chunksToHighlight?: string[]; // Optional array of text chunks to highlight in the document
}

/**
 * DocumentViewer
 *
 * This component is responsible for:
 * - Downloading and rendering markdown documents
 * - Supporting both inline base64 content and remote file URLs
 * - Showing a progress spinner while loading content
 * - Offering a download button for the file (if URL is present)
 *
 * It encapsulates all logic related to document fetching and rendering.
 * The parent component does **not** need to handle downloading or decoding.
 */
export const DocumentViewer: React.FC<DocumentViewerProps> = ({
  document: doc,
  open,
  onClose,
  highlightedParts = [],
  chunksToHighlight = [],
}) => {
  const [docContent, setDocContent] = useState<string>(""); // Parsed document content (decoded)
  const [isLoadingDoc, setIsLoadingDoc] = useState<boolean>(false); // Internal loading state
  const [getFullDocument] = useGetDocumentMarkdownPreviewMutation(); // API call to fetch full document

  // Compute chunk parts to highlight in the document
  const highlightedPartsFromExtracts = chunksToHighlight.map((chunk) => {
    const start = docContent.indexOf(chunk);
    const end = start + chunk.length;
    return { start, end };
  });

  // Load markdown content whenever the viewer is opened with a document
  useEffect(() => {
    if (!open || !doc?.document_uid) return;

    const load = async () => {
      setIsLoadingDoc(true);

      try {
        let content = doc.content;
        let fileUrl = doc.file_url;
        let fileName = doc.file_name;
        console.log("[DocumentViewer] content:", content);
        console.log("[DocumentViewer] file_url:", fileUrl);
        console.log("[DocumentViewer] file_name:", fileName);
        // If content and file_url are missing, try fetching full document
        if (!content && !fileUrl) {
          console.log("[DocumentViewer] fetching from API via document_uid:", doc.document_uid);
          const response = await getFullDocument({
            document_uid: doc.document_uid,
          }).unwrap();
          console.log("[DocumentViewer] GOT :", response);
          content = response.content;
        }

        // Try decoding embedded content
        if (content) {
          try {
            setDocContent(atob(content));
          } catch {
            setDocContent(content);
          }
        } else if (fileUrl) {
          const res = await fetch(fileUrl);
          const text = await res.text();
          setDocContent(text);
        } else {
          setDocContent("No content found.");
        }
      } catch (e) {
        console.error("[DocumentViewer] Error fetching document:", e);
        setDocContent("Error loading document.");
      } finally {
        setIsLoadingDoc(false);
      }
    };

    load();
  }, [doc, open]);

  // Triggers file download via <a download>
  const handleDownload = () => {
    if (doc?.file_url) {
      const link = window.document.createElement("a");
      link.href = doc.file_url;
      link.download = doc.file_name || "document.md";
      link.target = "_blank";
      window.document.body.appendChild(link);
      link.click();
      window.document.body.removeChild(link);
    }
  };
  //console.log("DocumentViewer rendering docContent: ", docContent);
  return (
    <Drawer anchor="right" open={open} onClose={onClose}>
      <Box
        sx={{
          width: "80vw",
          height: "100vh",
          display: "flex",
          flexDirection: "column",
        }}
      >
        {/* Header with title and actions */}
        <AppBar position="static" color="default" elevation={0}>
          <Toolbar>
            <Typography variant="h6" sx={{ flex: 1 }}>
              {doc?.file_name || "Markdown Document"}
            </Typography>
            <IconButton onClick={handleDownload} disabled={!doc?.file_url}>
              <DownloadIcon />
            </IconButton>
            <IconButton onClick={onClose}>
              <CloseIcon />
            </IconButton>
          </Toolbar>
        </AppBar>

        {/* Main content area */}
        <Box sx={{ flex: 1, overflow: "auto", p: 3 }}>
          {isLoadingDoc ? (
            <Box sx={{ display: "flex", justifyContent: "center", mt: 4 }}>
              <CircularProgress />
            </Box>
          ) : (
<<<<<<< HEAD
            <MarkdownRendererWithHighlights
              highlightedParts={[...highlightedParts, ...highlightedPartsFromExtracts]}
              content={docContent}
              size="medium"
              enableEmojiSubstitution={true}
            />
=======
            <CustomMarkdownRenderer
  content={docContent}
  size="small"
/>
            // <MarkdownViewer content={docContent} size="small" enableEmojiSubstitution={true} />
>>>>>>> c33b4f36
          )}
        </Box>
      </Box>
    </Drawer>
  );
};

export default DocumentViewer;<|MERGE_RESOLUTION|>--- conflicted
+++ resolved
@@ -14,15 +14,10 @@
 
 import CloseIcon from "@mui/icons-material/Close";
 import DownloadIcon from "@mui/icons-material/Download";
-<<<<<<< HEAD
 import { AppBar, Box, CircularProgress, Drawer, IconButton, Toolbar, Typography } from "@mui/material";
 import { useEffect, useState } from "react";
 import { useGetDocumentMarkdownPreviewMutation } from "../../slices/documentApi.tsx";
 import MarkdownRendererWithHighlights, { HighlightedPart } from "../markdown/MarkdownRendererWithHighlights.tsx";
-=======
-import { useGetDocumentMarkdownPreviewMutation } from "../../slices/documentApi.tsx";
-import CustomMarkdownRenderer from "../markdown/CustomMarkdownRenderer.tsx";
->>>>>>> c33b4f36
 
 // Props definition for the DocumentViewer component
 interface DocumentViewerProps {
@@ -162,20 +157,15 @@
               <CircularProgress />
             </Box>
           ) : (
-<<<<<<< HEAD
-            <MarkdownRendererWithHighlights
-              highlightedParts={[...highlightedParts, ...highlightedPartsFromExtracts]}
-              content={docContent}
-              size="medium"
-              enableEmojiSubstitution={true}
-            />
-=======
-            <CustomMarkdownRenderer
-  content={docContent}
-  size="small"
-/>
-            // <MarkdownViewer content={docContent} size="small" enableEmojiSubstitution={true} />
->>>>>>> c33b4f36
+            <>
+              <MarkdownRendererWithHighlights
+                highlightedParts={[...highlightedParts, ...highlightedPartsFromExtracts]}
+                content={docContent}
+                size="medium"
+                enableEmojiSubstitution={true}
+              />
+              {/* <CustomMarkdownRenderer content={docContent} size="small" /> */}
+            </>
           )}
         </Box>
       </Box>
