// Copyright Thales 2025
//
// Licensed under the Apache License, Version 2.0 (the "License");
// you may not use this file except in compliance with the License.
// You may obtain a copy of the License at
//
//     http://www.apache.org/licenses/LICENSE-2.0
//
// Unless required by applicable law or agreed to in writing, software
// distributed under the License is distributed on an "AS IS" BASIS,
// WITHOUT WARRANTIES OR CONDITIONS OF ANY KIND, either express or implied.
// See the License for the specific language governing permissions and
// limitations under the License.

import { Box, Grid2, Tooltip, Typography, useTheme } from "@mui/material";
import { useEffect, useRef, useState, useLayoutEffect, useMemo } from "react";
import { useTranslation } from "react-i18next";
import { v4 as uuidv4 } from "uuid";
import { getConfig } from "../../common/config.tsx";
import DotsLoader from "../../common/DotsLoader.tsx";
import { KeyCloakService } from "../../security/KeycloakService.ts";
import {
  ChatAskInput,
  ChatMessage,
  FinalEvent,
  RuntimeContext,
  SessionSchema,
  StreamEvent,
  useLazyGetSessionHistoryAgenticV1ChatbotSessionSessionIdHistoryGetQuery,
} from "../../slices/agentic/agenticOpenApi.ts";
import { getAgentBadge } from "../../utils/avatar.tsx";
import { useToast } from "../ToastProvider.tsx";
import { MessagesArea } from "./MessagesArea.tsx";
import UserInput, { UserInputContent } from "./user_input/UserInput.tsx";
import { keyOf, mergeAuthoritative, sortMessages, toWsUrl, upsertOne } from "./ChatBotUtils.tsx";
import {
  TagType,
  useListAllTagsKnowledgeFlowV1TagsGetQuery,
  useListResourcesByKindKnowledgeFlowV1ResourcesGetQuery,
} from "../../slices/knowledgeFlow/knowledgeFlowOpenApi";
import ChatKnowledge from "./ChatKnowledge.tsx";
import { AnyAgent } from "../../common/agent.ts";

export interface ChatBotError {
  session_id: string | null;
  content: string;
}

// interface TranscriptionResponse {
//   text?: string;
// }

export interface ChatBotProps {
  currentChatBotSession: SessionSchema;
  currentAgent: AnyAgent;
  agents: AnyAgent[];
  onUpdateOrAddSession: (session: SessionSchema) => void;
  isCreatingNewConversation: boolean;
  runtimeContext?: RuntimeContext;
  onBindDraftAgentToSessionId?: (sessionId: string) => void;
}

const ChatBot = ({
  currentChatBotSession,
  currentAgent,
  agents,
  onUpdateOrAddSession,
  isCreatingNewConversation,
  runtimeContext: baseRuntimeContext,
  onBindDraftAgentToSessionId,
}: ChatBotProps) => {
  const theme = useTheme();
  const { t } = useTranslation();

  const [contextOpen, setContextOpen] = useState<boolean>(() => {
    try {
      const uid = KeyCloakService.GetUserId?.() || "anon";
      return localStorage.getItem(`chatctx_open:${uid}`) === "1";
    } catch {
      return false;
    }
  });
  useEffect(() => {
    try {
      const uid = KeyCloakService.GetUserId?.() || "anon";
      localStorage.setItem(`chatctx_open:${uid}`, contextOpen ? "1" : "0");
    } catch { }
  }, [contextOpen]);

  const { showInfo, showError } = useToast();
  const webSocketRef = useRef<WebSocket | null>(null);
  // const [postTranscribeAudio] = usePostTranscribeAudioMutation();
  const [webSocket, setWebSocket] = useState<WebSocket | null>(null);
  const wsTokenRef = useRef<string | null>(null);

  // Noms des libs / prompts / templates
  const { data: docLibs = [] } = useListAllTagsKnowledgeFlowV1TagsGetQuery({ type: "document" as TagType });
  const { data: promptResources = [] } = useListResourcesByKindKnowledgeFlowV1ResourcesGetQuery({ kind: "prompt" });
  const { data: templateResources = [] } = useListResourcesByKindKnowledgeFlowV1ResourcesGetQuery({ kind: "template" });
  const { data: profileResources = [] } =
    useListResourcesByKindKnowledgeFlowV1ResourcesGetQuery({ kind: "profile" });


  const libraryNameMap = useMemo(
    () => Object.fromEntries((docLibs as any[]).map((x: any) => [x.id, x.name])),
    [docLibs],
  );
  const promptNameMap = useMemo(
    () => Object.fromEntries((promptResources as any[]).map((x: any) => [x.id, x.name ?? x.id])),
    [promptResources],
  );
  const templateNameMap = useMemo(
    () => Object.fromEntries((templateResources as any[]).map((x: any) => [x.id, x.name ?? x.id])),
    [templateResources],
  );
  const profileNameMap = useMemo(
    () => Object.fromEntries((profileResources as any[]).map((x: any) => [x.id, x.name ?? x.id])),
    [profileResources],
  );

  // Lazy messages fetcher
  const [fetchHistory] = useLazyGetSessionHistoryAgenticV1ChatbotSessionSessionIdHistoryGetQuery();

  const [messages, setMessages] = useState<ChatMessage[]>([]);
  const messagesRef = useRef<ChatMessage[]>([]);

  // keep state + ref in sync
  const setAllMessages = (msgs: ChatMessage[]) => {
    messagesRef.current = msgs;
    setMessages(msgs);
  };

  const [waitResponse, setWaitResponse] = useState<boolean>(false);

  // === SINGLE scroll container ref (attach to the ONLY overflow element) ===
  const scrollerRef = useRef<HTMLDivElement>(null);

  // === Hard guarantee: snap to absolute bottom after render ===
  useLayoutEffect(() => {
    const el = scrollerRef.current;
    if (!el) return;
    el.scrollTop = el.scrollHeight;
  }, [messages, currentChatBotSession?.id]);

  const setupWebSocket = async (): Promise<WebSocket | null> => {
    const current = webSocketRef.current;
    if (current && current.readyState === WebSocket.OPEN) return current;
    if (current && (current.readyState === WebSocket.CLOSING || current.readyState === WebSocket.CLOSED)) {
      console.warn("[🔄 ChatBot] WebSocket was closed or closing. Resetting...");
      webSocketRef.current = null;
    }
    console.debug("[📩 ChatBot] initiate new connection:");

    // ✅ Pourquoi: on authentifie la *connexion* WS une fois pour toutes,
    //    exactement comme les autres endpoints HTTP (JWT). Le backend va décoder
    //    ce token au handshake et ignorer tout user_id client.
    await KeyCloakService.ensureFreshToken(30);
    const token = KeyCloakService.GetToken();

    return new Promise((resolve, reject) => {
      const rawWsUrl = toWsUrl(getConfig().backend_url_api, "/agentic/v1/chatbot/query/ws");
      const url = new URL(rawWsUrl);
      if (token) url.searchParams.set("token", token); // ⚠️ nécessite WSS en prod + logs sans query

      const socket = new WebSocket(url.toString());
      wsTokenRef.current = token || null; // mémo pour détection simple de changement

      socket.onopen = () => {
        console.log("[✅ ChatBot] WebSocket connected");
        webSocketRef.current = socket;
        setWebSocket(socket);
        resolve(socket);
      };
      socket.onmessage = (event) => {
        try {
          const response = JSON.parse(event.data);

          switch (response.type) {
            case "stream": {
              const streamed = response as StreamEvent;
              const msg = streamed.message as ChatMessage;

              // Ignore streams for another session than the one being viewed
              if (currentChatBotSession?.id && msg.session_id !== currentChatBotSession.id) {
                console.warn("Ignoring stream for another session:", msg.session_id);
                break;
              }

              // Upsert streamed message and keep order stable
              messagesRef.current = upsertOne(messagesRef.current, msg);
              setMessages(messagesRef.current);
              // ⛔ no scrolling logic here — the layout effect handles it post-render
              break;
            }

            case "final": {
              const finalEvent = response as FinalEvent;

              // Optional debug summary
              const streamedKeys = new Set(messagesRef.current.map((m) => keyOf(m)));
              const finalKeys = new Set(finalEvent.messages.map((m) => keyOf(m)));
              const missing = [...finalKeys].filter((k) => !streamedKeys.has(k));
              const unexpected = [...streamedKeys].filter((k) => !finalKeys.has(k));
              console.log("[FINAL EVENT SUMMARY]", { missing, unexpected });

              // Merge authoritative finals (includes citations/metadata)
              messagesRef.current = mergeAuthoritative(messagesRef.current, finalEvent.messages);
              setMessages(messagesRef.current);

              const sid = finalEvent.session.id;
              if (sid) {
                console.log("[🔗 ChatBot] Binding draft agent to session id from final event:", sid);
                onBindDraftAgentToSessionId?.(sid);
              }
              // Accept session update if backend created/switched it
              if (finalEvent.session.id !== currentChatBotSession?.id) {
                onUpdateOrAddSession(finalEvent.session);
              }
              setWaitResponse(false);
              break;
            }

            case "error": {
              showError({ summary: "Error", detail: response.content });
              console.error("[RCV ERROR ChatBot] WebSocket error:", response);
              setWaitResponse(false);
              break;
            }

            default: {
              console.warn("[⚠️ ChatBot] Unknown message type:", response.type);
              showError({
                summary: "Unknown Message",
                detail: `Received unknown message type: ${response.type}`,
              });
              setWaitResponse(false);
              break;
            }
          }
        } catch (err) {
          console.error("[❌ ChatBot] Failed to parse message:", err);
          showError({ summary: "Parsing Error", detail: "Assistant response could not be processed." });
          setWaitResponse(false);
          socket.close(); // Close only if the payload is unreadable
        }
      };

      socket.onerror = (err) => {
        console.error("[❌ ChatBot] WebSocket error:", err);
        showError({ summary: "Connection Error", detail: "Chat connection failed." });
        setWaitResponse(false);
        reject(err);
      };

      socket.onclose = () => {
        console.warn("[❌ ChatBot] WebSocket closed");
        webSocketRef.current = null;
        setWaitResponse(false);
      };
    });
  };

  // Close the WebSocket connection when the component unmounts
  useEffect(() => {
    const socket: WebSocket | null = webSocket;
    return () => {
      if (socket && socket.readyState === WebSocket.OPEN) {
        showInfo({ summary: "Closed", detail: "Chat connection closed after unmount." });
        console.debug("Closing WebSocket before unmounting...");
        socket.close();
      }
      setWebSocket(null);
    };
    // eslint-disable-next-line react-hooks/exhaustive-deps
  }, []); // mount/unmount

  // Set up the WebSocket connection when the component mounts
  useEffect(() => {
    setupWebSocket();
    return () => {
      if (webSocketRef.current && webSocketRef.current.readyState === WebSocket.OPEN) {
        webSocketRef.current.close();
      }
      webSocketRef.current = null;
    };
    // eslint-disable-next-line react-hooks/exhaustive-deps
  }, []); // mount/unmount

  // Fetch messages when the session changes
  useEffect(() => {
    const id = currentChatBotSession?.id;
    if (!id) return;

    setAllMessages([]); // clear view while fetching

    fetchHistory({ sessionId: id })
      .unwrap()
      .then((serverMessages) => {
        console.group(`[📥 ChatBot] Loaded messages for session: ${id}`);
        console.log(`Total: ${serverMessages.length}`);
        for (const msg of serverMessages) console.log(msg);
        console.groupEnd();

        setAllMessages(sortMessages(serverMessages)); // layout effect will scroll
        // NEW — If this is the first time we "see" this id, bind draft now.
        console.log("[🔗 ChatBot] Binding draft agent to session id from history load:", id);
        onBindDraftAgentToSessionId?.(id);
      })
      .catch((e) => {
        console.error("[❌ ChatBot] Failed to load messages:", e);
      });
  }, [currentChatBotSession?.id, fetchHistory]);

  // Chat knowledge persistance
  const storageKey = useMemo(() => {
    const uid = KeyCloakService.GetUserId?.() || "anon";
    const agent = currentAgent?.name || "default";
    return `chatctx:${uid}:${agent}`;
  }, [currentAgent?.name]);

  // Init values (réhydratation)
  const [initialCtx, setInitialCtx] = useState<{
    documentLibraryIds: string[];
    promptResourceIds: string[];
    templateResourceIds: string[];
  }>({
    documentLibraryIds: [],
    promptResourceIds: [],
    templateResourceIds: [],
  });

  // load from local storage
  // Load defaults for a brand-new convo (no session yet). These act as initial* props for UserInput.
  useEffect(() => {
    try {
      const raw = localStorage.getItem(storageKey);
      if (raw) {
        const parsed = JSON.parse(raw);
        setInitialCtx({
          documentLibraryIds: parsed.documentLibraryIds ?? [],
          promptResourceIds: parsed.promptResourceIds ?? [],
          templateResourceIds: parsed.templateResourceIds ?? [],
        });
      } else {
        setInitialCtx({ documentLibraryIds: [], promptResourceIds: [], templateResourceIds: [] });
      }
    } catch (e) {
      console.warn("Local context load failed:", e);
    }
  }, [storageKey]);

  const [userInputContext, setUserInputContext] = useState<any>(null);

  // IMPORTANT:
  // Save per-agent defaults *only before a session exists* (pre-session seeding).
  // Once a session exists, UserInput persists per-session selections itself.
  useEffect(() => {
    if (!userInputContext) return;
    const sessionId = currentChatBotSession?.id;
    if (sessionId) return; // session exists -> do NOT save per-agent defaults here

    try {
      const payload = {
        documentLibraryIds: userInputContext.documentLibraryIds ?? [],
        promptResourceIds: userInputContext.promptResourceIds ?? [],
        templateResourceIds: userInputContext.templateResourceIds ?? [],
      };
      localStorage.setItem(storageKey, JSON.stringify(payload));
    } catch (e) {
      console.warn("Local context save failed:", e);
    }
  }, [
    userInputContext?.documentLibraryIds,
    userInputContext?.promptResourceIds,
    userInputContext?.templateResourceIds,
    storageKey,
    currentChatBotSession?.id, // guard: only save when undefined
  ]);

  // Handle user input (text/audio/files)
  const handleSend = async (content: UserInputContent) => {
    const userId = KeyCloakService.GetUserId();
    const sessionId = currentChatBotSession?.id;
    const agentName = currentAgent.name;

    // Init runtime context
    const runtimeContext: RuntimeContext = { ...baseRuntimeContext };

    // Add selected libraries/templates
    if (content.documentLibraryIds?.length) {
      runtimeContext.document_library_ids = content.documentLibraryIds;
      runtimeContext.selected_document_libraries_ids = content.documentLibraryIds;
    }
    if (content.promptResourceIds?.length) {
      runtimeContext.selected_prompt_ids = content.promptResourceIds;
      runtimeContext.prompt_resource_ids = content.promptResourceIds;
    }
    if (content.templateResourceIds?.length) {
      runtimeContext.selected_template_ids = content.templateResourceIds;
      runtimeContext.template_resource_ids = content.templateResourceIds;
    }
    if (content.profileResourceIds?.length) {
      runtimeContext.selected_profile_ids = content.profileResourceIds;
      runtimeContext.profile_resource_ids = content.profileResourceIds;
    }
    runtimeContext.search_policy = content.searchPolicy ?? "semantic";

    // Files upload
    if (content.files?.length) {
      for (const file of content.files) {
        const formData = new FormData();
        formData.append("user_id", userId);
        formData.append("session_id", sessionId || "");
        formData.append("agent_name", agentName);
        formData.append("file", file);

        try {
          const response = await fetch(`${getConfig().backend_url_api}/agentic/v1/chatbot/upload`, {
            method: "POST",
            body: formData,
          });

          if (!response.ok) {
            showError({
              summary: "File Upload Error",
              detail: `Failed to upload ${file.name}: ${response.statusText}`,
            });
            throw new Error(`Failed to upload ${file.name}`);
          }

          const result = await response.json();
          console.log("✅ Uploaded file:", result);
          showInfo({ summary: "File Upload", detail: `File ${file.name} uploaded successfully.` });
        } catch (err) {
          console.error("❌ File upload failed:", err);
          showError({ summary: "File Upload Error", detail: (err as Error).message });
        }
      }
    }

    if (content.text) {
      queryChatBot(content.text.trim(), undefined, runtimeContext);
      // } else if (content.audio) {
      //   setWaitResponse(true);
      //   const audioFile: File = new File([content.audio], "audio.mp3", { type: content.audio.type });
      //   postTranscribeAudio({ file: audioFile }).then((response) => {
      //     if (response.data) {
      //       const message: TranscriptionResponse = response.data as TranscriptionResponse;
      //       if (message.text) {
      //         queryChatBot(message.text, undefined, runtimeContext);
      //       }
      //     }
      //   });
    } else {
      console.warn("No content to send.");
    }
  };

  /**
   * Send a new user message to the chatbot agent.
   * Backend is authoritative: we DO NOT add an optimistic user bubble.
   * The server streams the authoritative user message first.
   */
  const queryChatBot = async (input: string, agent?: AnyAgent, runtimeContext?: RuntimeContext) => {
    console.log(`[📤 ChatBot] Sending message: ${input}`);

    const eventBase: ChatAskInput = {
      message: input,
      agent_name: agent ? agent.name : currentAgent.name,
      session_id: currentChatBotSession?.id,
      runtime_context: runtimeContext,
    };

    const event = {
      ...eventBase,
      client_exchange_id: uuidv4(),
    } as ChatAskInput;

    try {
      const socket = await setupWebSocket();

      if (socket && socket.readyState === WebSocket.OPEN) {
        setWaitResponse(true);
        socket.send(JSON.stringify(event));
        console.log("[📤 ChatBot] Sent message:", event);
      } else {
        throw new Error("WebSocket not open");
      }
    } catch (err) {
      console.error("[❌ ChatBot] Failed to send message:", err);
      showError({ summary: "Connection Error", detail: "Could not send your message — connection failed." });
      setWaitResponse(false);
    }
  };

  // Reset the messages when the user starts a new conversation.
  useEffect(() => {
    if (!currentChatBotSession && isCreatingNewConversation) {
      setAllMessages([]);
    }
    console.log("isCreatingNewConversation", isCreatingNewConversation);
  }, [isCreatingNewConversation, currentChatBotSession]);

  const outputTokenCounts: number =
    messages && messages.length
      ? messages.reduce((sum, msg) => sum + (msg.metadata?.token_usage?.output_tokens || 0), 0)
      : 0;

  const inputTokenCounts: number =
    messages && messages.length
      ? messages.reduce((sum, msg) => sum + (msg.metadata?.token_usage?.input_tokens || 0), 0)
      : 0;
  // After your state declarations
  const showWelcome = !waitResponse && (isCreatingNewConversation || messages.length === 0);

  const hasContext =
    !!userInputContext &&
    ((userInputContext?.files?.length ?? 0) > 0 ||
      !!userInputContext?.audioBlob ||
      (userInputContext?.documentLibraryIds?.length ?? 0) > 0 ||
      (userInputContext?.promptResourceIds?.length ?? 0) > 0 ||
      (userInputContext?.templateResourceIds?.length ?? 0) > 0);

  return (
    <Box width={"100%"} height="100%" display="flex" flexDirection="column" alignItems="center" sx={{ minHeight: 0 }}>
      {/* ===== Conversation header status =====
           Fred rationale:
           - Always show the conversation context so developers/users immediately
             understand if they’re in a persisted session or a draft.
           - Avoid guesswork (messages length, etc.). Keep UX deterministic. */}

      <Box
        width="80%"
        maxWidth="768px"
        display="flex"
        height="100vh"
        flexDirection="column"
        alignItems="center"
        paddingBottom={1}
        sx={{ minHeight: 0, overflow: "hidden" }}
      >
        {/* Conversation start: new conversation without message */}
        {showWelcome && (
          <Box
            sx={{
              minHeight: "100vh",
              width: "100%",
              px: { xs: 2, sm: 3 },
              display: "flex",
              flexDirection: "column",
              alignItems: "center",
              justifyContent: "center",
              gap: 2.5,
            }}
          >
            {/* Hero header */}
            <Box
              sx={{
                width: "min(900px, 100%)",
                borderRadius: 3,
                border: (t) => `1px solid ${t.palette.divider}`,
                background: (t) =>
                  `linear-gradient(180deg, ${t.palette.heroBackgroundGrad.gradientFrom}, ${t.palette.heroBackgroundGrad.gradientTo})`,
                boxShadow: (t) =>
                  t.palette.mode === "light" ? "0 1px 2px rgba(0,0,0,0.06)" : "0 1px 2px rgba(0,0,0,0.25)",
                px: { xs: 2, sm: 3 },
                py: { xs: 2, sm: 2.5 },
              }}
            >
              <Box
                sx={{
                  display: "flex",
                  alignItems: "center",
                  justifyContent: "center",
                  gap: 1.25,
                  textAlign: "center",
                  flexWrap: "nowrap",
                }}
              >
                {getAgentBadge(currentAgent.name, currentAgent.type === "leader")}
                <Typography variant="h5" sx={{ fontWeight: 600, letterSpacing: 0.2 }}>
                  {t("chatbot.startNew", { name: currentAgent.name })}
                </Typography>
              </Box>

              <Box
                sx={{
                  mt: 1,
                  display: "flex",
                  alignItems: "center",
                  justifyContent: "center",
                  gap: 1.25,
                  color: "text.secondary",
                  textAlign: "center",
                  flexWrap: "wrap",
                }}
              >
                <Typography variant="body2" sx={{ fontStyle: "italic" }}>
                  {currentAgent.role}
                </Typography>

                <Box
                  sx={{
                    width: 1,
                    height: 14,
                    borderLeft: (t) => `1px solid ${t.palette.divider}`,
                    opacity: 0.6,
                  }}
                />
                <Typography variant="body2">{t("chatbot.changeAssistant")}</Typography>
              </Box>
            </Box>

            {/* Input area */}
            <Box sx={{ width: "min(900px, 100%)" }}>
              <UserInput
                enableFilesAttachment
                enableAudioAttachment
                isWaiting={waitResponse}
                onSend={handleSend}
                onContextChange={setUserInputContext}
                sessionId={currentChatBotSession?.id}
                initialDocumentLibraryIds={initialCtx.documentLibraryIds}
                initialPromptResourceIds={initialCtx.promptResourceIds}
                initialTemplateResourceIds={initialCtx.templateResourceIds}
              />
            </Box>
          </Box>
        )}

        {/* Ongoing conversation */}
        {!showWelcome && (
          <>
            {/* Chatbot messages area */}
            <Grid2
              ref={scrollerRef}
              display="flex"
              flexDirection="column"
              flex="1"
              width="100%"
              p={2}
              sx={{
                overflowY: "auto",
                overflowX: "hidden",
                scrollbarWidth: "none",
                wordBreak: "break-word",
                alignContent: "center",
              }}
            >
              <MessagesArea
                key={currentChatBotSession?.id}
                messages={messages}
<<<<<<< HEAD
                agenticFlows={agenticFlows}
                currentAgenticFlow={currentAgenticFlow}
                libraryNameById={libraryNameMap}
                templateNameById={templateNameMap}
                promptNameById={promptNameMap}
                profileNameById={profileNameMap}
=======
                agents={agents}
                currentAgent={currentAgent}
>>>>>>> 91e23c1d
              />
              {waitResponse && (
                <Box mt={1} sx={{ alignSelf: "flex-start" }}>
                  <DotsLoader dotColor={theme.palette.text.primary} />
                </Box>
              )}
            </Grid2>

            {/* User input area */}
            <Grid2 container width="100%" alignContent="center">
              <UserInput
                enableFilesAttachment={true}
                enableAudioAttachment={true}
                isWaiting={waitResponse}
                onSend={handleSend}
                onContextChange={setUserInputContext}
                sessionId={currentChatBotSession?.id}
                initialDocumentLibraryIds={initialCtx.documentLibraryIds}
                initialPromptResourceIds={initialCtx.promptResourceIds}
                initialTemplateResourceIds={initialCtx.templateResourceIds}
              />
            </Grid2>

            {/* Conversation tokens count */}
            <Grid2 container width="100%" display="flex" justifyContent="flex-end" marginTop={0.5}>
              <Tooltip
                title={t("chatbot.tooltip.tokenUsage", {
                  input: inputTokenCounts,
                  output: outputTokenCounts,
                })}
              >
                <Typography fontSize="0.8rem" color={theme.palette.text.secondary} fontStyle="italic">
                  {t("chatbot.tooltip.tokenCount", {
                    total: outputTokenCounts + inputTokenCounts > 0 ? outputTokenCounts + inputTokenCounts : "...",
                  })}
                </Typography>
              </Tooltip>
            </Grid2>
          </>
        )}
      </Box>

      <ChatKnowledge
        open={contextOpen}
        hasContext={hasContext}
        userInputContext={userInputContext}
        onClose={() => setContextOpen(false)}
        libraryNameMap={libraryNameMap}
        promptNameMap={promptNameMap}
        templateNameMap={templateNameMap}
      />
    </Box>
  );
};

export default ChatBot;<|MERGE_RESOLUTION|>--- conflicted
+++ resolved
@@ -650,17 +650,12 @@
               <MessagesArea
                 key={currentChatBotSession?.id}
                 messages={messages}
-<<<<<<< HEAD
-                agenticFlows={agenticFlows}
-                currentAgenticFlow={currentAgenticFlow}
+                agents={agents}
+                currentAgent={currentAgent}
                 libraryNameById={libraryNameMap}
                 templateNameById={templateNameMap}
                 promptNameById={promptNameMap}
                 profileNameById={profileNameMap}
-=======
-                agents={agents}
-                currentAgent={currentAgent}
->>>>>>> 91e23c1d
               />
               {waitResponse && (
                 <Box mt={1} sx={{ alignSelf: "flex-start" }}>
