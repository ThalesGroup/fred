// Copyright Thales 2025
//
// Licensed under the Apache License, Version 2.0 (the "License");
// you may not use this file except in compliance with the License.
// You may obtain a copy of the License at
//
//     http://www.apache.org/licenses/LICENSE-2.0
//
// Unless required by applicable law or agreed to in writing, software
// distributed under the License is distributed on an "AS IS" BASIS,
// WITHOUT WARRANTIES OR CONDITIONS OF ANY KIND, either express or implied.
// See the License for the specific language governing permissions and
// limitations under the License.

<<<<<<< HEAD
import { Box, Chip, Divider, Grid2, Tooltip, Typography, useTheme } from "@mui/material";
import { useEffect, useRef, useState, useLayoutEffect } from "react";
=======
import { Box, Grid2, Tooltip, Typography, useTheme } from "@mui/material";
import { useEffect, useRef, useState, useLayoutEffect, useMemo } from "react";
>>>>>>> 17dd91d5
import { useTranslation } from "react-i18next";
import { v4 as uuidv4 } from "uuid";
import { getConfig } from "../../common/config.tsx";
import DotsLoader from "../../common/DotsLoader.tsx";
import { usePostTranscribeAudioMutation } from "../../frugalit/slices/api.tsx";
import { KeyCloakService } from "../../security/KeycloakService.ts";
import {
  AgenticFlow,
  ChatAskInput,
  ChatMessage,
  FinalEvent,
  RuntimeContext,
  SessionSchema,
  StreamEvent,
  useLazyGetSessionHistoryAgenticV1ChatbotSessionSessionIdHistoryGetQuery,
} from "../../slices/agentic/agenticOpenApi.ts";
import { getAgentBadge } from "../../utils/avatar.tsx";
import { useToast } from "../ToastProvider.tsx";
import { MessagesArea } from "./MessagesArea.tsx";
import UserInput, { UserInputContent } from "./UserInput.tsx";
import { keyOf, mergeAuthoritative, sortMessages, toWsUrl, upsertOne } from "./ChatBotUtils.tsx";
import { TagType, useListAllTagsKnowledgeFlowV1TagsGetQuery, useListResourcesByKindKnowledgeFlowV1ResourcesGetQuery } from "../../slices/knowledgeFlow/knowledgeFlowOpenApi";
import ChatKnowledge from "./ChatKnowledge.tsx";

export interface ChatBotError {
  session_id: string | null;
  content: string;
}

interface TranscriptionResponse {
  text?: string;
}

export interface ChatBotProps {
  currentChatBotSession: SessionSchema;
  currentAgenticFlow: AgenticFlow;
  agenticFlows: AgenticFlow[];
  onUpdateOrAddSession: (session: SessionSchema) => void;
  isCreatingNewConversation: boolean;
  isExistingSession: boolean;
  runtimeContext?: RuntimeContext;
}

const ChatBot = ({
  currentChatBotSession,
  currentAgenticFlow,
  agenticFlows,
  onUpdateOrAddSession,
  isCreatingNewConversation,
  isExistingSession = false,
  runtimeContext: baseRuntimeContext,
}: ChatBotProps) => {
  const theme = useTheme();
  const { t } = useTranslation();
  const conversationLabel =
    isExistingSession && currentChatBotSession
      ? currentChatBotSession.title || t("chatbot.untitled")
      : t("chatbot.newConversation");
  const conversationChipColor = isExistingSession ? "default" : "primary";
  const conversationChipText = isExistingSession
    ? t("chatbot.conversationChip.existing")
    : t("chatbot.conversationChip.newDraft");

  const [contextOpen, setContextOpen] = useState<boolean>(() => {
    try {
      const uid = KeyCloakService.GetUserId?.() || "anon";
      return localStorage.getItem(`chatctx_open:${uid}`) === "1";
    } catch {
      return false;
    }
  });
  useEffect(() => {
    try {
      const uid = KeyCloakService.GetUserId?.() || "anon";
      localStorage.setItem(`chatctx_open:${uid}`, contextOpen ? "1" : "0");
    } catch { }
  }, [contextOpen]);

  const { showInfo, showError } = useToast();
  const webSocketRef = useRef<WebSocket | null>(null);
  const [postTranscribeAudio] = usePostTranscribeAudioMutation();
  const [webSocket, setWebSocket] = useState<WebSocket | null>(null);

  // Noms des libs / prompts / templates
  const { data: docLibs = [] } = useListAllTagsKnowledgeFlowV1TagsGetQuery({ type: "document" as TagType });
  const { data: promptResources = [] } = useListResourcesByKindKnowledgeFlowV1ResourcesGetQuery({ kind: "prompt" });
  const { data: templateResources = [] } = useListResourcesByKindKnowledgeFlowV1ResourcesGetQuery({ kind: "template" });

  const libraryNameMap = useMemo(
    () => Object.fromEntries((docLibs as any[]).map((x: any) => [x.id, x.name])),
    [docLibs]
  );
  const promptNameMap = useMemo(
    () => Object.fromEntries((promptResources as any[]).map((x: any) => [x.id, x.name ?? x.id])),
    [promptResources]
  );
  const templateNameMap = useMemo(
    () => Object.fromEntries((templateResources as any[]).map((x: any) => [x.id, x.name ?? x.id])),
    [templateResources]
  );

  // Lazy messages fetcher
  const [fetchHistory] = useLazyGetSessionHistoryAgenticV1ChatbotSessionSessionIdHistoryGetQuery();

  const [messages, setMessages] = useState<ChatMessage[]>([]);
  const messagesRef = useRef<ChatMessage[]>([]);

  // keep state + ref in sync
  const setAllMessages = (msgs: ChatMessage[]) => {
    messagesRef.current = msgs;
    setMessages(msgs);
  };

  const [waitResponse, setWaitResponse] = useState<boolean>(false);

  // === SINGLE scroll container ref (attach to the ONLY overflow element) ===
  const scrollerRef = useRef<HTMLDivElement>(null);

  // === Hard guarantee: snap to absolute bottom after render ===
  useLayoutEffect(() => {
    const el = scrollerRef.current;
    if (!el) return;
    el.scrollTop = el.scrollHeight;
  }, [messages, currentChatBotSession?.id]);

  const setupWebSocket = async (): Promise<WebSocket | null> => {
    const current = webSocketRef.current;

    if (current && current.readyState === WebSocket.OPEN) {
      return current;
    }
    if (current && (current.readyState === WebSocket.CLOSING || current.readyState === WebSocket.CLOSED)) {
      console.warn("[🔄 ChatBot] WebSocket was closed or closing. Resetting...");
      webSocketRef.current = null;
    }
    console.debug("[📩 ChatBot] initiate new connection:");

    return new Promise((resolve, reject) => {
      const wsUrl = toWsUrl(getConfig().backend_url_api, "/agentic/v1/chatbot/query/ws");
      const socket = new WebSocket(wsUrl);

      socket.onopen = () => {
        console.log("[✅ ChatBot] WebSocket connected");
        webSocketRef.current = socket;
        setWebSocket(socket); // ensure unmount cleanup closes the right instance
        resolve(socket);
      };

      socket.onmessage = (event) => {
        try {
          const response = JSON.parse(event.data);

          switch (response.type) {
            case "stream": {
              const streamed = response as StreamEvent;
              const msg = streamed.message as ChatMessage;

              // Ignore streams for another session than the one being viewed
              if (currentChatBotSession?.id && msg.session_id !== currentChatBotSession.id) {
                console.warn("Ignoring stream for another session:", msg.session_id);
                break;
              }

              // Upsert streamed message and keep order stable
              messagesRef.current = upsertOne(messagesRef.current, msg);
              setMessages(messagesRef.current);
              // ⛔ no scrolling logic here — the layout effect handles it post-render
              break;
            }

            case "final": {
              const finalEvent = response as FinalEvent;

              // Optional debug summary
              const streamedKeys = new Set(messagesRef.current.map((m) => keyOf(m)));
              const finalKeys = new Set(finalEvent.messages.map((m) => keyOf(m)));
              const missing = [...finalKeys].filter((k) => !streamedKeys.has(k));
              const unexpected = [...streamedKeys].filter((k) => !finalKeys.has(k));
              console.log("[FINAL EVENT SUMMARY]", { missing, unexpected });

              // Merge authoritative finals (includes citations/metadata)
              messagesRef.current = mergeAuthoritative(messagesRef.current, finalEvent.messages);
              setMessages(messagesRef.current);

              // Accept session update if backend created/switched it
              if (finalEvent.session.id !== currentChatBotSession?.id) {
                onUpdateOrAddSession(finalEvent.session);
              }
              setWaitResponse(false);
              break;
            }

            case "error": {
              showError({ summary: "Error", detail: response.content });
              console.error("[RCV ERROR ChatBot] WebSocket error:", response);
              setWaitResponse(false);
              break;
            }

            default: {
              console.warn("[⚠️ ChatBot] Unknown message type:", response.type);
              showError({
                summary: "Unknown Message",
                detail: `Received unknown message type: ${response.type}`,
              });
              setWaitResponse(false);
              break;
            }
          }
        } catch (err) {
          console.error("[❌ ChatBot] Failed to parse message:", err);
          showError({ summary: "Parsing Error", detail: "Assistant response could not be processed." });
          setWaitResponse(false);
          socket.close(); // Close only if the payload is unreadable
        }
      };

      socket.onerror = (err) => {
        console.error("[❌ ChatBot] WebSocket error:", err);
        showError({ summary: "Connection Error", detail: "Chat connection failed." });
        setWaitResponse(false);
        reject(err);
      };

      socket.onclose = () => {
        console.warn("[❌ ChatBot] WebSocket closed");
        webSocketRef.current = null;
      };
    });
  };

  // Close the WebSocket connection when the component unmounts
  useEffect(() => {
    const socket: WebSocket | null = webSocket;
    return () => {
      if (socket && socket.readyState === WebSocket.OPEN) {
        showInfo({ summary: "Closed", detail: "Chat connection closed after unmount." });
        console.debug("Closing WebSocket before unmounting...");
        socket.close();
      }
      setWebSocket(null);
    };
    // eslint-disable-next-line react-hooks/exhaustive-deps
  }, []); // mount/unmount

  // Set up the WebSocket connection when the component mounts
  useEffect(() => {
    setupWebSocket();
    return () => {
      if (webSocketRef.current && webSocketRef.current.readyState === WebSocket.OPEN) {
        webSocketRef.current.close();
      }
      webSocketRef.current = null;
    };
    // eslint-disable-next-line react-hooks/exhaustive-deps
  }, []); // mount/unmount

  // Fetch messages when the session changes
  useEffect(() => {
    const id = currentChatBotSession?.id;
    if (!id) return;

    setAllMessages([]); // clear view while fetching

    fetchHistory({ sessionId: id })
      .unwrap()
      .then((serverMessages) => {
        console.group(`[📥 ChatBot] Loaded messages for session: ${id}`);
        console.log(`Total: ${serverMessages.length}`);
        for (const msg of serverMessages) console.log(msg);
        console.groupEnd();

        setAllMessages(sortMessages(serverMessages)); // layout effect will scroll
      })
      .catch((e) => {
        console.error("[❌ ChatBot] Failed to load messages:", e);
      });
  }, [currentChatBotSession?.id, fetchHistory]);

  // Chat knowledge persistance
  const storageKey = useMemo(() => {
    const uid = KeyCloakService.GetUserId?.() || "anon";
    const agent = currentAgenticFlow?.name || "default";
    return `chatctx:${uid}:${agent}`;
  }, [currentAgenticFlow?.name]);

  // Init values (réhydratation)
  const [initialCtx, setInitialCtx] = useState<{ documentLibraryIds: string[]; promptResourceIds: string[]; templateResourceIds: string[]; }>({
    documentLibraryIds: [],
    promptResourceIds: [],
    templateResourceIds: [],
  });

  // load from local storage
  useEffect(() => {
    try {
      const raw = localStorage.getItem(storageKey);
      if (raw) {
        const parsed = JSON.parse(raw);
        setInitialCtx({
          documentLibraryIds: parsed.documentLibraryIds ?? [],
          promptResourceIds: parsed.promptResourceIds ?? [],
          templateResourceIds: parsed.templateResourceIds ?? [],
        });
      } else {
        setInitialCtx({
          documentLibraryIds: [],
          promptResourceIds: [],
          templateResourceIds: [],
        });
      }
    } catch (e) {
      console.warn("Local context load failed:", e);
    }
  }, [storageKey]);

  const [userInputContext, setUserInputContext] = useState<any>(null);

  useEffect(() => {
    if (!userInputContext) return;
    try {
      const payload = {
        documentLibraryIds: userInputContext.documentLibraryIds ?? [],
        promptResourceIds: userInputContext.promptResourceIds ?? [],
        templateResourceIds: userInputContext.templateResourceIds ?? [],
      };
      localStorage.setItem(storageKey, JSON.stringify(payload));
    } catch (e) {
      console.warn("Local context save failed:", e);
    }
  }, [
    userInputContext?.documentLibraryIds,
    userInputContext?.promptResourceIds,
    userInputContext?.templateResourceIds,
    storageKey,
  ]);

  // Handle user input (text/audio/files)
  const handleSend = async (content: UserInputContent) => {
    const userId = KeyCloakService.GetUserId();
    const sessionId = currentChatBotSession?.id;
    const agentName = currentAgenticFlow.name;

    // Init runtime context
    const runtimeContext: RuntimeContext = { ...baseRuntimeContext };

    // Add selected libraries/templates
    if (content.documentLibraryIds?.length) {
      runtimeContext.selected_document_libraries_ids = content.documentLibraryIds;
    }
    if (content.promptResourceIds?.length) {
      runtimeContext.selected_prompt_ids = content.promptResourceIds;
    }
    if (content.templateResourceIds?.length) {
      runtimeContext.selected_template_ids = content.templateResourceIds;
    }

    // Files upload
    if (content.files?.length) {
      for (const file of content.files) {
        const formData = new FormData();
        formData.append("user_id", userId);
        formData.append("session_id", sessionId || "");
        formData.append("agent_name", agentName);
        formData.append("file", file);

        try {
          const response = await fetch(`${getConfig().backend_url_api}/agentic/v1/chatbot/upload`, {
            method: "POST",
            body: formData,
          });

          if (!response.ok) {
            showError({
              summary: "File Upload Error",
              detail: `Failed to upload ${file.name}: ${response.statusText}`,
            });
            throw new Error(`Failed to upload ${file.name}`);
          }

          const result = await response.json();
          console.log("✅ Uploaded file:", result);
          showInfo({ summary: "File Upload", detail: `File ${file.name} uploaded successfully.` });
        } catch (err) {
          console.error("❌ File upload failed:", err);
          showError({ summary: "File Upload Error", detail: (err as Error).message });
        }
      }
    }

    if (content.text) {
      queryChatBot(content.text.trim(), undefined, runtimeContext);
    } else if (content.audio) {
      setWaitResponse(true);
      const audioFile: File = new File([content.audio], "audio.mp3", { type: content.audio.type });
      postTranscribeAudio({ file: audioFile }).then((response) => {
        if (response.data) {
          const message: TranscriptionResponse = response.data as TranscriptionResponse;
          if (message.text) {
            queryChatBot(message.text, undefined, runtimeContext);
          }
        }
      });
    } else {
      console.warn("No content to send.");
    }
  };

  /**
   * Send a new user message to the chatbot agent.
   * Backend is authoritative: we DO NOT add an optimistic user bubble.
   * The server streams the authoritative user message first.
   */
  const queryChatBot = async (input: string, agent?: AgenticFlow, runtimeContext?: RuntimeContext) => {
    console.log(`[📤 ChatBot] Sending message: ${input}`);

    const eventBase: ChatAskInput = {
      user_id: KeyCloakService.GetUserId(), // TODO: backend should infer from JWT; front sends for now
      message: input,
      agent_name: agent ? agent.name : currentAgenticFlow.name,
      session_id: currentChatBotSession?.id,
      runtime_context: runtimeContext,
    };

    const event = {
      ...eventBase,
      client_exchange_id: uuidv4(),
    } as ChatAskInput;

    try {
      const socket = await setupWebSocket();

      if (socket && socket.readyState === WebSocket.OPEN) {
        setWaitResponse(true);
        socket.send(JSON.stringify(event));
        console.log("[📤 ChatBot] Sent message:", event);
      } else {
        throw new Error("WebSocket not open");
      }
    } catch (err) {
      console.error("[❌ ChatBot] Failed to send message:", err);
      showError({ summary: "Connection Error", detail: "Could not send your message — connection failed." });
      setWaitResponse(false);
    }
  };

  // Reset the messages when the user starts a new conversation.
  useEffect(() => {
    if (!currentChatBotSession && isCreatingNewConversation) {
      setAllMessages([]);
    }
    console.log("isCreatingNewConversation", isCreatingNewConversation);
  }, [isCreatingNewConversation, currentChatBotSession]);

  const outputTokenCounts: number =
    messages && messages.length
      ? messages.reduce((sum, msg) => sum + (msg.metadata?.token_usage?.output_tokens || 0), 0)
      : 0;

  const inputTokenCounts: number =
    messages && messages.length
      ? messages.reduce((sum, msg) => sum + (msg.metadata?.token_usage?.input_tokens || 0), 0)
      : 0;
  // After your state declarations
  const showWelcome = isCreatingNewConversation || messages.length === 0;

  const hasContext =
    !!userInputContext &&
    ((userInputContext?.files?.length ?? 0) > 0 ||
      !!userInputContext?.audioBlob ||
      (userInputContext?.documentLibraryIds?.length ?? 0) > 0 ||
      (userInputContext?.promptResourceIds?.length ?? 0) > 0 ||
      (userInputContext?.templateResourceIds?.length ?? 0) > 0);


  return (
    <Box width={"100%"} height="100%" display="flex" flexDirection="column" alignItems="center" sx={{ minHeight: 0 }}>
      {/* ===== Conversation header status =====
           Fred rationale:
           - Always show the conversation context so developers/users immediately
             understand if they’re in a persisted session or a draft.
           - Avoid guesswork (messages length, etc.). Keep UX deterministic. */}
      <Box width="100%" px={2} pt={1.5} pb={0.5}>
        <Box display="flex" alignItems="center" justifyContent="space-between">
          <Chip size="small" label={conversationChipText} color={conversationChipColor as any} />
        </Box>
      </Box>
      <Divider sx={{ width: "100%", mb: 1 }} />

      <Box
        width="80%"
        maxWidth="768px"
        display="flex"
        height="100vh"
        flexDirection="column"
        alignItems="center"
        paddingBottom={1}
        sx={{ minHeight: 0, overflow: "hidden" }}
      >
        {/* Conversation start: new conversation without message */}
        {showWelcome && (
          <Box
            display="flex"
            flexDirection="column"
            justifyContent="center"
            height="100vh"
            alignItems="center"
            gap={2}
            width="100%"
          >
            <Grid2
              container
              display="flex"
              alignItems="center"
              justifyContent="center" // ⬅ centers horizontally
              gap={2}
              width="100%"
            >
              <Box display="flex" flexDirection="row" alignItems="center">
                <Typography variant="h4" paddingRight={1} textAlign="center">
                  {t("chatbot.startNew", { name: currentAgenticFlow.nickname })}
                </Typography>
                {getAgentBadge(currentAgenticFlow.nickname)}
              </Box>
            </Grid2>

            <Box textAlign="center">
              <Typography variant="h5">{currentAgenticFlow.role}.</Typography>
              <Typography>{t("chatbot.changeAssistant")}</Typography>
            </Box>

            <Box display="flex" alignItems="start" width="100%">
              <UserInput
                enableFilesAttachment={true}
                enableAudioAttachment={true}
                isWaiting={waitResponse}
                onSend={handleSend}
                contextOpen={contextOpen}
                onToggleContext={() => setContextOpen((v) => !v)}
                onContextChange={setUserInputContext}
                initialDocumentLibraryIds={initialCtx.documentLibraryIds}
                initialPromptResourceIds={initialCtx.promptResourceIds}
                initialTemplateResourceIds={initialCtx.templateResourceIds}
              />
            </Box>
          </Box>
        )}

        {/* Ongoing conversation */}
        {!showWelcome && (
          <>
            {/* Chatbot messages area */}
            <Grid2
              ref={scrollerRef}
              display="flex"
              flexDirection="column"
              flex="1"
              width="100%"
              p={2}
              sx={{
                overflowY: "auto",
                overflowX: "hidden",
                scrollbarWidth: "none",
                wordBreak: "break-word",
                alignContent: "center",
              }}
            >
              <MessagesArea
                key={currentChatBotSession?.id}
                messages={messages}
                agenticFlows={agenticFlows}
                currentAgenticFlow={currentAgenticFlow}
              />
              {waitResponse && (
                <Grid2 size="grow" marginTop={5}>
                  <DotsLoader dotColor={theme.palette.text.primary} />
                </Grid2>
              )}
            </Grid2>

            {/* User input area */}
            <Grid2 container width="100%" alignContent="center">
              <UserInput
                enableFilesAttachment={true}
                enableAudioAttachment={true}
                isWaiting={waitResponse}
                onSend={handleSend}
                contextOpen={contextOpen}
                onToggleContext={() => setContextOpen((v) => !v)}
                onContextChange={setUserInputContext}
                initialDocumentLibraryIds={initialCtx.documentLibraryIds}
                initialPromptResourceIds={initialCtx.promptResourceIds}
                initialTemplateResourceIds={initialCtx.templateResourceIds}
              />
            </Grid2>

            {/* Conversation tokens count */}
            <Grid2 container width="100%" display="fex" justifyContent="flex-end" marginTop={0.5}>
              <Tooltip
                title={t("chatbot.tooltip.tokenUsage", {
                  input: inputTokenCounts,
                  output: outputTokenCounts,
                })}
              >
                <Typography fontSize="0.8rem" color={theme.palette.text.secondary} fontStyle="italic">
                  {t("chatbot.tooltip.tokenCount", {
                    total: outputTokenCounts + inputTokenCounts > 0 ? outputTokenCounts + inputTokenCounts : "...",
                  })}
                </Typography>
              </Tooltip>
            </Grid2>
          </>
        )}
      </Box>
        <ChatKnowledge
          open={contextOpen}
          hasContext={hasContext}
          userInputContext={userInputContext}
          onClose={() => setContextOpen(false)}
          libraryNameMap={libraryNameMap}
          promptNameMap={promptNameMap}
          templateNameMap={templateNameMap}
        />
    </Box>
  );
};

export default ChatBot;<|MERGE_RESOLUTION|>--- conflicted
+++ resolved
@@ -12,13 +12,8 @@
 // See the License for the specific language governing permissions and
 // limitations under the License.
 
-<<<<<<< HEAD
-import { Box, Chip, Divider, Grid2, Tooltip, Typography, useTheme } from "@mui/material";
-import { useEffect, useRef, useState, useLayoutEffect } from "react";
-=======
 import { Box, Grid2, Tooltip, Typography, useTheme } from "@mui/material";
 import { useEffect, useRef, useState, useLayoutEffect, useMemo } from "react";
->>>>>>> 17dd91d5
 import { useTranslation } from "react-i18next";
 import { v4 as uuidv4 } from "uuid";
 import { getConfig } from "../../common/config.tsx";
@@ -58,7 +53,6 @@
   agenticFlows: AgenticFlow[];
   onUpdateOrAddSession: (session: SessionSchema) => void;
   isCreatingNewConversation: boolean;
-  isExistingSession: boolean;
   runtimeContext?: RuntimeContext;
 }
 
@@ -68,19 +62,10 @@
   agenticFlows,
   onUpdateOrAddSession,
   isCreatingNewConversation,
-  isExistingSession = false,
   runtimeContext: baseRuntimeContext,
 }: ChatBotProps) => {
   const theme = useTheme();
   const { t } = useTranslation();
-  const conversationLabel =
-    isExistingSession && currentChatBotSession
-      ? currentChatBotSession.title || t("chatbot.untitled")
-      : t("chatbot.newConversation");
-  const conversationChipColor = isExistingSession ? "default" : "primary";
-  const conversationChipText = isExistingSession
-    ? t("chatbot.conversationChip.existing")
-    : t("chatbot.conversationChip.newDraft");
 
   const [contextOpen, setContextOpen] = useState<boolean>(() => {
     try {
@@ -501,13 +486,7 @@
            - Always show the conversation context so developers/users immediately
              understand if they’re in a persisted session or a draft.
            - Avoid guesswork (messages length, etc.). Keep UX deterministic. */}
-      <Box width="100%" px={2} pt={1.5} pb={0.5}>
-        <Box display="flex" alignItems="center" justifyContent="space-between">
-          <Chip size="small" label={conversationChipText} color={conversationChipColor as any} />
-        </Box>
-      </Box>
-      <Divider sx={{ width: "100%", mb: 1 }} />
-
+      
       <Box
         width="80%"
         maxWidth="768px"
@@ -519,55 +498,95 @@
         sx={{ minHeight: 0, overflow: "hidden" }}
       >
         {/* Conversation start: new conversation without message */}
-        {showWelcome && (
-          <Box
-            display="flex"
-            flexDirection="column"
-            justifyContent="center"
-            height="100vh"
-            alignItems="center"
-            gap={2}
-            width="100%"
-          >
-            <Grid2
-              container
-              display="flex"
-              alignItems="center"
-              justifyContent="center" // ⬅ centers horizontally
-              gap={2}
-              width="100%"
-            >
-              <Box display="flex" flexDirection="row" alignItems="center">
-                <Typography variant="h4" paddingRight={1} textAlign="center">
-                  {t("chatbot.startNew", { name: currentAgenticFlow.nickname })}
-                </Typography>
-                {getAgentBadge(currentAgenticFlow.nickname)}
-              </Box>
-            </Grid2>
-
-            <Box textAlign="center">
-              <Typography variant="h5">{currentAgenticFlow.role}.</Typography>
-              <Typography>{t("chatbot.changeAssistant")}</Typography>
-            </Box>
-
-            <Box display="flex" alignItems="start" width="100%">
-              <UserInput
-                enableFilesAttachment={true}
-                enableAudioAttachment={true}
-                isWaiting={waitResponse}
-                onSend={handleSend}
-                contextOpen={contextOpen}
-                onToggleContext={() => setContextOpen((v) => !v)}
-                onContextChange={setUserInputContext}
-                initialDocumentLibraryIds={initialCtx.documentLibraryIds}
-                initialPromptResourceIds={initialCtx.promptResourceIds}
-                initialTemplateResourceIds={initialCtx.templateResourceIds}
-              />
-            </Box>
-          </Box>
-        )}
-
-        {/* Ongoing conversation */}
+{showWelcome && (
+  <Box
+    sx={{
+      minHeight: "100vh",
+      width: "100%",
+      px: { xs: 2, sm: 3 },
+      display: "flex",
+      flexDirection: "column",
+      alignItems: "center",
+      justifyContent: "center",
+      gap: 2.5,
+    }}
+  >
+    {/* Hero header */}
+    <Box
+      sx={{
+        width: "min(900px, 100%)",
+        borderRadius: 3,
+        border: (t) => `1px solid ${t.palette.divider}`,
+        background: (t) =>
+          `linear-gradient(180deg, ${t.palette.heroBackgroundGrad.gradientFrom}, ${t.palette.heroBackgroundGrad.gradientTo})`,
+        boxShadow: (t) =>
+          t.palette.mode === "light"
+            ? "0 1px 2px rgba(0,0,0,0.06)"
+            : "0 1px 2px rgba(0,0,0,0.25)",
+        px: { xs: 2, sm: 3 },
+        py: { xs: 2, sm: 2.5 },
+      }}
+    >
+      <Box
+        sx={{
+          display: "flex",
+          alignItems: "center",
+          justifyContent: "center",
+          gap: 1.25,
+          textAlign: "center",
+          flexWrap: "nowrap",
+        }}
+      >
+        {getAgentBadge(currentAgenticFlow.nickname)}
+        <Typography variant="h5" sx={{ fontWeight: 600, letterSpacing: 0.2 }}>
+          {t("chatbot.startNew", { name: currentAgenticFlow.nickname })}
+        </Typography>
+      </Box>
+
+      <Box
+        sx={{
+          mt: 1,
+          display: "flex",
+          alignItems: "center",
+          justifyContent: "center",
+          gap: 1.25,
+          color: "text.secondary",
+          textAlign: "center",
+          flexWrap: "wrap",
+        }}
+      >
+        <Typography variant="body2" sx={{ fontStyle: "italic" }}>
+  {currentAgenticFlow.role}
+</Typography>
+
+        <Box
+          sx={{
+            width: 1,
+            height: 14,
+            borderLeft: (t) => `1px solid ${t.palette.divider}`,
+            opacity: 0.6,
+          }}
+        />
+        <Typography variant="body2">{t("chatbot.changeAssistant")}</Typography>
+      </Box>
+    </Box>
+
+    {/* Input area */}
+    <Box sx={{ width: "min(900px, 100%)" }}>
+      <UserInput
+        enableFilesAttachment
+        enableAudioAttachment
+        isWaiting={waitResponse}
+        onSend={handleSend}
+        onContextChange={setUserInputContext}
+        initialDocumentLibraryIds={initialCtx.documentLibraryIds}
+        initialPromptResourceIds={initialCtx.promptResourceIds}
+        initialTemplateResourceIds={initialCtx.templateResourceIds}
+      />
+    </Box>
+  </Box>
+)}
+       {/* Ongoing conversation */}
         {!showWelcome && (
           <>
             {/* Chatbot messages area */}
@@ -606,8 +625,6 @@
                 enableAudioAttachment={true}
                 isWaiting={waitResponse}
                 onSend={handleSend}
-                contextOpen={contextOpen}
-                onToggleContext={() => setContextOpen((v) => !v)}
                 onContextChange={setUserInputContext}
                 initialDocumentLibraryIds={initialCtx.documentLibraryIds}
                 initialPromptResourceIds={initialCtx.promptResourceIds}
