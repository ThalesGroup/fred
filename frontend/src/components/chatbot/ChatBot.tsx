// Copyright Thales 2025
//
// Licensed under the Apache License, Version 2.0 (the "License");
// you may not use this file except in compliance with the License.
// You may obtain a copy of the License at
//
//     http://www.apache.org/licenses/LICENSE-2.0
//
// Unless required by applicable law or agreed to in writing, software
// distributed under the License is distributed on an "AS IS" BASIS,
// WITHOUT WARRANTIES OR CONDITIONS OF ANY KIND, either express or implied.
// See the License for the specific language governing permissions and
// limitations under the License.

import { Box, Grid2, Tooltip, Typography, useTheme } from "@mui/material";
import { useEffect, useLayoutEffect, useMemo, useRef, useState } from "react";
import { useTranslation } from "react-i18next";
import { v4 as uuidv4 } from "uuid";
import { AnyAgent } from "../../common/agent.ts";
import { getConfig } from "../../common/config.tsx";
import DotsLoader from "../../common/DotsLoader.tsx";
import { KeyCloakService } from "../../security/KeycloakService.ts";
import {
  ChatAskInput,
  ChatMessage,
  FinalEvent,
  RuntimeContext,
  SessionSchema,
  StreamEvent,
  useLazyGetSessionHistoryAgenticV1ChatbotSessionSessionIdHistoryGetQuery,
  useUploadFileAgenticV1ChatbotUploadPostMutation,
} from "../../slices/agentic/agenticOpenApi.ts";
import {
  TagType,
  useListAllTagsKnowledgeFlowV1TagsGetQuery,
  useListResourcesByKindKnowledgeFlowV1ResourcesGetQuery,
} from "../../slices/knowledgeFlow/knowledgeFlowOpenApi";
import { useToast } from "../ToastProvider.tsx";
import { keyOf, mergeAuthoritative, sortMessages, toWsUrl, upsertOne } from "./ChatBotUtils.tsx";
import ChatKnowledge from "./ChatKnowledge.tsx";
import { MessagesArea } from "./MessagesArea.tsx";
import UserInput, { UserInputContent } from "./user_input/UserInput.tsx";

export interface ChatBotError {
  session_id: string | null;
  content: string;
}

// interface TranscriptionResponse {
//   text?: string;
// }

export interface ChatBotProps {
  currentChatBotSession: SessionSchema;
  currentAgent: AnyAgent;
  agents: AnyAgent[];
  onSelectNewAgent: (flow: AnyAgent) => void;
  onUpdateOrAddSession: (session: SessionSchema) => void;
  isCreatingNewConversation: boolean;
  runtimeContext?: RuntimeContext;
  onBindDraftAgentToSessionId?: (sessionId: string) => void;
}

const ChatBot = ({
  currentChatBotSession,
  currentAgent,
  agents,
  onSelectNewAgent,
  onUpdateOrAddSession,
  isCreatingNewConversation,
  runtimeContext: baseRuntimeContext,
  onBindDraftAgentToSessionId,
}: ChatBotProps) => {
  const theme = useTheme();
  const { t } = useTranslation();
  const username =
    KeyCloakService.GetUserGivenName?.() ||
    KeyCloakService.GetUserFullName?.() ||
    KeyCloakService.GetUserName?.() ||
    "";
  const greetingText = username ? t("chatbot.welcomeUser", { username }) : t("chatbot.welcomeFallback");
  const [typedGreeting, setTypedGreeting] = useState<string>(greetingText);
  useEffect(() => {
    setTypedGreeting(greetingText);
  }, [greetingText]);

  const [contextOpen, setContextOpen] = useState<boolean>(() => {
    try {
      const uid = KeyCloakService.GetUserId?.() || "anon";
      return localStorage.getItem(`chatctx_open:${uid}`) === "1";
    } catch {
      return false;
    }
  });
  useEffect(() => {
    try {
      const uid = KeyCloakService.GetUserId?.() || "anon";
      localStorage.setItem(`chatctx_open:${uid}`, contextOpen ? "1" : "0");
    } catch {}
  }, [contextOpen]);

  const { showInfo, showError } = useToast();
  const webSocketRef = useRef<WebSocket | null>(null);
  const [webSocket, setWebSocket] = useState<WebSocket | null>(null);
  const wsTokenRef = useRef<string | null>(null);
  // When backend creates a session during first file upload, keep it locally
  // so the immediate next message uses the same session id.
  const pendingSessionIdRef = useRef<string | null>(null);
  // Track files being uploaded right now to surface inline progress in the input bar
  const [uploadingFiles, setUploadingFiles] = useState<string[]>([]);

  // Noms des libs / prompts / templates / chat-context
  const { data: docLibs = [] } = useListAllTagsKnowledgeFlowV1TagsGetQuery({ type: "document" as TagType });
  const { data: promptResources = [] } = useListResourcesByKindKnowledgeFlowV1ResourcesGetQuery({ kind: "prompt" });
  const { data: templateResources = [] } = useListResourcesByKindKnowledgeFlowV1ResourcesGetQuery({ kind: "template" });
  const { data: chatContextResources = [] } = useListResourcesByKindKnowledgeFlowV1ResourcesGetQuery({
    kind: "chat-context",
  });

  const libraryNameMap = useMemo(() => Object.fromEntries(docLibs.map((x) => [x.id, x.name])), [docLibs]);
  const promptNameMap = useMemo(
    () => Object.fromEntries(promptResources.map((x) => [x.id, x.name ?? x.id])),
    [promptResources],
  );
  const templateNameMap = useMemo(
    () => Object.fromEntries(templateResources.map((x) => [x.id, x.name ?? x.id])),
    [templateResources],
  );
  const chatContextNameMap = useMemo(
    () => Object.fromEntries(chatContextResources.map((x) => [x.id, x.name ?? x.id])),
    [chatContextResources],
  );

  // Lazy messages fetcher
  const [fetchHistory] = useLazyGetSessionHistoryAgenticV1ChatbotSessionSessionIdHistoryGetQuery();
  const [uploadChatFile] = useUploadFileAgenticV1ChatbotUploadPostMutation();
  // Local tick to signal attachments list to refresh after successful uploads
  const [attachmentsRefreshTick, setAttachmentsRefreshTick] = useState<number>(0);

  const [messages, setMessages] = useState<ChatMessage[]>([]);
  const messagesRef = useRef<ChatMessage[]>([]);

  // keep state + ref in sync
  const setAllMessages = (msgs: ChatMessage[]) => {
    messagesRef.current = msgs;
    setMessages(msgs);
  };

  const [waitResponse, setWaitResponse] = useState<boolean>(false);
  const stopStreaming = () => {
    const socket = webSocketRef.current;
    if (!socket) {
      setWaitResponse(false);
      return;
    }

    try {
      if (
        socket.readyState === WebSocket.OPEN ||
        socket.readyState === WebSocket.CONNECTING ||
        socket.readyState === WebSocket.CLOSING
      ) {
        socket.close(4000, "client_stop");
      }
    } catch (err) {
      console.error("[❌ ChatBot] Failed to close WebSocket on stop:", err);
    } finally {
      webSocketRef.current = null;
      wsTokenRef.current = null;
      setWebSocket(null);
      setWaitResponse(false);
    }
  };

  // === SINGLE scroll container ref (attach to the ONLY overflow element) ===
  const scrollerRef = useRef<HTMLDivElement>(null);

  // === Hard guarantee: snap to absolute bottom after render ===
  useLayoutEffect(() => {
    const el = scrollerRef.current;
    if (!el) return;
    el.scrollTop = el.scrollHeight;
  }, [messages, currentChatBotSession?.id]);

  // Clear pending session once parent propagated the real session
  useEffect(() => {
    if (currentChatBotSession?.id && pendingSessionIdRef.current === currentChatBotSession.id) {
      pendingSessionIdRef.current = null;
    }
  }, [currentChatBotSession?.id]);

  const setupWebSocket = async (): Promise<WebSocket | null> => {
    const current = webSocketRef.current;
    if (current && current.readyState === WebSocket.OPEN) return current;
    if (current && (current.readyState === WebSocket.CLOSING || current.readyState === WebSocket.CLOSED)) {
      console.warn("[🔄 ChatBot] WebSocket was closed or closing. Resetting...");
      webSocketRef.current = null;
    }
    console.debug("[📩 ChatBot] initiate new connection:");

    // ✅ Pourquoi: on authentifie la *connexion* WS une fois pour toutes,
    //    exactement comme les autres endpoints HTTP (JWT). Le backend va décoder
    //    ce token au handshake et ignorer tout user_id client.
    await KeyCloakService.ensureFreshToken(30);
    const token = KeyCloakService.GetToken();

    return new Promise((resolve, reject) => {
      const rawWsUrl = toWsUrl(getConfig().backend_url_api, "/agentic/v1/chatbot/query/ws");
      const url = new URL(rawWsUrl);
      if (token) url.searchParams.set("token", token); // ⚠️ nécessite WSS en prod + logs sans query

      const socket = new WebSocket(url.toString());
      wsTokenRef.current = token || null; // mémo pour détection simple de changement

      socket.onopen = () => {
        console.log("[✅ ChatBot] WebSocket connected");
        webSocketRef.current = socket;
        setWebSocket(socket);
        resolve(socket);
      };
      socket.onmessage = (event) => {
        try {
          const response = JSON.parse(event.data);

          switch (response.type) {
            case "stream": {
              const streamed = response as StreamEvent;
              const msg = streamed.message as ChatMessage;

              // Ignore streams for another session than the one being viewed
              if (currentChatBotSession?.id && msg.session_id !== currentChatBotSession.id) {
                console.warn("Ignoring stream for another session:", msg.session_id);
                break;
              }

              // Upsert streamed message and keep order stable
              messagesRef.current = upsertOne(messagesRef.current, msg);
              setMessages(messagesRef.current);
              // ⛔ no scrolling logic here — the layout effect handles it post-render
              break;
            }

            case "final": {
              const finalEvent = response as FinalEvent;

              // Optional debug summary
              const streamedKeys = new Set(messagesRef.current.map((m) => keyOf(m)));
              const finalKeys = new Set(finalEvent.messages.map((m) => keyOf(m)));
              const missing = [...finalKeys].filter((k) => !streamedKeys.has(k));
              const unexpected = [...streamedKeys].filter((k) => !finalKeys.has(k));
              console.log("[FINAL EVENT SUMMARY]", { missing, unexpected });

              // Merge authoritative finals (includes citations/metadata)
              messagesRef.current = mergeAuthoritative(messagesRef.current, finalEvent.messages);
              setMessages(messagesRef.current);

              const sid = finalEvent.session.id;
              if (sid) {
                console.log("[🔗 ChatBot] Binding draft agent to session id from final event:", sid);
                onBindDraftAgentToSessionId?.(sid);
              }
              // Accept session update if backend created/switched it
              if (finalEvent.session.id !== currentChatBotSession?.id) {
                onUpdateOrAddSession(finalEvent.session);
              }
              setWaitResponse(false);
              break;
            }

            case "error": {
              showError({ summary: "Error", detail: response.content });
              console.error("[RCV ERROR ChatBot] WebSocket error:", response);
              setWaitResponse(false);
              break;
            }

            default: {
              console.warn("[⚠️ ChatBot] Unknown message type:", response.type);
              showError({
                summary: "Unknown Message",
                detail: `Received unknown message type: ${response.type}`,
              });
              setWaitResponse(false);
              break;
            }
          }
        } catch (err) {
          console.error("[❌ ChatBot] Failed to parse message:", err);
          showError({ summary: "Parsing Error", detail: "Assistant response could not be processed." });
          setWaitResponse(false);
          socket.close(); // Close only if the payload is unreadable
        }
      };

      socket.onerror = (err) => {
        console.error("[❌ ChatBot] WebSocket error:", err);
        showError({ summary: "Connection Error", detail: "Chat connection failed." });
        setWaitResponse(false);
        reject(err);
      };

      socket.onclose = () => {
        console.warn("[❌ ChatBot] WebSocket closed");
        webSocketRef.current = null;
        wsTokenRef.current = null;
        setWebSocket(null);
        setWaitResponse(false);
      };
    });
  };

  // Close the WebSocket connection when the component unmounts
  useEffect(() => {
    const socket: WebSocket | null = webSocket;
    return () => {
      if (socket && socket.readyState === WebSocket.OPEN) {
        showInfo({ summary: "Closed", detail: "Chat connection closed after unmount." });
        console.debug("Closing WebSocket before unmounting...");
        socket.close();
      }
      setWebSocket(null);
    };
    // eslint-disable-next-line react-hooks/exhaustive-deps
  }, []); // mount/unmount

  // Set up the WebSocket connection when the component mounts
  useEffect(() => {
    setupWebSocket();
    return () => {
      if (webSocketRef.current && webSocketRef.current.readyState === WebSocket.OPEN) {
        webSocketRef.current.close();
      }
      webSocketRef.current = null;
    };
    // eslint-disable-next-line react-hooks/exhaustive-deps
  }, []); // mount/unmount

  // Fetch messages when the session changes
  useEffect(() => {
    const id = currentChatBotSession?.id;

    if (!id) {
      messagesRef.current = [];
      setAllMessages([]);
      return;
    }

    const existingForSession = messagesRef.current.filter((msg) => msg.session_id === id);
    if (existingForSession.length > 0) {
      const sortedExisting = sortMessages(existingForSession);
      messagesRef.current = sortedExisting;
      setAllMessages(sortedExisting);
    } else if (messagesRef.current.length > 0) {
      messagesRef.current = [];
      setAllMessages([]);
    }

    fetchHistory({ sessionId: id })
      .unwrap()
      .then((serverMessages) => {
        console.group(`[📥 ChatBot] Loaded messages for session: ${id}`);
        console.log(`Total: ${serverMessages.length}`);
        for (const msg of serverMessages) console.log(msg);
        console.groupEnd();

        const sorted = sortMessages(serverMessages);
        messagesRef.current = sorted;
        setAllMessages(sorted); // layout effect will scroll
        // NEW — If this is the first time we "see" this id, bind draft now.
        console.log("[🔗 ChatBot] Binding draft agent to session id from history load:", id);
        onBindDraftAgentToSessionId?.(id);
      })
      .catch((e) => {
        console.error("[❌ ChatBot] Failed to load messages:", e);
      });
  }, [currentChatBotSession?.id, fetchHistory]);

  // Chat knowledge persistance
  const storageKey = useMemo(() => {
    const uid = KeyCloakService.GetUserId?.() || "anon";
    const agent = currentAgent?.name || "default";
    return `chatctx:${uid}:${agent}`;
  }, [currentAgent?.name]);

  // Init values (réhydratation)
  const [initialCtx, setInitialCtx] = useState<{
    documentLibraryIds: string[];
    promptResourceIds: string[];
    templateResourceIds: string[];
    searchRagScope?: "corpus_only" | "hybrid" | "general_only";
<<<<<<< HEAD
=======
    deepSearch?: boolean;
>>>>>>> af1f62e0
  }>({
    documentLibraryIds: [],
    promptResourceIds: [],
    templateResourceIds: [],
    searchRagScope: undefined,
<<<<<<< HEAD
=======
    deepSearch: undefined,
>>>>>>> af1f62e0
  });

  const parseRagScope = (value: any) =>
    value === "corpus_only" || value === "hybrid" || value === "general_only" ? value : undefined;

  // load from local storage
  // Load defaults for a brand-new convo (no session yet). These act as initial* props for UserInput.
  useEffect(() => {
    try {
      const raw = localStorage.getItem(storageKey);
      if (raw) {
        const parsed = JSON.parse(raw);
        setInitialCtx({
          documentLibraryIds: parsed.documentLibraryIds ?? [],
          promptResourceIds: parsed.promptResourceIds ?? [],
          templateResourceIds: parsed.templateResourceIds ?? [],
<<<<<<< HEAD
          searchRagScope: parseRagScope(parsed.searchRagScope),
=======
          searchRagScope: parsed.searchRagScope,
          deepSearch: parsed.deepSearch,
>>>>>>> af1f62e0
        });
      } else {
        setInitialCtx({
          documentLibraryIds: [],
          promptResourceIds: [],
          templateResourceIds: [],
          searchRagScope: undefined,
<<<<<<< HEAD
=======
          deepSearch: undefined,
>>>>>>> af1f62e0
        });
      }
    } catch (e) {
      console.warn("Local context load failed:", e);
    }
  }, [storageKey]);

  const [userInputContext, setUserInputContext] = useState<any>(null);
  const initialDocumentLibraryIds =
    userInputContext?.documentLibraryIds ?? initialCtx.documentLibraryIds;
  const initialPromptResourceIds =
    userInputContext?.promptResourceIds ?? initialCtx.promptResourceIds;
  const initialTemplateResourceIds =
    userInputContext?.templateResourceIds ?? initialCtx.templateResourceIds;
  const initialSearchPolicy =
    userInputContext?.searchPolicy ?? "semantic";
  const initialSearchRagScope =
    userInputContext?.searchRagScope ?? initialCtx.searchRagScope ?? undefined;
  const initialDeepSearch =
    typeof userInputContext?.deepSearch === "boolean" ? userInputContext.deepSearch : initialCtx.deepSearch;

  // IMPORTANT:
  // Save per-agent defaults *only before a session exists* (pre-session seeding).
  // Once a session exists, UserInput persists per-session selections itself.
  useEffect(() => {
    if (!userInputContext) return;
    const sessionId = pendingSessionIdRef.current || currentChatBotSession?.id;
    if (sessionId) return; // session exists -> do NOT save per-agent defaults here

    try {
      const payload = {
        documentLibraryIds: userInputContext.documentLibraryIds ?? [],
        promptResourceIds: userInputContext.promptResourceIds ?? [],
        templateResourceIds: userInputContext.templateResourceIds ?? [],
        searchRagScope: userInputContext.searchRagScope,
        deepSearch: userInputContext.deepSearch,
      };
      localStorage.setItem(storageKey, JSON.stringify(payload));
    } catch (e) {
      console.warn("Local context save failed:", e);
    }
  }, [
    userInputContext?.documentLibraryIds,
    userInputContext?.promptResourceIds,
    userInputContext?.templateResourceIds,
    userInputContext?.searchRagScope,
    userInputContext?.deepSearch,
    storageKey,
    currentChatBotSession?.id, // guard: only save when undefined
  ]);

  // Handle user input (text/audio)
  const handleSend = async (content: UserInputContent) => {
    // Init runtime context
    const runtimeContext: RuntimeContext = { ...(baseRuntimeContext ?? {}) };

    // Add selected libraries / profiles (CANONIQUES — pas de doublon)
    if (content.documentLibraryIds?.length) {
      runtimeContext.selected_document_libraries_ids = content.documentLibraryIds;
    }

    // Policy
    runtimeContext.search_policy = content.searchPolicy || "semantic";
    if (content.searchRagScope) {
      runtimeContext.search_rag_scope = content.searchRagScope;
    }
    if (typeof content.deepSearch === "boolean") {
      runtimeContext.deep_search = content.deepSearch;
    }

    // Files are now uploaded immediately upon selection (not here)

    if (content.text) {
      queryChatBot(content.text.trim(), undefined, runtimeContext);
      // } else if (content.audio) {
      //   setWaitResponse(true);
      //   const audioFile: File = new File([content.audio], "audio.mp3", { type: content.audio.type });
      //   postTranscribeAudio({ file: audioFile }).then((response) => {
      //     if (response.data) {
      //       const message: TranscriptionResponse = response.data as TranscriptionResponse;
      //       if (message.text) {
      //         queryChatBot(message.text, undefined, runtimeContext);
      //       }
      //     }
      //   });
    } else {
      console.warn("No content to send.");
    }
  };

  // Upload files immediately when user selects them (sequential to preserve session binding)
  const handleFilesSelected = async (files: File[]) => {
    if (!files?.length) return;
    const sessionId = currentChatBotSession?.id;
    const agentName = currentAgent.name;

    for (const file of files) {
      setUploadingFiles((prev) => [...prev, file.name]);
      const formData = new FormData();
      const effectiveSessionId = pendingSessionIdRef.current || sessionId || "";
      formData.append("session_id", effectiveSessionId);
      formData.append("agent_name", agentName);
      formData.append("file", file);

      try {
        const res = await uploadChatFile({
          bodyUploadFileAgenticV1ChatbotUploadPost: formData as any,
        }).unwrap();
        const sid = (res as any)?.session_id as string | undefined;
        if (!sessionId && sid && pendingSessionIdRef.current !== sid) {
          onBindDraftAgentToSessionId?.(sid);
          pendingSessionIdRef.current = sid;
        }
        console.log("✅ Uploaded file:", file.name);
        // Refresh attachments view in the popover
        setAttachmentsRefreshTick((x) => x + 1);
      } catch (err: any) {
        const detail = err?.data?.detail ?? err?.data ?? err?.error;
        const errMsg =
          typeof detail === "string"
            ? detail
            : typeof detail === "object" && detail
              ? detail.message || detail.upstream || detail.code || JSON.stringify(detail)
              : (err as Error)?.message || "Unknown error";
        console.error("❌ File upload failed:", err);
        showError({ summary: "File Upload Error", detail: `Failed to upload ${file.name}: ${errMsg}` });
      } finally {
        setUploadingFiles((prev) => prev.filter((n) => n !== file.name));
      }
    }
  };

  /**
   * Send a new user message to the chatbot agent.
   * Backend is authoritative: we DO NOT add an optimistic user bubble.
   * The server streams the authoritative user message first.
   */
  const queryChatBot = async (input: string, agent?: AnyAgent, runtimeContext?: RuntimeContext) => {
    console.log(`[📤 ChatBot] Sending message: ${input}`);
    // Get tokens for backend use. This proacively allows the backend to perform
    // user-authenticated operations (e.g., vector search) on behalf of the user.
    // The backend is then responsible for refreshing tokens as needed. Which will rarely be needed
    // because tokens are refreshed often on the frontend.
    const refreshToken = KeyCloakService.GetRefreshToken();
    const accessToken = KeyCloakService.GetToken();
    const eventBase: ChatAskInput = {
      message: input,
      agent_name: agent ? agent.name : currentAgent.name,
      session_id: pendingSessionIdRef.current || currentChatBotSession?.id,
      runtime_context: runtimeContext,
      access_token: accessToken || undefined, // Now the backend can read the active token
      refresh_token: refreshToken || undefined, // Now the backend can save and use the refresh token
    };

    const event = {
      ...eventBase,
      client_exchange_id: uuidv4(),
    } as ChatAskInput;

    try {
      const socket = await setupWebSocket();

      if (socket && socket.readyState === WebSocket.OPEN) {
        setWaitResponse(true);
        socket.send(JSON.stringify(event));
        console.log("[📤 ChatBot] Sent message:", event);
      } else {
        throw new Error("WebSocket not open");
      }
    } catch (err) {
      console.error("[❌ ChatBot] Failed to send message:", err);
      showError({ summary: "Connection Error", detail: "Could not send your message — connection failed." });
      setWaitResponse(false);
    }
  };

  // Reset the messages when the user starts a new conversation.
  useEffect(() => {
    if (!currentChatBotSession && isCreatingNewConversation) {
      setAllMessages([]);
    }
    console.log("isCreatingNewConversation", isCreatingNewConversation);
  }, [isCreatingNewConversation, currentChatBotSession]);

  const outputTokenCounts: number =
    messages && messages.length
      ? messages.reduce((sum, msg) => sum + (msg.metadata?.token_usage?.output_tokens || 0), 0)
      : 0;

  const inputTokenCounts: number =
    messages && messages.length
      ? messages.reduce((sum, msg) => sum + (msg.metadata?.token_usage?.input_tokens || 0), 0)
      : 0;
  // After your state declarations
  const effectiveSessionId = pendingSessionIdRef.current || currentChatBotSession?.id || undefined;
  const showWelcome = !waitResponse && (isCreatingNewConversation || messages.length === 0);

  // Keep the latest RAG scope choice sticky across re-mounts during the same session.
  const initialSearchRagScope = userInputContext?.searchRagScope ?? initialCtx.searchRagScope;

  const hasContext =
    !!userInputContext &&
    ((userInputContext?.files?.length ?? 0) > 0 ||
      !!userInputContext?.audioBlob ||
      (userInputContext?.documentLibraryIds?.length ?? 0) > 0 ||
      (userInputContext?.promptResourceIds?.length ?? 0) > 0 ||
      (userInputContext?.templateResourceIds?.length ?? 0) > 0);

  useEffect(() => {
    if (!showWelcome) return;
    setTypedGreeting(greetingText);
  }, [greetingText, showWelcome]);

  return (
    <Box width={"100%"} height="100%" display="flex" flexDirection="column" alignItems="center" sx={{ minHeight: 0 }}>
      {/* ===== Conversation header status =====
           Fred rationale:
           - Always show the conversation context so developers/users immediately
             understand if they’re in a persisted session or a draft.
           - Avoid guesswork (messages length, etc.). Keep UX deterministic. */}

      <Box
        width="80%"
        maxWidth={{ xs: "100%", md: "1200px", lg: "1400px", xl: "1750px" }}
        display="flex"
        height="100vh"
        flexDirection="column"
        alignItems="center"
        paddingBottom={1}
        sx={{ minHeight: 0, overflow: "hidden" }}
      >
        {/* Conversation start: new conversation without message */}
        {showWelcome && (
          <Box
            sx={{
              minHeight: "100vh",
              width: "100%",
              px: { xs: 2, sm: 3 },
              display: "flex",
              flexDirection: "column",
              alignItems: "center",
              justifyContent: { xs: "flex-start", md: "center" },
              pt: { xs: 6, md: 8 },
              gap: 3,
            }}
          >
            <Box
              sx={{
                width: "100%",
                textAlign: "center",
              }}
            >
              <Typography
                variant="h3"
                sx={{
                  fontWeight: 700,
                  display: "inline-block",
                  whiteSpace: "nowrap",
                  overflow: "hidden",
                  position: "relative",
                  background: theme.palette.primary.main,
                  backgroundSize: "200% 200%",
                  backgroundClip: "text",
                  WebkitTextFillColor: "transparent",
                  letterSpacing: 0.5,
                }}
              >
                {typedGreeting}
              </Typography>
            </Box>
            {/* Welcome hint */}
            <Typography variant="h5" color="text.primary" sx={{ textAlign: "center" }}>
              {t("chatbot.startNew", { name: currentAgent?.name ?? "assistant" })}
            </Typography>
            {/* Input area */}
            <Box sx={{ width: "min(900px, 100%)" }}>
              <UserInput
                agentChatOptions={currentAgent.chat_options}
                isWaiting={waitResponse}
                onSend={handleSend}
                onStop={stopStreaming}
                onContextChange={setUserInputContext}
                sessionId={currentChatBotSession?.id}
                effectiveSessionId={effectiveSessionId}
                uploadingFiles={uploadingFiles}
                onFilesSelected={handleFilesSelected}
                attachmentsRefreshTick={attachmentsRefreshTick}
<<<<<<< HEAD
                initialDocumentLibraryIds={initialCtx.documentLibraryIds}
                initialPromptResourceIds={initialCtx.promptResourceIds}
                initialTemplateResourceIds={initialCtx.templateResourceIds}
                initialSearchRagScope={initialSearchRagScope}
=======
                initialDocumentLibraryIds={initialDocumentLibraryIds}
                initialPromptResourceIds={initialPromptResourceIds}
                initialTemplateResourceIds={initialTemplateResourceIds}
                initialSearchPolicy={initialSearchPolicy}
                initialSearchRagScope={initialSearchRagScope}
                initialDeepSearch={initialDeepSearch}
>>>>>>> af1f62e0
                currentAgent={currentAgent}
                agents={agents}
                onSelectNewAgent={onSelectNewAgent}
              />
            </Box>
          </Box>
        )}

        {/* Ongoing conversation */}
        {!showWelcome && (
          <>
            {/* Chatbot messages area */}
            <Grid2
              ref={scrollerRef}
              display="flex"
              flexDirection="column"
              flex="1"
              width="100%"
              p={2}
              sx={{
                overflowY: "auto",
                overflowX: "hidden",
                scrollbarWidth: "none",
                wordBreak: "break-word",
                alignContent: "center",
              }}
            >
              <MessagesArea
                key={currentChatBotSession?.id}
                messages={messages}
                agents={agents}
                currentAgent={currentAgent}
                libraryNameById={libraryNameMap}
                chatContextNameById={chatContextNameMap}
              />
              {waitResponse && (
                <Box mt={1} sx={{ alignSelf: "flex-start" }}>
                  <DotsLoader dotColor={theme.palette.text.primary} />
                </Box>
              )}
            </Grid2>

            {/* User input area */}
            <Grid2 container width="100%" alignContent="center">
              <UserInput
                agentChatOptions={currentAgent.chat_options}
                isWaiting={waitResponse}
                onSend={handleSend}
                onStop={stopStreaming}
                onContextChange={setUserInputContext}
                sessionId={currentChatBotSession?.id}
                effectiveSessionId={effectiveSessionId}
                uploadingFiles={uploadingFiles}
                onFilesSelected={handleFilesSelected}
                attachmentsRefreshTick={attachmentsRefreshTick}
<<<<<<< HEAD
                initialDocumentLibraryIds={initialCtx.documentLibraryIds}
                initialPromptResourceIds={initialCtx.promptResourceIds}
                initialTemplateResourceIds={initialCtx.templateResourceIds}
                initialSearchRagScope={initialSearchRagScope}
=======
                initialDocumentLibraryIds={initialDocumentLibraryIds}
                initialPromptResourceIds={initialPromptResourceIds}
                initialTemplateResourceIds={initialTemplateResourceIds}
                initialSearchPolicy={initialSearchPolicy}
                initialSearchRagScope={initialSearchRagScope}
                initialDeepSearch={initialDeepSearch}
>>>>>>> af1f62e0
                currentAgent={currentAgent}
                agents={agents}
                onSelectNewAgent={onSelectNewAgent}
              />
            </Grid2>

            {/* Conversation tokens count */}
            <Grid2 container width="100%" display="flex" justifyContent="flex-end" marginTop={0.5}>
              <Tooltip
                title={t("chatbot.tooltip.tokenUsage", {
                  input: inputTokenCounts,
                  output: outputTokenCounts,
                })}
              >
                <Typography fontSize="0.8rem" color={theme.palette.text.secondary} fontStyle="italic">
                  {t("chatbot.tooltip.tokenCount", {
                    total: outputTokenCounts + inputTokenCounts > 0 ? outputTokenCounts + inputTokenCounts : "...",
                  })}
                </Typography>
              </Tooltip>
            </Grid2>
          </>
        )}
      </Box>

      <ChatKnowledge
        open={contextOpen}
        hasContext={hasContext}
        userInputContext={userInputContext}
        onClose={() => setContextOpen(false)}
        libraryNameMap={libraryNameMap}
        promptNameMap={promptNameMap}
        templateNameMap={templateNameMap}
      />
    </Box>
  );
};

export default ChatBot;<|MERGE_RESOLUTION|>--- conflicted
+++ resolved
@@ -388,19 +388,13 @@
     promptResourceIds: string[];
     templateResourceIds: string[];
     searchRagScope?: "corpus_only" | "hybrid" | "general_only";
-<<<<<<< HEAD
-=======
     deepSearch?: boolean;
->>>>>>> af1f62e0
   }>({
     documentLibraryIds: [],
     promptResourceIds: [],
     templateResourceIds: [],
     searchRagScope: undefined,
-<<<<<<< HEAD
-=======
     deepSearch: undefined,
->>>>>>> af1f62e0
   });
 
   const parseRagScope = (value: any) =>
@@ -417,12 +411,8 @@
           documentLibraryIds: parsed.documentLibraryIds ?? [],
           promptResourceIds: parsed.promptResourceIds ?? [],
           templateResourceIds: parsed.templateResourceIds ?? [],
-<<<<<<< HEAD
-          searchRagScope: parseRagScope(parsed.searchRagScope),
-=======
           searchRagScope: parsed.searchRagScope,
           deepSearch: parsed.deepSearch,
->>>>>>> af1f62e0
         });
       } else {
         setInitialCtx({
@@ -430,10 +420,7 @@
           promptResourceIds: [],
           templateResourceIds: [],
           searchRagScope: undefined,
-<<<<<<< HEAD
-=======
           deepSearch: undefined,
->>>>>>> af1f62e0
         });
       }
     } catch (e) {
@@ -721,19 +708,12 @@
                 uploadingFiles={uploadingFiles}
                 onFilesSelected={handleFilesSelected}
                 attachmentsRefreshTick={attachmentsRefreshTick}
-<<<<<<< HEAD
-                initialDocumentLibraryIds={initialCtx.documentLibraryIds}
-                initialPromptResourceIds={initialCtx.promptResourceIds}
-                initialTemplateResourceIds={initialCtx.templateResourceIds}
-                initialSearchRagScope={initialSearchRagScope}
-=======
                 initialDocumentLibraryIds={initialDocumentLibraryIds}
                 initialPromptResourceIds={initialPromptResourceIds}
                 initialTemplateResourceIds={initialTemplateResourceIds}
                 initialSearchPolicy={initialSearchPolicy}
                 initialSearchRagScope={initialSearchRagScope}
                 initialDeepSearch={initialDeepSearch}
->>>>>>> af1f62e0
                 currentAgent={currentAgent}
                 agents={agents}
                 onSelectNewAgent={onSelectNewAgent}
@@ -789,19 +769,12 @@
                 uploadingFiles={uploadingFiles}
                 onFilesSelected={handleFilesSelected}
                 attachmentsRefreshTick={attachmentsRefreshTick}
-<<<<<<< HEAD
-                initialDocumentLibraryIds={initialCtx.documentLibraryIds}
-                initialPromptResourceIds={initialCtx.promptResourceIds}
-                initialTemplateResourceIds={initialCtx.templateResourceIds}
-                initialSearchRagScope={initialSearchRagScope}
-=======
                 initialDocumentLibraryIds={initialDocumentLibraryIds}
                 initialPromptResourceIds={initialPromptResourceIds}
                 initialTemplateResourceIds={initialTemplateResourceIds}
                 initialSearchPolicy={initialSearchPolicy}
                 initialSearchRagScope={initialSearchRagScope}
                 initialDeepSearch={initialDeepSearch}
->>>>>>> af1f62e0
                 currentAgent={currentAgent}
                 agents={agents}
                 onSelectNewAgent={onSelectNewAgent}
