--- conflicted
+++ resolved
@@ -389,13 +389,10 @@
     if (content.templateResourceIds?.length) {
       runtimeContext.selected_template_ids = content.templateResourceIds;
     }
-<<<<<<< HEAD
     if (content.profileResourceIds?.length) {
       runtimeContext.selected_profile_ids = content.profileResourceIds;
     }
-=======
     runtimeContext.search_policy = content.searchPolicy || "semantic";
->>>>>>> 5809b157
 
     // Files upload
     if (content.files?.length) {
