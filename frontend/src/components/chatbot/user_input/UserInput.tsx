--- conflicted
+++ resolved
@@ -25,13 +25,12 @@
 } from "../../../slices/knowledgeFlow/knowledgeFlowOpenApi.ts";
 
 // Import the new sub-components
-<<<<<<< HEAD
-import { AgentChatOptions, useGetSessionsAgenticV1ChatbotSessionsGetQuery } from "../../../slices/agentic/agenticOpenApi.ts";
-=======
 import { AnyAgent } from "../../../common/agent.ts";
-import { AgentChatOptions } from "../../../slices/agentic/agenticOpenApi.ts";
+import {
+  AgentChatOptions,
+  useGetSessionsAgenticV1ChatbotSessionsGetQuery,
+} from "../../../slices/agentic/agenticOpenApi.ts";
 import { AgentSelector } from "./AgentSelector.tsx";
->>>>>>> 224574aa
 import { UserInputAttachments } from "./UserInputAttachments.tsx";
 import { UserInputPopover } from "./UserInputPopover.tsx";
 
@@ -289,11 +288,16 @@
   useEffect(() => {
     if (sessionId) refetchSessions();
   }, [attachmentsRefreshTick, sessionId, refetchSessions]);
-  const sessionAttachments: string[] = useMemo(() => {
+  type AttachmentRef = { id: string; name: string };
+  const sessionAttachments: AttachmentRef[] = useMemo(() => {
     if (!sessionId) return [];
     const s = (sessions as any[]).find((x) => x?.id === sessionId) as any | undefined;
-    const arr = (s && (s.file_names as string[] | undefined)) || [];
-    return Array.isArray(arr) ? arr : [];
+    // Prefer new backend shape with IDs
+    const att = s?.attachments;
+    if (Array.isArray(att)) return att as AttachmentRef[];
+    // Fallback to legacy file_names list if attachments not present
+    const names = (s && (s.file_names as string[] | undefined)) || [];
+    return Array.isArray(names) ? names.map((n) => ({ id: n, name: n })) : [];
   }, [sessions, sessionId]);
 
   const promptNameById = useMemo(
