--- conflicted
+++ resolved
@@ -224,7 +224,6 @@
             borderBottom: `1px solid ${theme.palette.divider}`,
           }}
         >
-<<<<<<< HEAD
           {/* Titre + action à droite */}
           <Box sx={{ display: "flex", alignItems: "center", justifyContent: "space-between" }}>
             <Typography
@@ -349,21 +348,6 @@
             {t("settings.assistants")}
           </Typography>
 
-          {currentAgenticFlow && (
-            <Box sx={{ display: "flex", flexDirection: "column", gap: 1.5 }}>
-              {/* Fred rationale:
-     - Uniform, vertical, compact list.
-     - Tooltip shows role + description without stealing clicks.
-     - Selected line uses a clear border + subtle bg.
-  */}
-              <List dense disablePadding>
-                {agenticFlows.map((flow) => {
-                  const isSelected = flow.name === currentAgenticFlow.name;
-=======
-          <Typography variant="subtitle1" sx={{ mb: 2, fontWeight: 500 }}>
-            {t("settings.assistants")}
-          </Typography>
-
           <Box sx={{ display: "flex", flexDirection: "column", gap: 1.5 }}>
             {/* Fred rationale:
      - Always render the list so users can pick an assistant even with no session.
@@ -371,7 +355,6 @@
             <List dense disablePadding>
               {agenticFlows.map((flow) => {
                 const isSelected = currentAgenticFlow?.name === flow.name;
->>>>>>> 5809b157
 
                 const tooltipContent = (
                   <Box sx={{ maxWidth: 460 }}>
@@ -407,25 +390,6 @@
                   </Box>
                 );
 
-<<<<<<< HEAD
-                  return (
-                    <ListItem key={flow.name} disableGutters sx={{ mb: 0 }}>
-                      <Tooltip
-                        title={tooltipContent}
-                        placement="right"
-                        arrow
-                        slotProps={{ tooltip: { sx: { maxWidth: 460 } } }}
-                      >
-                        <ListItemButton
-                          dense
-                          onClick={() => onSelectAgenticFlow(flow)}
-                          selected={isSelected}
-                          sx={{
-                            borderRadius: 1,
-                            px: 1,
-                            py: 0,
-                            border: `1px solid ${isSelected ? theme.palette.primary.main : theme.palette.divider}`,
-=======
                 return (
                   <ListItem key={flow.name} disableGutters sx={{ mb: 0 }}>
                     <Tooltip
@@ -449,7 +413,6 @@
                               : "rgba(25,118,210,0.06)"
                             : "transparent",
                           "&:hover": {
->>>>>>> 5809b157
                             backgroundColor: isSelected
                               ? theme.palette.mode === "dark"
                                 ? "rgba(25,118,210,0.16)"
@@ -474,26 +437,12 @@
                             fontWeight: isSelected ? 600 : 500,
                             noWrap: true,
                           }}
-<<<<<<< HEAD
-                        >
-                          <Box sx={{ mr: 1, transform: "scale(0.8)", transformOrigin: "center", lineHeight: 0 }}>
-                            {getAgentBadge(flow.nickname)}
-                          </Box>
-
-                          <ListItemText
-                            primary={flow.nickname}
-                            secondary={flow.role}
-                            primaryTypographyProps={{
-                              variant: "body2",
-                              fontWeight: isSelected ? 600 : 500,
-                              noWrap: true,
-                            }}
-                            secondaryTypographyProps={{
-                              variant: "caption",
-                              color: "text.secondary",
-                              noWrap: true,
-                            }}
-                          />
+                          secondaryTypographyProps={{
+                            variant: "caption",
+                            color: "text.secondary",
+                            noWrap: true,
+                          }}
+                        />
 
                           <Box sx={{ ml: "auto", opacity:0 }}>
                             <Tooltip disableHoverListener title={t("settings.add", "Add")}>
@@ -510,12 +459,19 @@
                               </IconButton>
                             </Tooltip>
                           </Box>
-                        </ListItemButton>
-                      </Tooltip>
-                    </ListItem>
-                  );
-                })}
-              </List>
+                      </ListItemButton>
+                    </Tooltip>
+                  </ListItem>
+                );
+              })}
+            </List>
+
+            {/* Optional hint when nothing is selected */}
+            {!currentAgenticFlow && (
+              <Typography variant="caption" color="text.secondary" sx={{ mt: 0.5, px: 1 }}>
+                {t("settings.pickAssistantToStart")}
+              </Typography>
+            )}
 
               <Popover
                 open={Boolean(pluginAnchorEl)}
@@ -536,30 +492,7 @@
                   }
                 />
               </Popover>
-            </Box>
-          )}
-=======
-                          secondaryTypographyProps={{
-                            variant: "caption",
-                            color: "text.secondary",
-                            noWrap: true,
-                          }}
-                        />
-                      </ListItemButton>
-                    </Tooltip>
-                  </ListItem>
-                );
-              })}
-            </List>
-
-            {/* Optional hint when nothing is selected */}
-            {!currentAgenticFlow && (
-              <Typography variant="caption" color="text.secondary" sx={{ mt: 0.5, px: 1 }}>
-                {t("settings.pickAssistantToStart")}
-              </Typography>
-            )}
           </Box>
->>>>>>> 5809b157
         </Box>
       </Fade>
 
