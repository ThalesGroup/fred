// Copyright Thales 2025
//
// Licensed under the Apache License, Version 2.0 (the "License");
// you may not use this file except in compliance with the License.
// You may obtain a copy of the License at
//
//     http://www.apache.org/licenses/LICENSE-2.0
//
// Unless required by applicable law or agreed to in writing, software
// distributed under the License is distributed on an "AS IS" BASIS,
// WITHOUT WARRANTIES OR CONDITIONS OF ANY KIND, either express or implied.
// See the License for the specific language governing permissions and
// limitations under the License.

<<<<<<< HEAD
import ArticleOutlinedIcon from "@mui/icons-material/ArticleOutlined";
import { Box, Tooltip, Typography } from "@mui/material";
import { useState } from "react";
=======
import { useTheme } from "@mui/material/styles";
import { Card, CardContent, Tooltip, Typography, Box, IconButton, Divider } from "@mui/material";
import VisibilityIcon from "@mui/icons-material/Visibility";
import HistoryIcon from "@mui/icons-material/History";
import InfoOutlinedIcon from "@mui/icons-material/InfoOutlined";
import dayjs from "dayjs";
import { getDocumentIcon } from "../documents/DocumentIcon";
>>>>>>> 7b181296
import { ChatSource } from "../../slices/chatApiStructures.ts";
import DocumentViewer from "../documents/DocumentViewer.tsx";

interface SourceCardProps {
  documentId: string; // Unique identifier for the document
  sources: ChatSource[]; // Part of document used to answer
}

export const SourceCard = ({ documentId, sources }: SourceCardProps) => {
  const [documentViewerOpen, setDocumentViewerOpen] = useState(false);
  if (!sources || sources.length === 0) {
    return null;
  }

  return (
    <>
      {/* Source document preview */}
      <Tooltip title={`${sources.length} part(s) of this document were used to answer`}>
        <Box
          flex={1}
          display="flex"
          alignItems="center"
          gap={1}
          sx={(theme) => ({
            cursor: "pointer",
            paddingX: 1,
            paddingY: 0.5,
            borderRadius: 1,
            transition: "background 0.2s",
            "&:hover": {
              background: theme.palette.action.hover,
            },
          })}
          onClick={() => setDocumentViewerOpen(true)}
        >
          <>
            <ArticleOutlinedIcon sx={{ fontSize: "1.2rem", color: "text.secondary" }} />
            <Typography
              sx={{ fontSize: "0.85rem", color: "text.secondary", cursor: "pointer" }}
              onClick={() => setDocumentViewerOpen(true)}
            >
              {sources[0].file_name}
            </Typography>
<<<<<<< HEAD
          </>
=======
          </Box>

          {/* Last modified date */}
          <Box sx={{ display: "flex", alignItems: "center", gap: 0.5 }}>
            <HistoryIcon fontSize="small" color="action" sx={{ fontSize: "0.9rem" }} />
            <Typography variant="body2" color="text.secondary">
              {formatDate(source.modified)}
            </Typography>
          </Box>
>>>>>>> 7b181296
        </Box>
      </Tooltip>

      <DocumentViewer
        document={{ document_uid: documentId }}
        open={documentViewerOpen}
        onClose={() => setDocumentViewerOpen(false)}
        chunksToHighlight={sources.map((source) => source.content)}
      />
    </>
  );
};<|MERGE_RESOLUTION|>--- conflicted
+++ resolved
@@ -12,19 +12,9 @@
 // See the License for the specific language governing permissions and
 // limitations under the License.
 
-<<<<<<< HEAD
 import ArticleOutlinedIcon from "@mui/icons-material/ArticleOutlined";
 import { Box, Tooltip, Typography } from "@mui/material";
 import { useState } from "react";
-=======
-import { useTheme } from "@mui/material/styles";
-import { Card, CardContent, Tooltip, Typography, Box, IconButton, Divider } from "@mui/material";
-import VisibilityIcon from "@mui/icons-material/Visibility";
-import HistoryIcon from "@mui/icons-material/History";
-import InfoOutlinedIcon from "@mui/icons-material/InfoOutlined";
-import dayjs from "dayjs";
-import { getDocumentIcon } from "../documents/DocumentIcon";
->>>>>>> 7b181296
 import { ChatSource } from "../../slices/chatApiStructures.ts";
 import DocumentViewer from "../documents/DocumentViewer.tsx";
 
@@ -60,27 +50,13 @@
           })}
           onClick={() => setDocumentViewerOpen(true)}
         >
-          <>
-            <ArticleOutlinedIcon sx={{ fontSize: "1.2rem", color: "text.secondary" }} />
-            <Typography
-              sx={{ fontSize: "0.85rem", color: "text.secondary", cursor: "pointer" }}
-              onClick={() => setDocumentViewerOpen(true)}
-            >
-              {sources[0].file_name}
-            </Typography>
-<<<<<<< HEAD
-          </>
-=======
-          </Box>
-
-          {/* Last modified date */}
-          <Box sx={{ display: "flex", alignItems: "center", gap: 0.5 }}>
-            <HistoryIcon fontSize="small" color="action" sx={{ fontSize: "0.9rem" }} />
-            <Typography variant="body2" color="text.secondary">
-              {formatDate(source.modified)}
-            </Typography>
-          </Box>
->>>>>>> 7b181296
+          <ArticleOutlinedIcon sx={{ fontSize: "1.2rem", color: "text.secondary" }} />
+          <Typography
+            sx={{ fontSize: "0.85rem", color: "text.secondary", cursor: "pointer" }}
+            onClick={() => setDocumentViewerOpen(true)}
+          >
+            {sources[0].file_name}
+          </Typography>
         </Box>
       </Tooltip>
 
