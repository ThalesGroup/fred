--- conflicted
+++ resolved
@@ -1,51 +1,36 @@
 // MessageCard.tsx
 // Copyright Thales 2025
-// Licensed under the Apache License, Version 2.0
-
-<<<<<<< HEAD
-import {
-  Box,
-  Chip,
-  Grid2,
-  IconButton,
-  Tooltip,
-  Typography,
-} from "@mui/material";
-import { useTheme } from "@mui/material/styles";
-import ContentCopyIcon from "@mui/icons-material/ContentCopy";
-import RateReviewIcon from "@mui/icons-material/RateReview";
-import { useMemo, useState } from "react";
-import { useTranslation } from "react-i18next";
-import { getAgentBadge } from "../../utils/avatar.tsx";
-import { useToast } from "../ToastProvider.tsx";
-import { extractHttpErrorMessage } from "../../utils/extractHttpErrorMessage.tsx";
-import CustomMarkdownRenderer from "../markdown/CustomMarkdownRenderer.tsx";
-=======
+//
+// Licensed under the Apache License, Version 2.0 (the "License");
+// you may not use this file except in compliance with the License.
+// You may obtain a copy of the License at
+//
+//     http://www.apache.org/licenses/LICENSE-2.0
+//
+// Unless required by applicable law or agreed to in writing, software
+// distributed under the License is distributed on an "AS IS" BASIS,
+// WITHOUT WARRANTIES OR CONDITIONS OF ANY KIND, either express or implied.
+// See the License for the specific language governing permissions and
+// limitations under the License.
+
 import ContentCopyIcon from "@mui/icons-material/ContentCopy";
 import RateReviewIcon from "@mui/icons-material/RateReview";
 import { Box, Chip, Grid2, IconButton, Tooltip, Typography } from "@mui/material";
 import { useTheme } from "@mui/material/styles";
 import { useMemo, useState } from "react";
-//import VolumeUpIcon from "@mui/icons-material/VolumeUp";
-//import ClearIcon from "@mui/icons-material/Clear";
+import { useTranslation } from "react-i18next";
 import { AnyAgent } from "../../common/agent.ts";
->>>>>>> 15b25e08
 import {
   ChatMessage,
   usePostFeedbackAgenticV1ChatbotFeedbackPostMutation,
 } from "../../slices/agentic/agenticOpenApi.ts";
 import { getAgentBadge } from "../../utils/avatar.tsx";
 import { extractHttpErrorMessage } from "../../utils/extractHttpErrorMessage.tsx";
-import { FeedbackDialog } from "../feedback/FeedbackDialog.tsx";
-<<<<<<< HEAD
-import { AnyAgent } from "../../common/agent.ts";
-import MessageRuntimeContextHeader from "./MessageRuntimeContextHeader.tsx";
-=======
 import MarkdownRenderer from "../markdown/MarkdownRenderer.tsx";
 import { useToast } from "../ToastProvider.tsx";
 import { getExtras, isToolCall, isToolResult } from "./ChatBotUtils.tsx";
 import { toCopyText, toMarkdown } from "./messageParts.ts";
->>>>>>> 15b25e08
+import MessageRuntimeContextHeader from "./MessageRuntimeContextHeader.tsx";
 
 export default function MessageCard({
   message,
