// Copyright Thales 2025
//
// Licensed under the Apache License, Version 2.0 (the "License");
// You may not use this file except in compliance with the License.
// http://www.apache.org/licenses/LICENSE-2.0

import { useMemo, useState } from "react";
import {
  Box,
  IconButton,
  List,
  ListItem,
  ListItemButton,
  ListItemIcon,
  ListItemText,
  Radio,
  TextField,
  Typography,
} from "@mui/material";
import KeyboardArrowRightIcon from "@mui/icons-material/KeyboardArrowRight";
import KeyboardArrowDownIcon from "@mui/icons-material/KeyboardArrowDown";
import { useTranslation } from "react-i18next";
import {
  TagType,
  TagWithItemsId,
  useListAllTagsKnowledgeFlowV1TagsGetQuery,
  useListResourcesByKindKnowledgeFlowV1ResourcesGetQuery,
  Resource,
  ResourceKind,
} from "../../slices/knowledgeFlow/knowledgeFlowOpenApi";

export interface ResourceLibrariesSelectionCardProps {
  // add "profile" without changing backend enum usage
  libraryType: TagType | "profile"; // "prompt" | "template" | "profile"
  selectedResourceIds: string[];
  setSelectedResourceIds: (ids: string[]) => void;
}

type Lib = Pick<TagWithItemsId, "id" | "name" | "path" | "description">;

export function ChatResourcesSelectionCard({
  libraryType,
  selectedResourceIds,
  setSelectedResourceIds,
}: ResourceLibrariesSelectionCardProps) {
  const { t } = useTranslation();

  // Libraries (as groups to browse)
  const { data: tags = [], isLoading, isError } = useListAllTagsKnowledgeFlowV1TagsGetQuery({
    type: libraryType as TagType,
  });

  // Fetch resources of that kind
<<<<<<< HEAD
  const resourceKind: ResourceKind | undefined = (() => {
    if (libraryType === "prompt") return "prompt" as ResourceKind;
    if (libraryType === "template") return "template" as ResourceKind;
    if (libraryType === "profile") return "profile" as ResourceKind;
    return undefined;
  })();

  // NOTE: this assumes resourceKind is set for supported types
  const { data: fetchedResources = [] } =
    resourceKind
      ? useListResourcesByKindKnowledgeFlowV1ResourcesGetQuery({ kind: resourceKind })
      : ({ data: [] } as { data: Resource[] });
=======
  const resourceKind: ResourceKind | undefined =
    libraryType === "prompt" ? "prompt" : libraryType === "template" ? "template" : undefined;

  const { data: fetchedResources = [] } = resourceKind
    ? useListResourcesByKindKnowledgeFlowV1ResourcesGetQuery({ kind: resourceKind })
    : ({ data: [] } as { data: Resource[] });
>>>>>>> a20cf901

  const [q, setQ] = useState("");
  const [openMap, setOpenMap] = useState<Record<string, boolean>>({});

  const libs = useMemo<Lib[]>(
    () =>
      (tags as TagWithItemsId[])
        .map((x) => ({
          id: x.id,
          name: x.name,
          path: x.path ?? null,
          description: x.description ?? null,
        }))
        .sort((a, b) => a.name.localeCompare(b.name)),
    [tags],
  );

  // tagId -> resources[]
  const resourcesByTag = useMemo(() => {
    const map = new Map<string, Resource[]>();
    (fetchedResources as Resource[]).forEach((r) => {
      (r.library_tags ?? []).forEach((tagId) => {
        if (!map.has(tagId)) map.set(tagId, []);
        map.get(tagId)!.push(r);
      });
    });
    return map;
  }, [fetchedResources]);

  const filtered = useMemo(() => {
    const needle = q.trim().toLowerCase();
    if (!needle) return libs;
    return libs.filter(
      (l) =>
        l.name.toLowerCase().includes(needle) ||
        (l.path ?? "").toLowerCase().includes(needle) ||
        (l.description ?? "").toLowerCase().includes(needle),
    );
  }, [libs, q]);

  // --- single-select helpers ---
  const selectResource = (id: string) => {
    // force single selection
    setSelectedResourceIds([id]);
  };

  const toggleSelectResource = (id: string) => {
    // if already selected → unselect, else select
    const current = selectedResourceIds[0];
    if (current === id) {
      setSelectedResourceIds([]);
    } else {
      setSelectedResourceIds([id]);
    }
  };

  const toggleOpen = (id: string) => setOpenMap((m) => ({ ...m, [id]: !m[id] }));

  const searchLabel = useMemo(() => {
    if (libraryType === "template") return t("chatbot.searchTemplateLibraries", "Search template libraries");
    if (libraryType === "profile") return t("chatbot.searchProfileLibraries", "Search profile libraries");
    return t("chatbot.searchPromptLibraries", "Search prompt libraries");
  }, [libraryType, t]);

  return (
    <Box sx={{ width: 420, height: 460, display: "flex", flexDirection: "column" }}>
      {/* Search libraries */}
      <Box sx={{ mx: 2, mt: 2, mb: 1 }}>
        <TextField
          autoFocus
          size="small"
          fullWidth
          label={searchLabel}
          value={q}
          onChange={(e) => setQ(e.target.value)}
        />
      </Box>

      {/* Body */}
      <Box sx={{ flex: 1, overflowY: "auto", overflowX: "hidden", px: 1, pb: 1.5 }}>
        {isLoading ? (
          <Typography variant="body2" sx={{ px: 2, py: 1, color: "text.secondary" }}>
            {t("common.loading", "Loading…")}
          </Typography>
        ) : isError ? (
          <Typography variant="body2" sx={{ px: 2, py: 1, color: "error.main" }}>
            {t("common.error", "Failed to load libraries.")}
          </Typography>
        ) : filtered.length === 0 ? (
          <Typography variant="body2" sx={{ px: 2, py: 1, color: "text.secondary" }}>
            {t("common.noResults", "No results")}
          </Typography>
        ) : (
          <List dense disablePadding role="radiogroup" aria-label="library resources">
            {filtered.map((lib) => {
              const contents = resourcesByTag.get(lib.id) ?? [];
              const isOpen = !!openMap[lib.id];

              return (
                <Box key={lib.id}>
                  {/* Library row (expand only) */}
                  <ListItem
                    disableGutters
                    secondaryAction={
                      resourceKind && (
                        <IconButton
                          size="small"
                          edge="end"
                          onClick={(e) => {
                            e.stopPropagation();
                            toggleOpen(lib.id);
                          }}
                          aria-label={isOpen ? t("common.collapse", "Collapse") : t("common.expand", "Expand")}
                        >
                          {isOpen ? <KeyboardArrowDownIcon /> : <KeyboardArrowRightIcon />}
                        </IconButton>
                      )
                    }
                  >
                    <ListItemButton onClick={() => toggleOpen(lib.id)}>
                      <ListItemText primary={lib.name} />
                    </ListItemButton>
                  </ListItem>

                  {/* Resources inside the library (single-select) */}
                  {resourceKind && isOpen && contents.length > 0 && (
                    <List disablePadding>
                      {contents.map((r) => {
                        const resChecked = selectedResourceIds[0] === r.id;
                        return (
<<<<<<< HEAD
                          <ListItem key={r.id} dense role="radio" aria-checked={resChecked}>
                            <ListItemButton
                              onClick={() => toggleSelectResource(r.id)}
                              selected={resChecked}
                              sx={{ borderRadius: 1 }}
                            >
=======
                          <ListItem key={r.id} dense>
                            <ListItemButton onClick={() => toggleSelectResource(r.id)} selected={resChecked}>
>>>>>>> a20cf901
                              <ListItemIcon sx={{ minWidth: 36 }}>
                                <Radio
                                  edge="start"
                                  tabIndex={-1}
                                  disableRipple
                                  size="small"
                                  checked={resChecked}
                                  onChange={(e) => {
                                    e.stopPropagation();
                                    selectResource(r.id);
                                  }}
                                />
                              </ListItemIcon>
                              <ListItemText primary={r.name} />
                            </ListItemButton>
                          </ListItem>
                        );
                      })}
                    </List>
                  )}
                </Box>
              );
            })}
          </List>
        )}
      </Box>
    </Box>
  );
}<|MERGE_RESOLUTION|>--- conflicted
+++ resolved
@@ -51,7 +51,6 @@
   });
 
   // Fetch resources of that kind
-<<<<<<< HEAD
   const resourceKind: ResourceKind | undefined = (() => {
     if (libraryType === "prompt") return "prompt" as ResourceKind;
     if (libraryType === "template") return "template" as ResourceKind;
@@ -60,18 +59,9 @@
   })();
 
   // NOTE: this assumes resourceKind is set for supported types
-  const { data: fetchedResources = [] } =
-    resourceKind
-      ? useListResourcesByKindKnowledgeFlowV1ResourcesGetQuery({ kind: resourceKind })
-      : ({ data: [] } as { data: Resource[] });
-=======
-  const resourceKind: ResourceKind | undefined =
-    libraryType === "prompt" ? "prompt" : libraryType === "template" ? "template" : undefined;
-
   const { data: fetchedResources = [] } = resourceKind
     ? useListResourcesByKindKnowledgeFlowV1ResourcesGetQuery({ kind: resourceKind })
     : ({ data: [] } as { data: Resource[] });
->>>>>>> a20cf901
 
   const [q, setQ] = useState("");
   const [openMap, setOpenMap] = useState<Record<string, boolean>>({});
@@ -202,17 +192,12 @@
                       {contents.map((r) => {
                         const resChecked = selectedResourceIds[0] === r.id;
                         return (
-<<<<<<< HEAD
                           <ListItem key={r.id} dense role="radio" aria-checked={resChecked}>
                             <ListItemButton
                               onClick={() => toggleSelectResource(r.id)}
                               selected={resChecked}
                               sx={{ borderRadius: 1 }}
                             >
-=======
-                          <ListItem key={r.id} dense>
-                            <ListItemButton onClick={() => toggleSelectResource(r.id)} selected={resChecked}>
->>>>>>> a20cf901
                               <ListItemIcon sx={{ minWidth: 36 }}>
                                 <Radio
                                   edge="start"
