--- conflicted
+++ resolved
@@ -84,19 +84,15 @@
     ? replaceStageDirectionsWithEmoji(content || "")
     : content || "No markdown content provided.";
 
-<<<<<<< HEAD
   return (
     <ReactMarkdown
       components={{
         ...components,
         ...(props.components || {}),
       }}
-      remarkPlugins={remarkPlugins}
+      remarkPlugins={[remarkGfm, ...remarkPlugins]}
     >
       {finalContent}
     </ReactMarkdown>
   );
-=======
-  return <ReactMarkdown remarkPlugins={[remarkGfm]} components={components}>{finalContent}</ReactMarkdown>;
->>>>>>> 7b181296
 }