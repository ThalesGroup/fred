--- conflicted
+++ resolved
@@ -494,6 +494,9 @@
   selected_template_ids?: string[] | null;
   selected_chat_context_ids?: string[] | null;
   search_policy?: string | null;
+  access_token?: string | null;
+  refresh_token?: string | null;
+  access_token_expires_at?: number | null;
   [key: string]: any;
 };
 export type ChatMetadata = {
@@ -540,20 +543,6 @@
   )[];
   metadata?: ChatMetadata;
 };
-<<<<<<< HEAD
-=======
-export type RuntimeContext = {
-  selected_document_libraries_ids?: string[] | null;
-  selected_prompt_ids?: string[] | null;
-  selected_template_ids?: string[] | null;
-  selected_chat_context_ids?: string[] | null;
-  search_policy?: string | null;
-  access_token?: string | null;
-  refresh_token?: string | null;
-  access_token_expires_at?: number | null;
-  [key: string]: any;
-};
->>>>>>> ea53b1fb
 export type ChatAskInput = {
   session_id?: string | null;
   message: string;
