--- conflicted
+++ resolved
@@ -81,12 +81,8 @@
       <Box sx={{ width: "95%", mx: "auto", px: 2, py: 8 }}>
         {username ? (
           <Box display="flex">
-<<<<<<< HEAD
-            <Box width={300} mr={4}>
-=======
             <Box width={200} mr={4}>
               {/* Tab selector */}
->>>>>>> 6f59f17c
               <Paper elevation={1}>
                 <List>
                   {menuItems.map((item, index) => (
