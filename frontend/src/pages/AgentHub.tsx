--- conflicted
+++ resolved
@@ -12,18 +12,7 @@
 // See the License for the specific language governing permissions and
 // limitations under the License.
 
-import {
-  Box,
-  Typography,
-  useTheme,
-  Container,
-  Paper,
-  Button,
-  Chip,
-  Fade,
-  Tabs,
-  Tab,
-} from "@mui/material";
+import { Box, Typography, useTheme, Container, Paper, Button, Chip, Fade, Tabs, Tab } from "@mui/material";
 import { useState, useEffect, SyntheticEvent, useMemo } from "react";
 import { useTranslation } from "react-i18next";
 import SearchIcon from "@mui/icons-material/Search";
@@ -147,14 +136,8 @@
   };
 
   return (
-<<<<<<< HEAD
     <>
-      <TopBar title="Agent Hub" description="Explore and manage available AI agents"></TopBar>
-=======
-    <PageBodyWrapper>
       <TopBar title={t("agentHub.title")} description={t("agentHub.description")} />
->>>>>>> c33b4f36
-
       <Container maxWidth="xl" sx={{ mb: 3 }}>
         <Fade in={showElements} timeout={1200}>
           <Paper elevation={2} sx={{ p: 2, borderRadius: 4, border: `1px solid ${theme.palette.divider}` }}>
@@ -186,14 +169,26 @@
                         <Chip
                           size="small"
                           label={favoriteAgents.length}
-                          sx={{ ml: 1, height: 20, fontSize: "0.7rem", bgcolor: theme.palette.primary.main, color: "white" }}
+                          sx={{
+                            ml: 1,
+                            height: 20,
+                            fontSize: "0.7rem",
+                            bgcolor: theme.palette.primary.main,
+                            color: "white",
+                          }}
                         />
                       )}
                       {category.isTag && (
                         <Chip
                           size="small"
                           label={agenticFlows.filter((a) => a.tag === category.name).length}
-                          sx={{ ml: 1, height: 20, fontSize: "0.7rem", bgcolor: theme.palette.primary.main, color: "white" }}
+                          sx={{
+                            ml: 1,
+                            height: 20,
+                            fontSize: "0.7rem",
+                            bgcolor: theme.palette.primary.main,
+                            color: "white",
+                          }}
                         />
                       )}
                     </Box>
@@ -252,7 +247,13 @@
                     ))}
                   </Grid2>
                 ) : (
-                  <Box display="flex" flexDirection="column" alignItems="center" justifyContent="center" minHeight="300px">
+                  <Box
+                    display="flex"
+                    flexDirection="column"
+                    alignItems="center"
+                    justifyContent="center"
+                    minHeight="300px"
+                  >
                     <Typography variant="h6" color="textSecondary" align="center">
                       {t("agentHub.noAgents")}
                     </Typography>
