--- conflicted
+++ resolved
@@ -143,13 +143,8 @@
   };
 
   return (
-<<<<<<< HEAD
     <>
-      <TopBar title="Workspaces" description="Manage workspaces">
-=======
-    <PageBodyWrapper>
       <TopBar title={t("workspaces.title")} description={t("workspaces.description")}>
->>>>>>> 7b181296
         <Grid2 sx={{ display: "flex", justifyContent: "flex-end", mt: { xs: 1, md: 0 } }}></Grid2>
       </TopBar>
 
@@ -192,11 +187,7 @@
 
         {filteredWorkspaces.length === 0 && (
           <Paper elevation={2} sx={{ p: 4, mt: 3, borderRadius: 2, textAlign: "center" }}>
-<<<<<<< HEAD
-            <Typography variant="body1">No workspaces found.</Typography>
-=======
             <Typography variant="body1">{t("workspaces.noResults")}</Typography>
->>>>>>> 7b181296
           </Paper>
         )}
 
@@ -233,13 +224,7 @@
           PaperProps={{ sx: { width: { xs: "100%", sm: 500 }, p: 3 } }}
         >
           <Box display="flex" justifyContent="space-between" alignItems="center" mb={2}>
-<<<<<<< HEAD
-            <Typography variant="h6">{openDescription?.title || "Profile description"}</Typography>
-=======
-            <Typography variant="h6">
-              {openDescription?.title || t("workspaces.drawerTitle")}
-            </Typography>
->>>>>>> 7b181296
+            <Typography variant="h6">{openDescription?.title || t("workspaces.drawerTitle")}</Typography>
             <IconButton onClick={() => setOpenDescription(null)}>
               <CloseIcon />
             </IconButton>
