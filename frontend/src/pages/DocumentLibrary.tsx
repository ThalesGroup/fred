--- conflicted
+++ resolved
@@ -56,7 +56,7 @@
 import { DocumentDrawerTable } from "../components/documents/DocumentDrawerTable";
 import DocumentViewer from "../components/documents/DocumentViewer";
 import { TopBar } from "../common/TopBar";
-import { useTranslation } from 'react-i18next';
+import { useTranslation } from "react-i18next";
 
 /**
  * DocumentLibrary.tsx
@@ -202,7 +202,6 @@
     }
   };
 
-
   useEffect(() => {
     setShowElements(true);
     setUserInfo({
@@ -214,15 +213,7 @@
 
   useEffect(() => {
     fetchFiles();
-<<<<<<< HEAD
-  }, [agentFilter, getDocumentsWithFilter]);
-
-  const handleChangeAgentFilter = (event) => {
-    setAgentFilter(event.target.value);
-  };
-=======
   }, [getDocumentsWithFilter]);
->>>>>>> 7b181296
 
   const handleDownload = async (document_uid: string, file_name: string) => {
     try {
@@ -365,16 +356,8 @@
   };
 
   return (
-<<<<<<< HEAD
     <>
-      <TopBar title="Document Library" description="Access the knowledge base documents">
-=======
-    <PageBodyWrapper>
-      <TopBar
-        title={t("documentLibrary.title")}
-        description={t("documentLibrary.description")}
-      >
->>>>>>> 7b181296
+      <TopBar title={t("documentLibrary.title")} description={t("documentLibrary.description")}>
         {userInfo.canManageDocuments && (
           <Grid2
             size={{ xs: 12, md: 12 }}
@@ -525,7 +508,12 @@
                   {t("documentLibrary.modifySearch")}
                 </Typography>
                 {userInfo.canManageDocuments && (
-                  <Button variant="outlined" startIcon={<UploadIcon />} onClick={() => setOpenSide(true)} sx={{ mt: 2 }}>
+                  <Button
+                    variant="outlined"
+                    startIcon={<UploadIcon />}
+                    onClick={() => setOpenSide(true)}
+                    sx={{ mt: 2 }}
+                  >
                     {t("documentLibrary.addDocuments")}
                   </Button>
                 )}
