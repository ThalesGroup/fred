{
  "common": {
    "add": "Ajouter",
    "noneSelected": "Aucune sélection",
<<<<<<< HEAD
    "close": "Fermer"
=======
    "loading": "Chargement…"
>>>>>>> cd8957dc
  },
  "resource": {
    "kind": {
      "prompt": {
        "one": "prompt",
        "other": "prompts"
      },
      "template": {
        "one": "modèle",
        "other": "modèles"
      },
      "chat-context": {
        "one": "contexte de conversation",
        "other": "contextes de conversation"
      }
    }
  },
  "validation": {
    "required": "Champ requis",
    "invalid_url": "URL invalide",
    "invalid_transport": "Transport invalide",
    "timeout_min": "Doit être ≥ 0",
    "invalid_type": "Type invalide",
    "updated": "Mis à jour",
    "error": "Erreur",
    "deleted": "Supprimé"
  },
  "sidebar": {
    "cluster": "Cluster",
    "facts": "Faits",
    "audit": "Audit",
    "optimize": "Optimiser",
    "chat": "Discussion",
    "monitoring": "Supervision",
    "knowledge": "Ressources",
    "agent": "Hub Agent",
    "workspaces": "Espaces de travail",
    "account": "Profil",
    "tooltip": {
      "cluster": "Expliquer le cluster",
      "facts": "Consulter les faits métier et d'usage du cluster",
      "audit": "Afficher un audit complet éco-score du cluster",
      "optimize": "Consulter les gains d'optimisation",
      "chat": "Discuter avec l'assistant IA",
      "monitoring": "Superviser les appels IA backend",
      "knowledge": "Consulter le vos bibliothèque de documents et de prompts",
      "agent": "Voir les agents",
      "workspaces": "Voir les espaces",
      "account": "Voir votre profil",
      "selectCluster": "Veuillez d'abord sélectionner un cluster",
      "monitoring_kpi": "Vue d'ensemble des Kpis",
      "monitoring_logs": "Console de logs"
    },
    "theme": {
      "light": "clair",
      "dark": "sombre"
    },
    "footer": {
      "innovationHub": "Innovation hub",
      "website": "Site web"
    },
    "monitoring_kpi": "Kpis",
    "monitoring_logs": "Logs"
  },
  "assetManager": {
    "title": "Gérer les ressources pour {{agentId}}",
    "description": "Téléchargez et gérez les ressources binaires comme les modèles ou les fichiers de configuration pour cet agent. Ces ressources peuvent être référencées par clé dans vos interactions avec l'agent.",
    "listTitle": "Ressources Actuelles",
    "noAssetsFound": "Aucune ressource trouvée. Téléchargez-en une ci-dessous pour commencer.",
    "uploadTitle": "Télécharger une Nouvelle Ressource",
    "browseButton": "Parcourir",
    "labelFile": "Fichier à télécharger",
    "labelKey": "Clé de Ressource (Nom Logique)",
    "keyPlaceholder": "ex. mon-modele-de-rapport",
    "labelContentTypeOverride": "Surcharge de Content-Type (Optionnel)",
    "uploadButton": "Télécharger la Ressource",
    "uploading": "Téléchargement en cours...",
    "noFileSelected": "Veuillez sélectionner un fichier à télécharger.",
    "unknownUploadError": "Une erreur inconnue est survenue lors du téléchargement.",
    "uploadSuccessSummary": "Ressource Téléchargée",
    "uploadSuccessDetail": "La ressource '{{key}}' a été téléchargée avec succès.",
    "uploadFailedSummary": "Échec du Téléchargement",
    "confirmDelete": "Êtes-vous sûr de vouloir supprimer la ressource '{{key}}'? Cette action est irréversible.",
    "deleteSuccessSummary": "Ressource Supprimée",
    "deleteSuccessDetail": "La ressource '{{key}}' a été supprimée.",
    "deleteFailedSummary": "Échec de la Suppression",
    "unknownDeleteError": "Une erreur inconnue est survenue lors de la suppression.",
    "confirmDeleteTitle": "Confirmer la suppression",
    "confirmDeleteMessage": "Supprimer cette ressource ? Cette action est irréversible."
  },
  "agentEditDrawer": {
    "roleHelperText": "Le rôle obligatoire de l'agent pour la découverte (ex. 'Analyste Financier')",
    "descriptionHelperText": "La description obligatoire de l'agent.",
    "tagsHelperText": "Tags utilisés pour la catégorisation et le filtrage.",
    "noTunableFields": "Cet agent n'expose aucun champ réglable.",
    "coreFields": "Champs de base",
    "tunableFields": "Champs réglables",
    "tagsLabel": "Tags",
    "saveUser": "Appliquer les modifications pour mon profil",
    "saveGlobal": "Appliquer les modifications pour tous les utilisateurs",
    "selectMcpServers": "Sélectionnez des serveurs MCP",
    "noMcpServers": "Aucun serveur MCP disponible pour le moment."
  },
  "agentHub": {
    "title": "Centre des Agents",
    "confirmDeleteTitle": "Confirmer la suppression",
    "confirmDeleteMessage": "Supprimer cet agent ? Cette action est irréversible.",
    "description": "Explorez et gérez les agents IA disponibles",
    "allAgents": "Tous les Agents",
    "favoriteAgents": "Agents Favoris",
    "agents": "Agents",
    "search": "Rechercher",
    "filter": "Filtrer",
    "create": "Créer",
    "createMcpAgent": "Créer un Nouvel Agent MCP",
    "createMcpAgentNote": "Créer un nouvel agent MCP avec la configuration par défaut.",
    "noAgents": "Aucun agent trouvé",
    "noFavorites": "Vous n'avez pas encore ajouté d'agents à vos favoris",
    "noTag": "Aucun agent avec le tag \"{{tag}}\"",
    "categories": {
      "all": "Tous",
      "favorites": "Favoris"
    },
    "fields": {
      "name": "Nom",
      "nickname": "Diminutif",
      "description": "Description",
      "role": "Role",
      "base_prompt": "Prompt",
      "agent_type": "Type d'agent",
      "icon": "Icône",
      "tags": "Tags",
      "custom_tag": "Nouveau tag",
      "custom_tag_placeholder": "Appuyez sur Entrée pour ajouter",
      "mcp_servers": "Serveurs MCP",
      "selectFromPredefined": "Choisir",
      "mcp_server": {
        "name": "Nom",
        "url": "URL",
        "transport": "Transport",
        "timeout": "Timeout"
      }
    },
    "actions": {
      "add_mcp_server": "+ Ajouter un Serveur MCP"
    },
    "errors": {
      "updateFailed": "Échec de la mise à jour de l'agent",
      "crewUpdateFailed": "Échec de la mise à jour de l'équipe",
      "tuningUpdateFailed": "Échec de la mise à jour des réglages de l'agent",
      "creationFailedSummary": "Échec de la création de l'agent",
      "creationFailedDetailFallback": "Une erreur inattendue s'est produite lors de la création de l'agent."
    },
    "success": {
      "summary": "Agent créé",
      "detail": "L'agent a été créé avec succès."
    }
  },
  "chatbot": {
    "menu": {
      "addToSetup": "Ajouter à la configuration de la conversation"
    },
    "input": {
      "placeholder": "Écrivez votre message…  Entrée pour envoyer • Maj+Entrée pour un saut de ligne"
    },
    "attachFiles": "Joindre des fichiers",
    "attachments": {
      "count": "{{count}} joints"
    },
    "recordAudio": "Enregistrer de l'audio",
    "sendMessage": "Envoyer le message",
    "stopResponse": "Arrêter la réponse",
    "stopRecording": "Arrêter l'enregistrement",
    "audioChip": "Enregistrement audio",
    "hideAudio": "Masquer le contrôleur audio",
    "searchDocumentLibraries": "Rechercher dans les bibliothèques de documents...",
    "searchPromptLibraries": "Rechercher dans les bibliothèques de prompts...",
    "searchChatContextLibraries": "Rechercher dans les bibliothèques de contextes de conversations...",
    "startNew": "Commencer une nouvelle conversation avec {{name}}",
    "changeAssistant": "Vous pouvez sélectionner un autre assistant dans le panneau des paramètres.",
    "tooltip": {
      "tokenUsage": "Cette conversation a utilisé {{input}} jetons de prompt et {{output}} jetons de réponse",
      "tokenCount": "Cette conversation a utilisé {{total}} jetons",
      "selectDocumentLibraries": "Sélectionnez les bibliothèques de documents à utiliser dans cette conversation",
      "selectPromptLibraries": "Sélectionnez les bibliothèques de prompts à utiliser dans cette conversation"
    },
    "knowledgePanel": {
      "title": "Contexte sélectionné",
      "files": "Fichiers ({{count}})",
      "audio": "Audio",
      "oneRecording": "1 enregistrement",
      "libraries": "Bibliothèques ({{count}})",
      "prompts": "Prompts ({{count}})",
      "templates": "Templates ({{count}})"
    }
  },
  "settings": {
    "assistants": "Assistants",
    "conversations": "Conversations",
    "newConversation": "Nouvelle conversation",
    "noConversation": "Aucune conversation",
    "delete": "Supprimer",
    "deleteAll": "Tout supprimer",
    "conversationSetup": "Configuration de la conversation",
    "newConversationHelp": "Commencer une nouvelle conversation (non encore enregistrée)",
    "draftNotSaved": "Brouillon • non encore enregistré",
    "chatContext": "Contexte de conversation"
  },
  "kpis": {
    "title": "Surveillance des agents et services IA",
    "description": "Suivez l'utilisation, la performance et les coûts de tous les agents et services IA — y compris les tokens, la latence et les tendances d'activité."
  },
  "logs": {
    "title": "Console de logs",
    "description": "Surveillez les logs en temps réel de vos agents et services IA, avec des options de filtrage et de recherche avancées.",
    "live": "En direct",
    "file": "fichier de log",
    "content": "contenu du log",
    "copyAll": "Copier tout ({{count}})"
  },
  "metrics": {
    "error": "Échec du chargement des métriques",
    "from": "De",
    "to": "À",
    "tokenUsage": "Utilisation des tokens dans le temps",
    "range": {
      "today": "Aujourd'hui",
      "yesterday": "Hier",
      "thisWeek": "Cette semaine",
      "thisMonth": "Ce mois-ci",
      "thisYear": "Cette année",
      "last12h": "12 dernières heures",
      "last24h": "24 dernières heures",
      "last7d": "7 derniers jours",
      "last30d": "30 derniers jours"
    }
  },
  "agentCard": {
    "edit": "Modifier les paramètres exposés de l'agent",
    "delete": "Supprimer",
    "taggedWith": "Tagué : {{tag}}",
    "expertIntegrations": "Intégrations expertes :",
    "enabled": "Activer l'agent",
    "disable": "Désactiver l'agent",
    "favorite": "Ajouter l'agent à vos favoris",
    "unfavorite": "Retirer l'agent de vos favoris",
    "manageAssets": "Gérer les ressources",
    "manageCrew": "Gérer l'équipe"
  },
  "dialogs": {
    "create": {
      "title": "Nouveau {{type}}",
      "name": "Nom",
      "description": "Description",
      "documentDescription": "Description du document (optionnel)",
      "dropHere": "Déposez les fichiers ici",
      "dragOrClick": "Cliquez ou glissez-déposez des fichiers ici",
      "loading": "Création en cours...",
      "confirm": "Créer",
      "errorSummary": "Échec de la création",
      "errorDetail": "Impossible de créer le contexte : {{message}}"
    },
    "cancel": "Annuler",
    "retry": "Réessayer",
    "edit": {
      "title": "Modifier {{context}}",
      "name": "Nom",
      "description": "Description",
      "cancel": "Annuler",
      "save": "Enregistrer",
      "dropDefault": "Cliquez ou glissez-déposez des fichiers ici",
      "dropActive": "Déposez les fichiers ici",
      "existingDocuments": "Documents existants :",
      "newDocuments": "Nouveaux documents :",
      "documentDescription": "Description du document (optionnelle)"
    }
  },
  "profile": {
    "title": "Profil utilisateur",
    "description": "Gérez vos préférences utilisateur et vos profils de chat",
    "menu": {
      "account": "Compte",
      "token": "Jeton"
    },
    "noUser": "Aucun utilisateur connecté",
    "login": "Se connecter",
    "notAvailable": "Non disponible",
    "email": "E-mail",
    "userId": "ID utilisateur",
    "authTime": "Dernière authentification",
    "expTime": "Expiration de session",
    "roles": "Rôles utilisateur",
    "logout": "Se déconnecter",
    "token": {
      "title": "Informations du token",
      "none": "Aucun token disponible"
    },
    "language": "Langue de l'interface"
  },
  "knowledge": {
    "title": "Ressources",
    "description": "Gérez vos documents et contextes de conversation",
    "viewSelector": {
      "libraries": "Bibliothèques",
      "templates": "Modèles",
      "prompts": "Prompts",
      "documents": "Documents",
      "operations": "Opérations",
      "chatContexts": "Contextes de conversation"
    }
  },
  "documentLibrary": {
    "title": "Bibliothèque de documents",
    "folders": "Dossiers",
    "failedToLoad": "Échec du chargement des bibliothèques",
    "loadingLibraries": "Chargement des bibliothèques",
    "description": "Accédez aux documents de la base de connaissances",
    "upload": "Ajouter un document",
    "uploadAndProcess": "Ajouter et traiter le document",
    "refresh": "Rafraîchir",
    "uploadInLibrary": "Ajouter un document à la bibliothèque",
    "uploadDrawerTitle": "Ajouter un document",
    "dropFiles": "Déposez vos fichiers ici",
    "maxSize": "ou cliquez pour sélectionner (max 200Mo par fichier)",
    "searchPlaceholder": "Rechercher un document",
    "clearSearch": "Effacer la recherche",
    "documents": "{{count}} document(s)",
    "noDocument": "Aucun document trouvé",
    "modifySearch": "Essayez de modifier vos critères de recherche",
    "addDocuments": "Ajouter des documents",
    "cancel": "Annuler",
    "save": "Enregistrer",
    "saving": "Enregistrement en cours...",
    "documentsView": "Documents",
    "removeSuccess": "Documents supprimés",
    "removedDocuments": "{{count}} document(s) supprimé(s) de la bibliothèque",
    "removeError": "Échec de la suppression",
    "removeErrorGeneric": "Impossible de supprimer les documents de la bibliothèque",
    "removeFromLibrary": "Supprimer de la bibliothèque",
    "emptyLibraryTitle": "Aucun document dans cette bibliothèque",
    "emptyLibraryDescription": "Cette bibliothèque est vide. Commencez par ajouter votre premier document pour le rendre consultable par vos assistants IA.",
    "uploadFirstDocument": "Ajouter votre premier document",
    "preview": "Aperçu",
    "selected": "Sélectionné",
    "clearSelection": "Effacer la sélection",
    "bulkRemove": "Supprimer les documents sélectionnés",
    "confirmRemoveTitle": "Supprimer de la bibliothèque ?",
    "confirmRemoveMessage": "Supprimer « {{doc}} » de « {{folder}} » ?",
    "confirmBulkRemoveTitle": "Supprimer la sélection ?",
    "confirmBulkRemoveMessage": "Supprimer {{count}} document(s) de leurs bibliothèques ?",
    "bulkRemoveFromLibrary": "Supprimer de la bibliothèque",
    "removedOneDocument": "Document supprimé de la bibliothèque.",
    "confirmDeleteFolderTitle": "Supprimer le dossier ?",
    "confirmDeleteFolderMessage": "Supprimer le dossier vide « {{name}} » ?",
    "folderDeleted": "Dossier supprimé",
    "deleteFolder": "Supprimer le dossier",
    "download": "Télécharger"
  },
  "resourceLibrary": {
    "title": "{{typePlural}}",
    "edit": "Modifier",
    "preview": "Aperçu",
    "createLibrary": "Créer une bibliothèque",
    "createResource": "Créer un {{typeOne}}",
    "editResource": "Éditer un {{typeOne}}",
    "importResource": "Importer un {{typeOne}} depuis un fichier",
    "folders": "Dossiers",
    "loadingLibraries": "Chargement des bibliothèques…",
    "failedToLoad": "Échec du chargement des bibliothèques.",
    "createSuccess": "Créé",
    "createDetail": "{{typeOne, capitalize}} ajouté à la bibliothèque.",
    "removeSuccess": "Supprimé",
    "removeDetail": "{{typeOne, capitalize}} supprimé de la bibliothèque.",
    "collapseAll": "Tout réduire",
    "expandAll": "Tout développer",
    "folderDeleteSuccess": "Dossier supprimé",
    "folderDeleteDetail": "Le dossier « {{name}} » a été supprimé.",
    "searchPlaceholder": "Rechercher un(e) {{typeOne}}",
    "importDrawerTitle": "Importer un(e) {{typeOne}}",
    "dropFiles": "Deposez vos {{typePlural}} ici",
    "noFiles": "Aucun(e) {{typeOne}} trouvé(e)",
    "import": "Importer",
    "selected": "Sélectionné",
    "clearSelection": "Effacer la sélection",
    "bulkRemove": "Supprimer les {{typePlural}} sélectionné(e)s",
    "confirmBulkRemoveMessage": "Supprimer {{count}} {{typePlural}} de leurs bibliothèques ?",
    "confirmBulkRemoveTitle": "Supprimer la sélection ?",
    "bulkRemoveFromLibrary": "Supprimer de la bibliothèque",
    "removedOneResource": "{{typeOne, capitalize}} supprimé(e) de la bibliothèque.",
    "confirmRemoveTitle": "Supprimer de la bibliothèque ?",
    "confirmRemoveMessage": "Supprimer « {{res}} » de « {{folder}} » ?"
  },
  "documentLibraryTree": {
    "shareFolder": "Partager le dossier",
    "shareFolderWithName": "Partagez \"{{name}}\"",
    "deleteFolder": "Supprimer le dossier",
    "deleteFolderDisabled": "Une bibliothèque doit être vide pour être supprimée"
  },
  "documentTable": {
    "selectedCount": "{{count}} sélectionné(s)",
    "deleteSelected": "Supprimer",
    "processSelected": "Process",
    "scheduleSelected": "Planifier",
    "downloadSelected": "Télécharger",
    "fileName": "Nom du fichier",
    "dateAdded": "Date d'ajout",
    "retrievableYes": "Consultable",
    "retrievableNo": "Exclu",
    "status": "Status",
    "actions": "Actions",
    "loadingMetadata": "Chargement des métadonnées...",
    "noMetadata": "Aucune métadonnée disponible.",
    "yes": "Oui",
    "no": "Non",
    "librairies": "Bibliothèques",
    "nowSearchable": "Maintenant cherchable",
    "nowExcluded": "Désormais exclu de la recherche"
  },
  "documentDrawerTable": {
    "deleteFile": "Supprimer le fichier",
    "documentAlreadyAddedToast": {
      "summary": "Fichier(s) déjà ajouté(s)",
      "detail": "Certains fichiers étaient déjà dans la liste et ont été ignorés."
    }
  },
  "documentActions": {
    "menuLabel": "Ouvrir le menu d'actions du document",
    "preview": "Aperçu",
    "download": "Télécharger",
    "delete": "Supprimer",
    "process": "Process",
    "schedule": "Planifier"
  },
  "documentLibrariesList": {
    "libraryName": "Nom de la bibliothèque",
    "documents": "Documents",
    "lastUpdate": "Dernière mise à jour",
    "actions": "Actions",
    "delete": "Supprimer",
    "noLibrariesFound": "Aucune bibliothèque de documents trouvée.",
    "noLibrariesFoundDescription": "Commencez par créer votre première bibliothèque pour organiser et gérer vos documents.",
    "documentCountSingular": "{{count}} document",
    "documentCountPlural": "{{count}} documents",
    "createLibrary": "Créer une bibliothèque de documents",
    "collapseAll": "Tout réduire",
    "expandAll": "Tout développer"
  },
  "libraryCreateDrawer": {
    "title": "Créer une nouvelle bibliothèque",
    "libraryName": "Nom",
    "libraryDescription": "Description",
    "cancel": "Annuler",
    "save": "Créer",
    "createUnder": "Créer une  nouvelle bibliothèque sous",
    "saving": "Création en cours...",
    "validationError": "Erreur de validation",
    "nameRequired": "Le nom de la bibliothèque est obligatoire",
    "libraryCreated": "Bibliothèque créée",
    "libraryCreatedDetail": "La bibliothèque \"{{name}}\" a été créée avec succès",
    "creationFailed": "Échec de la création",
    "creationFailedDetail": "Erreur lors de la création de la bibliothèque : {{error}}"
  },
  "libraryEdit": {
    "edit": "Modifier",
    "cancel": "Annuler",
    "save": "Enregistrer",
    "updateFailed": "Échec de la mise à jour",
    "updateFailedDetail": "Une erreur s'est produite lors de la mise à jour de la bibliothèque. Veuillez réessayer."
  },
  "search": {
    "policy": "Politique de recherche",
    "strict": "Strict",
    "hybrid": "Hybride",
    "semantic": "Sémantique",
    "strictDescription": "N'utiliser que des documents explicitement pertinents pour la requête.",
    "hybridDescription": "Combiner des documents pertinents avec des résultats de recherche sémantique.",
    "semanticDescription": "Utiliser la recherche sémantique pour trouver des documents connexes."
  },
  "sourceDetails": {
    "bestScore": "meilleur {{score}}%",
    "license": "licence : {{license}}",
    "confidential": "Confidentiel",
    "file": "Fichier",
    "path": "Chemin",
    "author": "Auteur",
    "created": "Créé",
    "modified": "Modifié",
    "openSourceDocument": "Ouvrir le document source",
    "citedPassagesTitle": "Passages cités ({{count}})",
    "pageAbbreviation": "p.{{page}}",
    "editedAbbreviation": "édité {{date}}",
    "openInPreview": "Prévisualisation",
    "openSource": "Ouvrir la source",
    "openAllInPreview": "Tout ouvrir en prévisualisation",
    "openAllInPdfPreview": "Tout ouvrir en prévisualisation PDF"
  },
  "pageError": {
    "message": "Retour à la page d'accueil"
  },
  "unauthorized": {
    "title": "Accès non autorisé",
    "message": "Vous n'êtes pas autorisé à voir cette page."
  }
}<|MERGE_RESOLUTION|>--- conflicted
+++ resolved
@@ -2,11 +2,8 @@
   "common": {
     "add": "Ajouter",
     "noneSelected": "Aucune sélection",
-<<<<<<< HEAD
-    "close": "Fermer"
-=======
+    "close": "Fermer",
     "loading": "Chargement…"
->>>>>>> cd8957dc
   },
   "resource": {
     "kind": {
