--- conflicted
+++ resolved
@@ -5,24 +5,9 @@
   },
   "resource": {
     "kind": {
-<<<<<<< HEAD
-      "prompt": {
-        "one": "prompt",
-        "other": "prompts"
-      },
-      "template": {
-        "one": "modèle",
-        "other": "modèles"
-      },
-      "profile": {
-        "one": "profil",
-        "other": "profils"
-      }
-=======
       "prompt":   { "one": "prompt",   "other": "prompts" },
       "template": { "one": "modèle", "other": "modèles" },
       "chat-context": { "one" : "contexte de conversation", "other": "contextes de conversation"}
->>>>>>> 15b25e08
     }
   },
   "validation": {
@@ -263,12 +248,8 @@
       "prompts": "Prompts",
       "documents": "Documents",
       "operations": "Opérations",
-<<<<<<< HEAD
-      "profiles": "Profils"
-=======
       "chatContexts": "Contextes de conversation"
 
->>>>>>> 15b25e08
     }
   },
   "documentLibrary": {
@@ -450,7 +431,13 @@
     "openAllInPreview": "Tout ouvrir en prévisualisation",
     "openAllInPdfPreview": "Tout ouvrir en prévisualisation PDF"
   },
-<<<<<<< HEAD
+  "pageError": {
+    "message": "Retour à la page d'accueil"
+  },
+  "unauthorized": {
+    "title": "Accès non autorisé",
+    "message": "Vous n'êtes pas autorisé à voir cette page."
+  },
   "header": {
     "librariesSingular": "Bibliothèque",
     "librariesPlural": "Bibliothèques",
@@ -476,16 +463,8 @@
     "temp": "Temp.",
     "sectionLibrarySingular": "BIBLIOTHÈQUE",
     "sectionLibrariesPlural": "BIBLIOTHÈQUES",
-    "sectionProfileSingular": "PROFIL",
-    "sectionProfilesPlural": "PROFILS",
+    "sectionProfileSingular": "CONTEXTE DE CONVERSATION",
+    "sectionProfilesPlural": "CONTEXTES DE CONVERSATION",
     "disclaimer": "Le contenu généré par l’IA peut être incorrect."
-=======
-  "pageError": {
-    "message": "Retour à la page d'accueil"
-  },
-  "unauthorized": {
-    "title": "Accès non autorisé",
-    "message": "Vous n'êtes pas autorisé à voir cette page."
->>>>>>> 15b25e08
   }
 }