{
  "common": {
    "add": "Add",
    "noneSelected": "None selected"
  },
  "resource": {
    "kind": {
<<<<<<< HEAD
      "prompt":   { "one": "prompt",   "other": "prompts" },
      "template": { "one": "template", "other": "templates" },
      "profile": { "one" : "profile", "other": "profiles"}
=======
      "prompt": { "one": "prompt", "other": "prompts" },
      "template": { "one": "template", "other": "templates" }
>>>>>>> a20cf901
    }
  },
  "validation": {
    "required": "Required",
    "invalid_url": "Invalid URL",
    "invalid_transport": "Invalid Transport",
    "timeout_min": "Must be ≥ 0",
    "invalid_type": "Invalid Type",
    "updated": "Updated",
    "error": "Error",
    "deleted": "Deleted"
  },
  "sidebar": {
    "cluster": "Cluster",
    "facts": "Facts",
    "audit": "Audit",
    "optimize": "Optimize",
    "chat": "Chat",
    "monitoring": "Monitoring",
    "knowledge": "Resources",
    "agent": "Agents",
    "workspaces": "Workspaces",
    "account": "Profile",
    "tooltip": {
      "cluster": "Explain the cluster",
      "facts": "Checkout the business and usage facts associated with the cluster",
      "audit": "View a complete eco-score audit of the selected cluster",
      "optimize": "Check the optimization gains on the selected cluster",
      "chat": "Chat with the AI assistant team",
      "monitoring": "Monitor the backend AI calls",
      "knowledge": "Consult the content of your libraries",
      "agent": "View agents",
      "workspaces": "View Workspace",
      "account": "View your account",
      "selectCluster": "Please select a cluster first"
    },
    "theme": {
      "light": "light",
      "dark": "dark"
    },
    "footer": {
      "innovationHub": "Innovation hub",
      "website": "Website"
    }
  },
  "agentHub": {
    "title": "Agent Hub",
    "confirmDeleteTitle": "Confirm deletion",
    "confirmDeleteMessage": "Delete this agent ? This action cannot be undone.",
    "description": "Explore and manage available AI agents",
    "allAgents": "All Agents",
    "favoriteAgents": "Favorite Agents",
    "agents": "Agents",
    "search": "Search",
    "filter": "Filter",
    "create": "Create",
    "noAgents": "No agents found",
    "noFavorites": "You haven't added any agents to your favorites yet",
    "noTag": "No agents with tag \"{{tag}}\"",
    "categories": {
      "all": "All",
      "favorites": "Favorites"
    },
    "fields": {
      "name": "Name",
      "nickname": "Nickname",
      "description": "Description",
      "role": "Role",
      "base_prompt": "Base Prompt",
      "agent_type": "Agent Type",
      "icon": "Icon",
      "tags": "Tags",
      "custom_tag": "Add custom tag",
      "custom_tag_placeholder": "Press Enter to add",
      "mcp_servers": "MCP Servers",
      "selectFromPredefined": "Select",
      "mcp_server": {
        "name": "Name",
        "url": "URL",
        "transport": "Transport",
        "timeout": "Timeout"
      }
    },
    "actions": {
      "add_mcp_server": "+ Add a MCP server"
    },
    "errors": {
      "creationFailedSummary": "Agent creation failed",
      "creationFailedDetailFallback": "An unexpected error occurred while creating the agent."
    }
  },
  "chatbot": {
    "menu": {
      "addToSetup": "Add to conversation setup"
    },
    "input": {
      "placeholder": "Write your message…  Enter to send • Shift+Enter for newline"
    },
    "attachFiles": "Attach files",
    "attachments": {
      "count": "{{count}} attached"
    },
    "recordAudio": "Record audio",
    "stopRecording": "Stop recording",
    "audioChip": "Audio recording",
    "hideAudio": "Hide audio controller",
    "searchDocumentLibraries": "Search document libraries...",
    "searchPromptLibraries": "Search prompt libraries...",
    "startNew": "Start a new conversation with {{name}}",
    "changeAssistant": "You can select another assistant in the settings panel.",
    "tooltip": {
      "tokenUsage": "This conversation has used {{input}} prompt tokens and {{output}} response tokens",
      "tokenCount": "This conversation has used {{total}} tokens",
      "selectDocumentLibraries": "Select the documents libraries to use in this conversation",
      "selectPromptLibraries": "Select the prompt libraries to use in this conversation"
    },
    "knowledgePanel": {
      "title": "Selected knowledge",
      "files": "Files ({{count}})",
      "audio": "Audio",
      "oneRecording": "1 recording",
      "libraries": "Libraries ({{count}})",
      "prompts": "Prompts ({{count}})",
      "templates": "Templates ({{count}})"
    }
  },
  "settings": {
    "assistants": "Assistants",
    "conversations": "Conversations",
    "newConversation": "New conversation",
    "noConversation": "No conversation",
    "delete": "Delete",
    "profile": "Profile",
    "conversationSetup": "Conversation setup",
    "newConversationHelp": "Start a new conversation (not yet saved)",
    "draftNotSaved": "Draft • not yet saved"
  },
  "monitoring": {
    "title": "Agent & AI Service Monitoring",
    "description": "Track usage, performance, and costs across all AI agents and services — including tokens, latency, and activity trends."
  },
  "metrics": {
    "error": "Failed to load metrics",
    "from": "From",
    "to": "To",
    "tokenUsage": "Token usage over time",
    "range": {
      "today": "Today",
      "yesterday": "Yesterday",
      "thisWeek": "This week",
      "thisMonth": "This month",
      "thisYear": "This year",
      "last12h": "Last 12 hours",
      "last24h": "Last 24 hours",
      "last7d": "Last 7 days",
      "last30d": "Last 30 days"
    }
  },
  "agentCard": {
    "edit": "Edit agent",
    "delete": "Delete agent",
    "taggedWith": "Tagged with {{tag}}",
    "expertIntegrations": "Expert integrations"
  },
  "dialogs": {
    "create": {
      "title": "New {{type}}",
      "name": "Name",
      "description": "Description",
      "documentDescription": "Document description (optional)",
      "dropHere": "Drop files here",
      "dragOrClick": "Click or drag and drop files here",
      "loading": "Creating...",
      "confirm": "Create",
      "errorSummary": "Creation failed",
      "errorDetail": "Could not create context: {{message}}"
    },
    "cancel": "Cancel",
    "retry": "Retry",
    "edit": {
      "title": "Edit {{type}}",
      "name": "Name",
      "description": "Description",
      "cancel": "Cancel",
      "save": "Save",
      "dropDefault": "Drop files here",
      "dropActive": "Drop files here to replace",
      "existingDocuments": "Existing documents",
      "newDocuments": "New documents",
      "documentDescription": "Document description (optional)"
    }
  },
  "profile": {
    "title": "User profile",
    "description": "Manage your profile settings",
    "menu": {
      "account": "Account",
      "token": "Token"
    },
    "noUser": "No user connected",
    "login": "Login",
    "notAvailable": "Not available",
    "email": "Email",
    "userId": "User ID",
    "authTime": "Last authentication",
    "expTime": "Session expiration",
    "roles": "User roles",
    "logout": "Logout",
    "token": {
      "title": "Token information",
      "none": "No token available"
    },
    "language": "Interface language"
  },
  "knowledge": {
    "title": "Knowledge Hub",
    "description": "Manage your document and prompt libraries",
    "viewSelector": {
      "libraries": "Libraries",
      "templates": "Templates",
      "prompts": "Prompts",
      "documents": "Documents",
      "operations": "Operations",
      "profiles": "Profiles"
    }
  },
  "documentLibrary": {
    "title": "Document Library",
    "folders": "Folders",
    "failedToLoad": "Failed to load libraries",
    "loadingLibraries": "Loading libraries",
    "description": "Access the knowledge base documents",
    "upload": "Upload a document",
    "uploadAndProcess": "Upload and Process document",
    "refresh": "Refresh",
    "uploadInLibrary": "Add document to library",
    "uploadDrawerTitle": "Upload a document",
    "dropFiles": "Drop your files here",
    "maxSize": "or click to select (max 200Mb per file)",
    "searchPlaceholder": "Search a document",
    "clearSearch": "Clear search",
    "documents": "{{count}} document(s)",
    "noDocument": "No document found",
    "modifySearch": "Try to modify your search criteria",
    "addDocuments": "Add documents",
    "cancel": "Cancel",
    "save": "Save",
    "saving": "Saving...",
    "documentsView": "Documents",
    "removeSuccess": "Documents Removed",
    "removedDocuments": "{{count}} document(s) removed from library",
    "removeError": "Remove Failed",
    "removeErrorGeneric": "Failed to remove documents from library",
    "removeFromLibrary": "Remove from library",
    "emptyLibraryTitle": "No documents in this library",
    "emptyLibraryDescription": "This library is empty. Add your first documents to make them available to your AI assistants.",
    "uploadFirstDocument": "Add your first document",
    "preview": "Preview",
    "selected": "Selected",
    "clearSelection": "Clear selection",
    "bulkRemove": "Remove selected documents",
    "confirmRemoveTitle": "Remove from library?",
    "confirmRemoveMessage": "Remove « {{doc}} » from « {{folder}} »?",
    "confirmBulkRemoveTitle": "Remove selection?",
    "confirmBulkRemoveMessage": "Remove {{count}} document(s) from their libraries?",
    "bulkRemoveFromLibrary": "Remove from library",
    "removedOneDocument": "Document removed from library.",
    "confirmDeleteFolderTitle": "Delete folder?",
    "confirmDeleteFolderMessage": "Delete empty folder « {{name}} »?",
    "folderDeleted": "Folder deleted",
    "deleteFolder": "Delete folder",
    "download": "Download"
  },
  "resourceLibrary": {
    "title": "{{typePlural}}",
    "edit": "Edit",
    "preview": "Preview",
    "createLibrary": "Create library",
    "createResource": "Add {{typeOne}} to library",
    "importResource": "Import {{typeOne}} from file",
    "folders": "Folders",
    "loadingLibraries": "Loading libraries…",
    "failedToLoad": "Failed to load libraries.",
    "createSuccess": "Created",
    "createDetail": "{{typeOne, capitalize}} added to the library.",
    "removeSuccess": "Removed",
    "removeDetail": "{{typeOne, capitalize}} removed from the library.",
    "collapseAll": "Collapse all",
    "expandAll": "Expand all",
    "folderDeleteSuccess": "Folder deleted",
    "folderDeleteDetail": "The folder « {{name}} » has been deleted.",
    "searchPlaceholder": "Search a {{typeOne}}",
    "importDrawerTitle": "Import {{typeOne}}",
    "dropFiles": "Drop your {{typePlural}} here",
    "noFiles": "No {{typeOne}} found",
    "import": "Import"
  },
  "documentTable": {
    "selectedCount": "{{count}} selected",
    "deleteSelected": "Delete",
    "processSelected": "Process",
    "scheduleSelected": "Schedule",
    "downloadSelected": "Download",
    "fileName": "File Name",
    "dateAdded": "Date Added",
    "retrievableYes": "Searchable",
    "retrievableNo": "Exluded",
    "status": "Status",
    "actions": "Actions",
    "loadingMetadata": "Loading metadata...",
    "noMetadata": "No metadata available.",
    "yes": "Yes",
    "no": "No",
    "librairies": "Librairies",
    "nowSearchable": "Now searchable",
    "nowExcluded": "Now excluded"
  },
  "documentDrawerTable": {
    "deleteFile": "Delete file"
  },
  "documentActions": {
    "menuLabel": "Open document actions menu",
    "preview": "Preview",
    "download": "Download",
    "delete": "Delete",
    "process": "Process",
    "schedule": "Schedule"
  },
  "documentLibrariesList": {
    "libraryName": "Library Name",
    "documents": "Documents",
    "lastUpdate": "Last Update",
    "actions": "Actions",
    "delete": "Delete",
    "noLibrariesFound": "No document libraries found.",
    "noLibrariesFoundDescription": "Get started by creating your first document library to organize and manage your documents.",
    "documentCountSingular": "{{count}} document",
    "documentCountPlural": "{{count}} documents",
    "createLibrary": "Create Document Library",
    "collapseAll": "Collapse all",
    "expandAll": "Expand all"
  },
  "libraryCreateDrawer": {
    "title": "Create New Library",
    "libraryName": "Name",
    "libraryDescription": "Description",
    "cancel": "Cancel",
    "save": "Create",
    "createUnder": "Create new library under",
    "saving": "Creating...",
    "validationError": "Validation Error",
    "nameRequired": "Library name is required",
    "libraryCreated": "Library Created",
    "libraryCreatedDetail": "Library \"{{name}}\" has been created successfully",
    "creationFailed": "Creation Failed",
    "creationFailedDetail": "Error creating library: {{error}}"
  },
  "libraryEdit": {
    "edit": "Edit",
    "cancel": "Cancel",
    "save": "Save",
    "updateFailed": "Update Failed",
    "updateFailedDetail": "An error occurred while updating the library. Please try again."
  },
  "search": {
    "policy": "Search Policy",
    "strict": "Strict",
    "hybrid": "Hybrid",
    "semantic": "Semantic",
    "strictDescription": "Only use documents that are explicitly relevant to the query.",
    "hybridDescription": "Combine relevant documents with semantic search results.",
    "semanticDescription": "Use semantic search to find related documents."
  }
}<|MERGE_RESOLUTION|>--- conflicted
+++ resolved
@@ -5,14 +5,9 @@
   },
   "resource": {
     "kind": {
-<<<<<<< HEAD
       "prompt":   { "one": "prompt",   "other": "prompts" },
       "template": { "one": "template", "other": "templates" },
       "profile": { "one" : "profile", "other": "profiles"}
-=======
-      "prompt": { "one": "prompt", "other": "prompts" },
-      "template": { "one": "template", "other": "templates" }
->>>>>>> a20cf901
     }
   },
   "validation": {
