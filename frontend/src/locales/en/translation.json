{
  "common": {
    "add": "Add",
    "noneSelected": "None selected"
  },
  "resource": {
    "kind": {
<<<<<<< HEAD
      "prompt": {
        "one": "prompt",
        "other": "prompts"
      },
      "template": {
        "one": "template",
        "other": "templates"
      },
      "profile": {
        "one": "profile",
        "other": "profiles"
      }
=======
      "prompt": { "one": "prompt", "other": "prompts" },
      "template": { "one": "template", "other": "templates" },
      "chat-context": { "one": "chat context", "other": "chat contexts" }
>>>>>>> 15b25e08
    }
  },
  "validation": {
    "required": "Required",
    "invalid_url": "Invalid URL",
    "invalid_transport": "Invalid Transport",
    "timeout_min": "Must be ≥ 0",
    "invalid_type": "Invalid Type",
    "updated": "Updated",
    "error": "Error",
    "deleted": "Deleted"
  },
  "sidebar": {
    "cluster": "Cluster",
    "facts": "Facts",
    "audit": "Audit",
    "optimize": "Optimize",
    "chat": "Chat",
    "monitoring": "Monitoring",
    "knowledge": "Resources",
    "agent": "Agents",
    "workspaces": "Workspaces",
    "account": "Profile",
    "tooltip": {
      "cluster": "Explain the cluster",
      "facts": "Checkout the business and usage facts associated with the cluster",
      "audit": "View a complete eco-score audit of the selected cluster",
      "optimize": "Check the optimization gains on the selected cluster",
      "chat": "Chat with the AI assistant team",
      "monitoring": "Monitor the backend AI calls",
      "knowledge": "Consult the content of your libraries",
      "agent": "View agents",
      "workspaces": "View Workspace",
      "account": "View your account",
      "selectCluster": "Please select a cluster first",
      "monitoring_kpi": "Kpi Dashboard",
      "monitoring_logs": "Log Console"
    },
    "theme": {
      "light": "light",
      "dark": "dark"
    },
    "footer": {
      "innovationHub": "Innovation hub",
      "website": "Website"
    },
    "monitoring_kpi": "Kpis",
    "monitoring_logs": "Logs"
  },
  "agentHub": {
    "title": "Agent Hub",
    "confirmDeleteTitle": "Confirm deletion",
    "confirmDeleteMessage": "Delete this agent ? This action cannot be undone.",
    "description": "Explore and manage available AI agents",
    "allAgents": "All Agents",
    "favoriteAgents": "Favorite Agents",
    "agents": "Agents",
    "search": "Search",
    "filter": "Filter",
    "create": "Create",
    "noAgents": "No agents found",
    "noFavorites": "You haven't added any agents to your favorites yet",
    "noTag": "No agents with tag \"{{tag}}\"",
    "categories": {
      "all": "All",
      "favorites": "Favorites"
    },
    "fields": {
      "name": "Name",
      "nickname": "Nickname",
      "description": "Description",
      "role": "Role",
      "base_prompt": "Base Prompt",
      "agent_type": "Agent Type",
      "icon": "Icon",
      "tags": "Tags",
      "custom_tag": "Add custom tag",
      "custom_tag_placeholder": "Press Enter to add",
      "mcp_servers": "MCP Servers",
      "selectFromPredefined": "Select",
      "mcp_server": {
        "name": "Name",
        "url": "URL",
        "transport": "Transport",
        "timeout": "Timeout"
      }
    },
    "actions": {
      "add_mcp_server": "+ Add a MCP server"
    },
    "errors": {
      "creationFailedSummary": "Agent creation failed",
      "creationFailedDetailFallback": "An unexpected error occurred while creating the agent."
    }
  },
  "chatbot": {
    "menu": {
      "addToSetup": "Add to conversation setup"
    },
    "input": {
      "placeholder": "Write your message…  Enter to send • Shift+Enter for newline"
    },
    "attachFiles": "Attach files",
    "attachments": {
      "count": "{{count}} attached"
    },
    "recordAudio": "Record audio",
    "stopRecording": "Stop recording",
    "audioChip": "Audio recording",
    "hideAudio": "Hide audio controller",
    "searchDocumentLibraries": "Search document libraries...",
    "searchPromptLibraries": "Search prompt libraries...",
    "searchChatContextLibraries": "Search chat context libraries...",
    "startNew": "Start a new conversation with {{name}}",
    "changeAssistant": "You can select another assistant in the settings panel.",
    "tooltip": {
      "tokenUsage": "This conversation has used {{input}} prompt tokens and {{output}} response tokens",
      "tokenCount": "This conversation has used {{total}} tokens",
      "selectDocumentLibraries": "Select the documents libraries to use in this conversation",
      "selectPromptLibraries": "Select the prompt libraries to use in this conversation"
    },
    "knowledgePanel": {
      "title": "Selected knowledge",
      "files": "Files ({{count}})",
      "audio": "Audio",
      "oneRecording": "1 recording",
      "libraries": "Libraries ({{count}})",
      "prompts": "Prompts ({{count}})",
      "templates": "Templates ({{count}})"
    }
  },
  "settings": {
    "assistants": "Assistants",
    "conversations": "Conversations",
    "newConversation": "New conversation",
    "noConversation": "No conversation",
    "delete": "Delete",
    "chatContext": "Chat context",
    "conversationSetup": "Conversation setup",
    "newConversationHelp": "Start a new conversation (not yet saved)",
    "draftNotSaved": "Draft • not yet saved"
  },
  "kpis": {
    "title": "Agent & AI Service Monitoring",
    "description": "Track usage, performance, and costs across all AI agents and services — including tokens, latency, and activity trends."
  },
  "logs": {
    "title": "Log Console",
    "description": "Monitor real-time logs from your AI agents and services, with advanced filtering and search options.",
    "live": "Live",
    "file": "logger file",
    "content": "log content",
    "copyAll": "Copy All ({{count}})"
  },
  "metrics": {
    "error": "Failed to load metrics",
    "from": "From",
    "to": "To",
    "tokenUsage": "Token usage over time",
    "range": {
      "today": "Today",
      "yesterday": "Yesterday",
      "thisWeek": "This week",
      "thisMonth": "This month",
      "thisYear": "This year",
      "last12h": "Last 12 hours",
      "last24h": "Last 24 hours",
      "last7d": "Last 7 days",
      "last30d": "Last 30 days"
    }
  },
  "agentCard": {
    "edit": "Tune the agent exposed parameters",
    "delete": "Delete agent",
    "taggedWith": "Tagged with {{tag}}",
    "expertIntegrations": "Expert integrations",
    "enabled": "Enable agent",
    "disable": "Disable agent",
    "favorite": "Add the agent to your favorites",
    "unfavorite": "Remove the agent from your favorites"
  },
  "dialogs": {
    "create": {
      "title": "New {{type}}",
      "name": "Name",
      "description": "Description",
      "documentDescription": "Document description (optional)",
      "dropHere": "Drop files here",
      "dragOrClick": "Click or drag and drop files here",
      "loading": "Creating...",
      "confirm": "Create",
      "errorSummary": "Creation failed",
      "errorDetail": "Could not create context: {{message}}"
    },
    "cancel": "Cancel",
    "retry": "Retry",
    "edit": {
      "title": "Edit {{type}}",
      "name": "Name",
      "description": "Description",
      "cancel": "Cancel",
      "save": "Save",
      "dropDefault": "Drop files here",
      "dropActive": "Drop files here to replace",
      "existingDocuments": "Existing documents",
      "newDocuments": "New documents",
      "documentDescription": "Document description (optional)"
    }
  },
  "profile": {
    "title": "User profile",
    "description": "Manage your profile settings",
    "menu": {
      "account": "Account",
      "token": "Token"
    },
    "noUser": "No user connected",
    "login": "Login",
    "notAvailable": "Not available",
    "email": "Email",
    "userId": "User ID",
    "authTime": "Last authentication",
    "expTime": "Session expiration",
    "roles": "User roles",
    "logout": "Logout",
    "token": {
      "title": "Token information",
      "none": "No token available"
    },
    "language": "Interface language"
  },
  "knowledge": {
    "title": "Resources",
    "description": "Manage your document and chat context libraries",
    "viewSelector": {
      "libraries": "Libraries",
      "templates": "Templates",
      "prompts": "Prompts",
      "documents": "Documents",
      "operations": "Operations",
      "chatContexts": "Chat contexts"
    }
  },
  "documentLibrary": {
    "title": "Document Library",
    "folders": "Folders",
    "failedToLoad": "Failed to load libraries",
    "loadingLibraries": "Loading libraries",
    "description": "Access the knowledge base documents",
    "upload": "Upload a document",
    "uploadAndProcess": "Upload and Process document",
    "refresh": "Refresh",
    "uploadInLibrary": "Add document to library",
    "uploadDrawerTitle": "Upload a document",
    "dropFiles": "Drop your files here",
    "maxSize": "or click to select (max 200Mb per file)",
    "searchPlaceholder": "Search a document",
    "clearSearch": "Clear search",
    "documents": "{{count}} document(s)",
    "noDocument": "No document found",
    "modifySearch": "Try to modify your search criteria",
    "addDocuments": "Add documents",
    "cancel": "Cancel",
    "save": "Save",
    "saving": "Saving...",
    "documentsView": "Documents",
    "removeSuccess": "Documents Removed",
    "removedDocuments": "{{count}} document(s) removed from library",
    "removeError": "Remove Failed",
    "removeErrorGeneric": "Failed to remove documents from library",
    "removeFromLibrary": "Remove from library",
    "emptyLibraryTitle": "No documents in this library",
    "emptyLibraryDescription": "This library is empty. Add your first documents to make them available to your AI assistants.",
    "uploadFirstDocument": "Add your first document",
    "preview": "Preview",
    "selected": "Selected",
    "clearSelection": "Clear selection",
    "bulkRemove": "Remove selected documents",
    "confirmRemoveTitle": "Remove from library?",
    "confirmRemoveMessage": "Remove « {{doc}} » from « {{folder}} »?",
    "confirmBulkRemoveTitle": "Remove selection?",
    "confirmBulkRemoveMessage": "Remove {{count}} document(s) from their libraries?",
    "bulkRemoveFromLibrary": "Remove from library",
    "removedOneDocument": "Document removed from library.",
    "confirmDeleteFolderTitle": "Delete folder?",
    "confirmDeleteFolderMessage": "Delete empty folder « {{name}} »?",
    "folderDeleted": "Folder deleted",
    "deleteFolder": "Delete folder",
    "download": "Download"
  },
  "resourceLibrary": {
    "title": "{{typePlural}}",
    "edit": "Edit",
    "preview": "Preview",
    "createLibrary": "Create library",
    "createResource": "Add {{typeOne}} to library",
    "editResource": "Edit a {{typeOne}}",
    "importResource": "Import {{typeOne}} from file",
    "folders": "Folders",
    "loadingLibraries": "Loading libraries…",
    "failedToLoad": "Failed to load libraries.",
    "createSuccess": "Created",
    "createDetail": "{{typeOne, capitalize}} added to the library.",
    "removeSuccess": "Removed",
    "removeDetail": "{{typeOne, capitalize}} removed from the library.",
    "collapseAll": "Collapse all",
    "expandAll": "Expand all",
    "folderDeleteSuccess": "Folder deleted",
    "folderDeleteDetail": "The folder « {{name}} » has been deleted.",
    "searchPlaceholder": "Search a {{typeOne}}",
    "importDrawerTitle": "Import {{typeOne}}",
    "dropFiles": "Drop your {{typePlural}} here",
    "noFiles": "No {{typeOne}} found",
    "import": "Import",
    "selected": "Selected",
    "clearSelection": "Clear selection",
    "bulkRemove": "Remove selected resources",
    "confirmBulkRemoveMessage": "Remove {{count}} resources from their libraries?",
    "confirmBulkRemoveTitle": "Remove selection?",
    "bulkRemoveFromLibrary": "Remove from library",
    "removedOneResource": "{{typeOne, capitalize}} removed from library.",
    "confirmRemoveTitle": "Remove from library?",
    "confirmRemoveMessage": "Remove « {{res}} » from « {{folder}} »?"
  },
  "documentTable": {
    "selectedCount": "{{count}} selected",
    "deleteSelected": "Delete",
    "processSelected": "Process",
    "scheduleSelected": "Schedule",
    "downloadSelected": "Download",
    "fileName": "File Name",
    "dateAdded": "Date Added",
    "retrievableYes": "Searchable",
    "retrievableNo": "Exluded",
    "status": "Status",
    "actions": "Actions",
    "loadingMetadata": "Loading metadata...",
    "noMetadata": "No metadata available.",
    "yes": "Yes",
    "no": "No",
    "librairies": "Librairies",
    "nowSearchable": "Now searchable",
    "nowExcluded": "Now excluded"
  },
  "documentDrawerTable": {
    "deleteFile": "Delete file",
    "documentAlreadyAddedToast": {
      "summary": "File(s) already staged for upload",
      "detail": "Some files have already been added and are ignored as a result."
    }
  },
  "documentActions": {
    "menuLabel": "Open document actions menu",
    "preview": "Preview",
    "download": "Download",
    "delete": "Delete",
    "process": "Process",
    "schedule": "Schedule"
  },
  "documentLibrariesList": {
    "libraryName": "Library Name",
    "documents": "Documents",
    "lastUpdate": "Last Update",
    "actions": "Actions",
    "delete": "Delete",
    "noLibrariesFound": "No document libraries found.",
    "noLibrariesFoundDescription": "Get started by creating your first document library to organize and manage your documents.",
    "documentCountSingular": "{{count}} document",
    "documentCountPlural": "{{count}} documents",
    "createLibrary": "Create Document Library",
    "collapseAll": "Collapse all",
    "expandAll": "Expand all"
  },
  "libraryCreateDrawer": {
    "title": "Create New Library",
    "libraryName": "Name",
    "libraryDescription": "Description",
    "cancel": "Cancel",
    "save": "Create",
    "createUnder": "Create new library under",
    "saving": "Creating...",
    "validationError": "Validation Error",
    "nameRequired": "Library name is required",
    "libraryCreated": "Library Created",
    "libraryCreatedDetail": "Library \"{{name}}\" has been created successfully",
    "creationFailed": "Creation Failed",
    "creationFailedDetail": "Error creating library: {{error}}"
  },
  "libraryEdit": {
    "edit": "Edit",
    "cancel": "Cancel",
    "save": "Save",
    "updateFailed": "Update Failed",
    "updateFailedDetail": "An error occurred while updating the library. Please try again."
  },
  "search": {
    "policy": "Search Policy",
    "strict": "Strict",
    "hybrid": "Hybrid",
    "semantic": "Semantic",
    "strictDescription": "Only use documents that are explicitly relevant to the query.",
    "hybridDescription": "Combine relevant documents with semantic search results.",
    "semanticDescription": "Use semantic search to find related documents."
  },
  "sourceDetails": {
    "bestScore": "best {{score}}%",
    "license": "license: {{license}}",
    "confidential": "Confidential",
    "file": "File",
    "path": "Path",
    "author": "Author",
    "created": "Created",
    "modified": "Modified",
    "openSourceDocument": "Open source document",
    "citedPassagesTitle": "Cited passages ({{count}})",
    "pageAbbreviation": "p.{{page}}",
    "editedAbbreviation": "edited {{date}}",
    "openInPreview": "Preview",
    "openSource": "Open source",
    "openAllInPreview": "Open all in preview",
    "openAllInPdfPreview": "Open all in PDF preview"
  },
<<<<<<< HEAD
  "header": {
    "librariesSingular": "Library",
    "librariesPlural": "Libraries",
    "profileSingular": "Profile",
    "profilesPlural": "Profiles",
    "librariesInline": "{{label}}: {{names}}",
    "profilesInline": "{{label}}: {{names}}"
  },
  "insights": {
    "aria": "message-insights"
  },
  "popover": {
    "aria": "Message details",
    "title": "Overview",
    "task": "Task",
    "node": "Node",
    "model": "Model",
    "tokensTotal": "Tokens used",
    "tokensIn": "From user (prompt+context)",
    "tokensOut": "From model (response)",
    "latency": "Latency",
    "search": "Search",
    "temp": "Temp",
    "sectionLibrarySingular": "LIBRARY",
    "sectionLibrariesPlural": "LIBRARIES",
    "sectionProfileSingular": "PROFILE",
    "sectionProfilesPlural": "PROFILES",
    "disclaimer": "AI content may be incorrect."
=======
  "pageError": {
    "message": "Back to Home"
  },
  "unauthorized": {
    "title": "Unauthorized",
    "message": "You do not have the required permissions to access this page."
>>>>>>> 15b25e08
  }
}<|MERGE_RESOLUTION|>--- conflicted
+++ resolved
@@ -5,24 +5,9 @@
   },
   "resource": {
     "kind": {
-<<<<<<< HEAD
-      "prompt": {
-        "one": "prompt",
-        "other": "prompts"
-      },
-      "template": {
-        "one": "template",
-        "other": "templates"
-      },
-      "profile": {
-        "one": "profile",
-        "other": "profiles"
-      }
-=======
       "prompt": { "one": "prompt", "other": "prompts" },
       "template": { "one": "template", "other": "templates" },
       "chat-context": { "one": "chat context", "other": "chat contexts" }
->>>>>>> 15b25e08
     }
   },
   "validation": {
@@ -445,7 +430,13 @@
     "openAllInPreview": "Open all in preview",
     "openAllInPdfPreview": "Open all in PDF preview"
   },
-<<<<<<< HEAD
+  "pageError": {
+    "message": "Back to Home"
+  },
+  "unauthorized": {
+    "title": "Unauthorized",
+    "message": "You do not have the required permissions to access this page."
+  },
   "header": {
     "librariesSingular": "Library",
     "librariesPlural": "Libraries",
@@ -471,16 +462,8 @@
     "temp": "Temp",
     "sectionLibrarySingular": "LIBRARY",
     "sectionLibrariesPlural": "LIBRARIES",
-    "sectionProfileSingular": "PROFILE",
-    "sectionProfilesPlural": "PROFILES",
+    "sectionProfileSingular": "CHAT CONTEXT",
+    "sectionProfilesPlural": "CHAT CONTEXTS",
     "disclaimer": "AI content may be incorrect."
-=======
-  "pageError": {
-    "message": "Back to Home"
-  },
-  "unauthorized": {
-    "title": "Unauthorized",
-    "message": "You do not have the required permissions to access this page."
->>>>>>> 15b25e08
   }
 }