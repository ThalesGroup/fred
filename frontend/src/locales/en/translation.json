{
<<<<<<< HEAD
        
    "validation": {
        "required": "Required",
        "invalid_url": "Invalid URL",
        "invalid_transport": "Invalid Transport",
        "timeout_min": "Must be ≥ 0",
        "invalid_type": "Invalid Type"
    },
    "sidebar": {
        "cluster": "Cluster",
        "facts": "Facts",
        "audit": "Audit",
        "optimize": "Optimize",
        "chat": "Chat",
        "monitoring": "Monitoring",
        "documentLibrary": "Documents",
        "agent": "Agent Hub",
        "workspaces": "Workspaces",
        "account": "Profile",
        "tooltip": {
            "cluster": "Explain the cluster",
            "facts": "Checkout the business and usage facts associated with the cluster",
            "audit": "View a complete eco-score audit of the selected cluster",
            "optimize": "Check the optimization gains on the selected cluster",
            "chat": "Chat with the AI assistant team",
            "monitoring": "Monitor the backend AI calls",
            "documentLibrary": "Consult document library",
            "agent": "View agents",
            "workspaces": "View Workspace",
            "account": "View your account",
            "selectCluster": "Please select a cluster first"
        },
        "theme": {
            "light": "light",
            "dark": "dark"
        },
        "footer": {
            "innovationHub": "Innovation hub",
            "website": "Website"
        }
    },
    "chatbot": {
        "startNew": "Start a new conversation with {{name}}",
        "changeAssistant": "You can select another assistant in the settings panel.",
        "tooltip": {
            "tokenUsage": "This conversation has used {{input}} prompt tokens and {{output}} response tokens",
            "tokenCount": "This conversation has used {{total}} tokens"
        }
    },
    "settings": {
        "profile": {
            "title": "Profile",
            "tooltip": {
                "intro": "Custom profiles allow you to personalize and improve your interactions with the assistants.",
                "uses": "Unlike one-time file uploads, a profile is reusable across multiple conversations and can contain:",
                "example1": "Information about a client or project",
                "example2": "Reference documents (PDF, Word, Excel...)",
                "example3": "Technical specifications"
            },
            "add": "Add new profiles",
            "select": "Select a profile...",
            "none": "None"
        },
        "assistants": "Assistants",
        "conversations": "Conversations",
        "newConversation": "New conversation",
        "noConversation": "No conversation",
        "delete": "Delete"
    },
    "monitoring": {
        "title": "Agent & AI Service Monitoring",
        "description": "Track usage, performance, and costs across all AI agents and services — including tokens, latency, and activity trends."
    },
    "metrics": {
        "error": "❌ Failed to load metrics",
        "from": "From",
        "to": "To",
        "tokenUsage": "Token usage over time",
        "range": {
            "today": "Today",
            "yesterday": "Yesterday",
            "thisWeek": "This week",
            "thisMonth": "This month",
            "thisYear": "This year",
            "last12h": "Last 12 hours",
            "last24h": "Last 24 hours",
            "last7d": "Last 7 days",
            "last30d": "Last 30 days"
        }
    },
    "agentHub": {
        "title": "Agent Hub",
        "description": "Explore and manage available AI agents",
        "allAgents": "All Agents",
        "favoriteAgents": "Favorite Agents",
        "agents": "Agents",
        "search": "Search",
        "filter": "Filter",
        "create": "Create",
        "noAgents": "No agents found",
        "noFavorites": "You haven't added any agents to your favorites yet",
        "noTag": "No agents with tag \"{{tag}}\"",
        "categories": {
            "all": "All",
            "favorites": "Favorites"
        },
        "fields": {
            "name": "Name",
            "nickname": "Nickname",
            "description": "Description",
            "role": "Role",
            "base_prompt": "Base Prompt",
            "agent_type": "Agent Type",
            "icon": "Icon",
            "tags": "Tags",
            "custom_tag": "Add custom tag",
            "custom_tag_placeholder": "Press Enter to add",
            "mcp_servers": "MCP Servers",
            "selectFromPredefined": "Select", 
            "mcp_server": {
                "name": "Name",
                "url": "URL",
                "transport": "Transport",
                "timeout": "Timeout"
            }
        },
        "errors": {
            "creationFailedSummary": "Agent creation failed",
            "creationFailedDetailFallback": "An unexpected error occurred while creating the agent."
        }
    },
    "agentCard": {
        "taggedWith": "Tagged: {{tag}}",
        "expertIntegrations": "Expert integrations:"
    },
    "workspaces": {
        "title": "Workspaces",
        "description": "Manage workspaces",
        "searchPlaceholder": "Search workspaces...",
        "noResults": "No workspaces found.",
        "drawerTitle": "Workspace description",
        "noDescription": "No description provided.",
        "createDialogTitle": "Workspace",
        "editDialogTitle": "Workspace"
    },
    "dialogs": {
        "create": {
            "title": "New {{type}}",
            "name": "Name",
            "description": "Description",
            "documentDescription": "Document description (optional)",
            "dropHere": "Drop files here",
            "dragOrClick": "Click or drag and drop files here",
            "loading": "Creating...",
            "confirm": "Create",
            "errorSummary": "Creation failed",
            "errorDetail": "Could not create context: {{message}}"
        },
        "cancel": "Cancel",
        "edit": {
            "title": "Edit {{context}}",
            "name": "Name",
            "description": "Description",
            "dropDefault": "Click or drag and drop files here",
            "dropActive": "Drop files here",
            "existingDocuments": "Existing documents:",
            "newDocuments": "New documents:",
            "documentDescription": "Document description (optional)",
            "cancel": "Cancel",
            "save": "Save"
        }
=======
  "sidebar": {
    "cluster": "Cluster",
    "facts": "Facts",
    "audit": "Audit",
    "optimize": "Optimize",
    "chat": "Chat",
    "monitoring": "Monitoring",
    "documentLibrary": "Documents",
    "agent": "Agent Hub",
    "workspaces": "Workspaces",
    "account": "Profile",
    "tooltip": {
      "cluster": "Explain the cluster",
      "facts": "Checkout the business and usage facts associated with the cluster",
      "audit": "View a complete eco-score audit of the selected cluster",
      "optimize": "Check the optimization gains on the selected cluster",
      "chat": "Chat with the AI assistant team",
      "monitoring": "Monitor the backend AI calls",
      "documentLibrary": "Consult document library",
      "agent": "View agents",
      "workspaces": "View Workspace",
      "account": "View your account",
      "selectCluster": "Please select a cluster first"
    },
    "theme": {
      "light": "light",
      "dark": "dark"
>>>>>>> 83774821
    },
    "footer": {
      "innovationHub": "Innovation hub",
      "website": "Website"
    }
  },
  "chatbot": {
    "startNew": "Start a new conversation with {{name}}",
    "changeAssistant": "You can select another assistant in the settings panel.",
    "tooltip": {
      "tokenUsage": "This conversation has used {{input}} prompt tokens and {{output}} response tokens",
      "tokenCount": "This conversation has used {{total}} tokens"
    }
  },
  "settings": {
    "profile": {
      "title": "Profile",
      "tooltip": {
        "intro": "Custom profiles allow you to personalize and improve your interactions with the assistants.",
        "uses": "Unlike one-time file uploads, a profile is reusable across multiple conversations and can contain:",
        "example1": "Information about a client or project",
        "example2": "Reference documents (PDF, Word, Excel...)",
        "example3": "Technical specifications"
      },
      "add": "Add new profiles",
      "select": "Select a profile...",
      "none": "None"
    },
    "assistants": "Assistants",
    "conversations": "Conversations",
    "newConversation": "New conversation",
    "noConversation": "No conversation",
    "delete": "Delete"
  },
  "monitoring": {
    "title": "Agent & AI Service Monitoring",
    "description": "Track usage, performance, and costs across all AI agents and services — including tokens, latency, and activity trends."
  },
  "metrics": {
    "error": "❌ Failed to load metrics",
    "from": "From",
    "to": "To",
    "tokenUsage": "Token usage over time",
    "range": {
      "today": "Today",
      "yesterday": "Yesterday",
      "thisWeek": "This week",
      "thisMonth": "This month",
      "thisYear": "This year",
      "last12h": "Last 12 hours",
      "last24h": "Last 24 hours",
      "last7d": "Last 7 days",
      "last30d": "Last 30 days"
    }
  },
  "agentHub": {
    "title": "Agent Hub",
    "description": "Explore and manage available AI agents",
    "allAgents": "All Agents",
    "favoriteAgents": "Favorite Agents",
    "agents": "Agents",
    "search": "Search",
    "filter": "Filter",
    "noAgents": "No agents found",
    "noFavorites": "You haven't added any agents to your favorites yet",
    "noTag": "No agents with tag \"{{tag}}\"",
    "categories": {
      "all": "All",
      "favorites": "Favorites"
    }
  },
  "agentCard": {
    "taggedWith": "Tagged: {{tag}}",
    "expertIntegrations": "Expert integrations:"
  },
  "workspaces": {
    "title": "Workspaces",
    "description": "Manage workspaces",
    "searchPlaceholder": "Search workspaces...",
    "noResults": "No workspaces found.",
    "drawerTitle": "Workspace description",
    "noDescription": "No description provided.",
    "createDialogTitle": "Workspace",
    "editDialogTitle": "Workspace"
  },
  "dialogs": {
    "create": {
      "title": "New {{type}}",
      "name": "Name",
      "description": "Description",
      "documentDescription": "Document description (optional)",
      "dropHere": "Drop files here",
      "dragOrClick": "Click or drag and drop files here",
      "loading": "Creating...",
      "confirm": "Create",
      "errorSummary": "Creation failed",
      "errorDetail": "Could not create context: {{message}}"
    },
<<<<<<< HEAD
    "documentTable": {
        "selectedCount": "{{count}} selected",
        "deleteSelected": "Delete",
        "processSelected": "Process",
        "downloadSelected": "Download",
        "fileName": "File Name",
        "dateAdded": "Date Added",
        "dateAddedTooltip": "Date added to knowledge base",
        "retrievableYes": "Searchable",
        "retrievableNo": "Excluded",
        "status": "Status",
        "tags": "Tags",
        "actions": "Actions",
        "loadingMetadata": "Loading metadata...",
        "noMetadata": "No metadata available.",
        "yes": "Yes",
        "no": "No"
=======
    "cancel": "Cancel",
    "edit": {
      "title": "Edit {{context}}",
      "name": "Name",
      "description": "Description",
      "dropDefault": "Click or drag and drop files here",
      "dropActive": "Drop files here",
      "existingDocuments": "Existing documents:",
      "newDocuments": "New documents:",
      "documentDescription": "Document description (optional)",
      "cancel": "Cancel",
      "save": "Save"
    }
  },
  "profile": {
    "title": "User Profile",
    "description": "Manage your user preferences and chat profiles",
    "menu": {
      "account": "Account",
      "token": "Token",
      "chat": "Chat Profiles"
>>>>>>> 83774821
    },
    "noUser": "No user connected",
    "login": "Log in",
    "notAvailable": "Not available",
    "email": "Email",
    "userId": "User ID",
    "authTime": "Last Authentication",
    "expTime": "Session Expiration",
    "roles": "User Roles",
    "logout": "Logout",
    "token": {
      "title": "Token Information",
      "none": "No available token"
    },
    "language": "Interface language",
    "chat": {
      "searchPlaceholder": "Search profiles...",
      "noProfiles": "No profiles found.",
      "dialogTitle": "Chat profile",
      "drawerTitle": "Profile description",
      "noDescription": "No description provided.",
      "updateError": "Could not update profile",
      "deleteError": "Could not delete profile",
      "reloadError": "Could not reload profile"
    }
  },
  "documentLibrary": {
    "title": "Document Library",
    "description": "Access the knowledge base documents",
    "upload": "Upload a document",
    "uploadInLibrary": "Add to library",
    "uploadDrawerTitle": "Upload a document",
    "dropFiles": "Drop your files here",
    "maxSize": "or click to select (max 200Mb per file)",
    "searchPlaceholder": "Search a document",
    "clearSearch": "Clear search",
    "documents": "{{count}} document(s)",
    "noDocument": "No document found",
    "modifySearch": "Try to modify your search criteria",
    "addDocuments": "Add documents",
    "cancel": "Cancel",
    "save": "Save",
    "saving": "Saving...",
    "librariesView": "Libraries",
    "documentsView": "Documents",
    "removeSuccess": "Documents Removed",
    "removedDocuments": "{{count}} document(s) removed from library",
    "removeError": "Remove Failed",
    "removeErrorGeneric": "Failed to remove documents from library",
    "emptyLibraryTitle": "No documents in this library",
    "emptyLibraryDescription": "This library is empty. Add your first documents to make them available to your AI assistants.",
    "uploadFirstDocument": "Add your first document"
  },
  "documentTable": {
    "selectedCount": "{{count}} selected",
    "deleteSelected": "Delete",
    "processSelected": "Process",
    "downloadSelected": "Download",
    "fileName": "File Name",
    "dateAdded": "Date Added",
    "retrievableYes": "Searchable",
    "retrievableNo": "Exluded",
    "status": "Status",
    "actions": "Actions",
    "loadingMetadata": "Loading metadata...",
    "noMetadata": "No metadata available.",
    "yes": "Yes",
    "no": "No",
    "librairies": "Librairies"
  },
  "documentDrawerTable": {
    "deleteFile": "Delete file"
  },
  "documentActions": {
    "menuLabel": "Open document actions menu",
    "preview": "Preview",
    "download": "Download",
    "delete": "Delete",
    "process": "Process"
  },
  "documentLibrariesList": {
    "libraryName": "Library Name",
    "documents": "Documents",
    "lastUpdate": "Last Update",
    "actions": "Actions",
    "delete": "Delete",
    "noLibrariesFound": "No document libraries found.",
    "documentCountSingular": "{{count}} document",
    "documentCountPlural": "{{count}} documents",
    "createLibrary": "Create Library"
  },
  "libraryCreateDrawer": {
    "title": "Create New Library",
    "libraryName": "Name",
    "libraryDescription": "Description",
    "cancel": "Cancel",
    "save": "Create",
    "saving": "Creating...",
    "validationError": "Validation Error",
    "nameRequired": "Library name is required",
    "libraryCreated": "Library Created",
    "libraryCreatedDetail": "Library \"{{name}}\" has been created successfully",
    "creationFailed": "Creation Failed",
    "creationFailedDetail": "Error creating library: {{error}}"
  },
  "libraryEdit": {
    "edit": "Edit",
    "cancel": "Cancel",
    "save": "Save",
    "updateFailed": "Update Failed",
    "updateFailedDetail": "An error occurred while updating the library. Please try again."
  }
}<|MERGE_RESOLUTION|>--- conflicted
+++ resolved
@@ -1,177 +1,11 @@
 {
-<<<<<<< HEAD
-        
-    "validation": {
-        "required": "Required",
-        "invalid_url": "Invalid URL",
-        "invalid_transport": "Invalid Transport",
-        "timeout_min": "Must be ≥ 0",
-        "invalid_type": "Invalid Type"
-    },
-    "sidebar": {
-        "cluster": "Cluster",
-        "facts": "Facts",
-        "audit": "Audit",
-        "optimize": "Optimize",
-        "chat": "Chat",
-        "monitoring": "Monitoring",
-        "documentLibrary": "Documents",
-        "agent": "Agent Hub",
-        "workspaces": "Workspaces",
-        "account": "Profile",
-        "tooltip": {
-            "cluster": "Explain the cluster",
-            "facts": "Checkout the business and usage facts associated with the cluster",
-            "audit": "View a complete eco-score audit of the selected cluster",
-            "optimize": "Check the optimization gains on the selected cluster",
-            "chat": "Chat with the AI assistant team",
-            "monitoring": "Monitor the backend AI calls",
-            "documentLibrary": "Consult document library",
-            "agent": "View agents",
-            "workspaces": "View Workspace",
-            "account": "View your account",
-            "selectCluster": "Please select a cluster first"
-        },
-        "theme": {
-            "light": "light",
-            "dark": "dark"
-        },
-        "footer": {
-            "innovationHub": "Innovation hub",
-            "website": "Website"
-        }
-    },
-    "chatbot": {
-        "startNew": "Start a new conversation with {{name}}",
-        "changeAssistant": "You can select another assistant in the settings panel.",
-        "tooltip": {
-            "tokenUsage": "This conversation has used {{input}} prompt tokens and {{output}} response tokens",
-            "tokenCount": "This conversation has used {{total}} tokens"
-        }
-    },
-    "settings": {
-        "profile": {
-            "title": "Profile",
-            "tooltip": {
-                "intro": "Custom profiles allow you to personalize and improve your interactions with the assistants.",
-                "uses": "Unlike one-time file uploads, a profile is reusable across multiple conversations and can contain:",
-                "example1": "Information about a client or project",
-                "example2": "Reference documents (PDF, Word, Excel...)",
-                "example3": "Technical specifications"
-            },
-            "add": "Add new profiles",
-            "select": "Select a profile...",
-            "none": "None"
-        },
-        "assistants": "Assistants",
-        "conversations": "Conversations",
-        "newConversation": "New conversation",
-        "noConversation": "No conversation",
-        "delete": "Delete"
-    },
-    "monitoring": {
-        "title": "Agent & AI Service Monitoring",
-        "description": "Track usage, performance, and costs across all AI agents and services — including tokens, latency, and activity trends."
-    },
-    "metrics": {
-        "error": "❌ Failed to load metrics",
-        "from": "From",
-        "to": "To",
-        "tokenUsage": "Token usage over time",
-        "range": {
-            "today": "Today",
-            "yesterday": "Yesterday",
-            "thisWeek": "This week",
-            "thisMonth": "This month",
-            "thisYear": "This year",
-            "last12h": "Last 12 hours",
-            "last24h": "Last 24 hours",
-            "last7d": "Last 7 days",
-            "last30d": "Last 30 days"
-        }
-    },
-    "agentHub": {
-        "title": "Agent Hub",
-        "description": "Explore and manage available AI agents",
-        "allAgents": "All Agents",
-        "favoriteAgents": "Favorite Agents",
-        "agents": "Agents",
-        "search": "Search",
-        "filter": "Filter",
-        "create": "Create",
-        "noAgents": "No agents found",
-        "noFavorites": "You haven't added any agents to your favorites yet",
-        "noTag": "No agents with tag \"{{tag}}\"",
-        "categories": {
-            "all": "All",
-            "favorites": "Favorites"
-        },
-        "fields": {
-            "name": "Name",
-            "nickname": "Nickname",
-            "description": "Description",
-            "role": "Role",
-            "base_prompt": "Base Prompt",
-            "agent_type": "Agent Type",
-            "icon": "Icon",
-            "tags": "Tags",
-            "custom_tag": "Add custom tag",
-            "custom_tag_placeholder": "Press Enter to add",
-            "mcp_servers": "MCP Servers",
-            "selectFromPredefined": "Select", 
-            "mcp_server": {
-                "name": "Name",
-                "url": "URL",
-                "transport": "Transport",
-                "timeout": "Timeout"
-            }
-        },
-        "errors": {
-            "creationFailedSummary": "Agent creation failed",
-            "creationFailedDetailFallback": "An unexpected error occurred while creating the agent."
-        }
-    },
-    "agentCard": {
-        "taggedWith": "Tagged: {{tag}}",
-        "expertIntegrations": "Expert integrations:"
-    },
-    "workspaces": {
-        "title": "Workspaces",
-        "description": "Manage workspaces",
-        "searchPlaceholder": "Search workspaces...",
-        "noResults": "No workspaces found.",
-        "drawerTitle": "Workspace description",
-        "noDescription": "No description provided.",
-        "createDialogTitle": "Workspace",
-        "editDialogTitle": "Workspace"
-    },
-    "dialogs": {
-        "create": {
-            "title": "New {{type}}",
-            "name": "Name",
-            "description": "Description",
-            "documentDescription": "Document description (optional)",
-            "dropHere": "Drop files here",
-            "dragOrClick": "Click or drag and drop files here",
-            "loading": "Creating...",
-            "confirm": "Create",
-            "errorSummary": "Creation failed",
-            "errorDetail": "Could not create context: {{message}}"
-        },
-        "cancel": "Cancel",
-        "edit": {
-            "title": "Edit {{context}}",
-            "name": "Name",
-            "description": "Description",
-            "dropDefault": "Click or drag and drop files here",
-            "dropActive": "Drop files here",
-            "existingDocuments": "Existing documents:",
-            "newDocuments": "New documents:",
-            "documentDescription": "Document description (optional)",
-            "cancel": "Cancel",
-            "save": "Save"
-        }
-=======
+  "validation": {
+    "required": "Required",
+    "invalid_url": "Invalid URL",
+    "invalid_transport": "Invalid Transport",
+    "timeout_min": "Must be ≥ 0",
+    "invalid_type": "Invalid Type"
+  },
   "sidebar": {
     "cluster": "Cluster",
     "facts": "Facts",
@@ -199,13 +33,57 @@
     "theme": {
       "light": "light",
       "dark": "dark"
->>>>>>> 83774821
     },
     "footer": {
       "innovationHub": "Innovation hub",
       "website": "Website"
     }
   },
+  "agentHub": {
+    "title": "Agent Hub",
+    "description": "Explore and manage available AI agents",
+    "allAgents": "All Agents",
+    "favoriteAgents": "Favorite Agents",
+    "agents": "Agents",
+    "search": "Search",
+    "filter": "Filter",
+    "create": "Create",
+    "noAgents": "No agents found",
+    "noFavorites": "You haven't added any agents to your favorites yet",
+    "noTag": "No agents with tag \"{{tag}}\"",
+    "categories": {
+      "all": "All",
+      "favorites": "Favorites"
+    },
+    "fields": {
+      "name": "Name",
+      "nickname": "Nickname",
+      "description": "Description",
+      "role": "Role",
+      "base_prompt": "Base Prompt",
+      "agent_type": "Agent Type",
+      "icon": "Icon",
+      "tags": "Tags",
+      "custom_tag": "Add custom tag",
+      "custom_tag_placeholder": "Press Enter to add",
+      "mcp_servers": "MCP Servers",
+      "selectFromPredefined": "Select",
+      "mcp_server": {
+        "name": "Name",
+        "url": "URL",
+        "transport": "Transport",
+        "timeout": "Timeout"
+      }
+    },
+    "actions": {
+      "add_mcp_server": "+ Add a MCP server"
+    },
+    "errors": {
+      "creationFailedSummary": "Agent creation failed",
+      "creationFailedDetailFallback": "An unexpected error occurred while creating the agent."
+    }
+  },
+
   "chatbot": {
     "startNew": "Start a new conversation with {{name}}",
     "changeAssistant": "You can select another assistant in the settings panel.",
@@ -255,22 +133,6 @@
       "last30d": "Last 30 days"
     }
   },
-  "agentHub": {
-    "title": "Agent Hub",
-    "description": "Explore and manage available AI agents",
-    "allAgents": "All Agents",
-    "favoriteAgents": "Favorite Agents",
-    "agents": "Agents",
-    "search": "Search",
-    "filter": "Filter",
-    "noAgents": "No agents found",
-    "noFavorites": "You haven't added any agents to your favorites yet",
-    "noTag": "No agents with tag \"{{tag}}\"",
-    "categories": {
-      "all": "All",
-      "favorites": "Favorites"
-    }
-  },
   "agentCard": {
     "taggedWith": "Tagged: {{tag}}",
     "expertIntegrations": "Expert integrations:"
@@ -298,47 +160,23 @@
       "errorSummary": "Creation failed",
       "errorDetail": "Could not create context: {{message}}"
     },
-<<<<<<< HEAD
     "documentTable": {
-        "selectedCount": "{{count}} selected",
-        "deleteSelected": "Delete",
-        "processSelected": "Process",
-        "downloadSelected": "Download",
-        "fileName": "File Name",
-        "dateAdded": "Date Added",
-        "dateAddedTooltip": "Date added to knowledge base",
-        "retrievableYes": "Searchable",
-        "retrievableNo": "Excluded",
-        "status": "Status",
-        "tags": "Tags",
-        "actions": "Actions",
-        "loadingMetadata": "Loading metadata...",
-        "noMetadata": "No metadata available.",
-        "yes": "Yes",
-        "no": "No"
-=======
-    "cancel": "Cancel",
-    "edit": {
-      "title": "Edit {{context}}",
-      "name": "Name",
-      "description": "Description",
-      "dropDefault": "Click or drag and drop files here",
-      "dropActive": "Drop files here",
-      "existingDocuments": "Existing documents:",
-      "newDocuments": "New documents:",
-      "documentDescription": "Document description (optional)",
-      "cancel": "Cancel",
-      "save": "Save"
-    }
-  },
-  "profile": {
-    "title": "User Profile",
-    "description": "Manage your user preferences and chat profiles",
-    "menu": {
-      "account": "Account",
-      "token": "Token",
-      "chat": "Chat Profiles"
->>>>>>> 83774821
+      "selectedCount": "{{count}} selected",
+      "deleteSelected": "Delete",
+      "processSelected": "Process",
+      "downloadSelected": "Download",
+      "fileName": "File Name",
+      "dateAdded": "Date Added",
+      "dateAddedTooltip": "Date added to knowledge base",
+      "retrievableYes": "Searchable",
+      "retrievableNo": "Excluded",
+      "status": "Status",
+      "tags": "Tags",
+      "actions": "Actions",
+      "loadingMetadata": "Loading metadata...",
+      "noMetadata": "No metadata available.",
+      "yes": "Yes",
+      "no": "No"
     },
     "noUser": "No user connected",
     "login": "Log in",
