--- conflicted
+++ resolved
@@ -14,10 +14,7 @@
 
 import { createBrowserRouter, RouteObject } from "react-router-dom";
 import { LayoutWithSidebar } from "../app/LayoutWithSidebar";
-<<<<<<< HEAD
-=======
 import RendererPlayground from "../components/markdown/RenderedPlayground";
->>>>>>> 010c4e7e
 import { ProtectedRoute } from "../components/ProtectedRoute";
 import { AgentHub } from "../pages/AgentHub";
 import Chat from "../pages/Chat";
@@ -25,10 +22,7 @@
 import { Kpis } from "../pages/Kpis";
 import Logs from "../pages/Logs";
 import { PageError } from "../pages/PageError";
-<<<<<<< HEAD
 import Unauthorized from "../pages/PageUnauthorized";
-=======
->>>>>>> 010c4e7e
 import { Profile } from "../pages/Profile";
 
 const RootLayout = ({ children }: React.PropsWithChildren<{}>) => (
@@ -82,7 +76,6 @@
       },
     ].filter(Boolean),
   },
-<<<<<<< HEAD
   {
     path: "unauthorized",
     element: <Unauthorized />,
@@ -95,8 +88,6 @@
       </RootLayout>
     ),
   },
-=======
->>>>>>> 010c4e7e
   {
     path: "*",
     element: (
