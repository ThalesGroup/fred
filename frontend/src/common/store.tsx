// Copyright Thales 2025
//
// Licensed under the Apache License, Version 2.0 (the "License");
// you may not use this file except in compliance with the License.
// You may obtain a copy of the License at
//
//     http://www.apache.org/licenses/LICENSE-2.0
//
// Unless required by applicable law or agreed to in writing, software
// distributed under the License is distributed on an "AS IS" BASIS,
// WITHOUT WARRANTIES OR CONDITIONS OF ANY KIND, either express or implied.
// See the License for the specific language governing permissions and
// limitations under the License.

import { combineReducers, configureStore, createReducer, isFulfilled, isPending, isRejected } from "@reduxjs/toolkit";
import { apiSlice } from "../frugalit/slices/api.tsx";
import { chatApiSlice } from "../slices/chatApi"; // ✅ Import your chatApi slice
import { documentApiSlice } from "../slices/documentApi.tsx";
import { agentContextApiSlice } from "../slices/agentContextApi.tsx";
<<<<<<< HEAD
import { chatProfileApiSlice } from "../slices/chatProfileApi.tsx";
=======
import { monitoringApiMiddleware, monitoringApiReducer } from "../slices/monitoringApi.tsx";
>>>>>>> b20db9fe

// Optional: Logging middleware for debugging
const loggingMiddleware = () => (next) => (action) => {
  if (action?.payload) {
    const { start, end, cluster, namespace, region, precision } = action.payload;
    if (!start || !end || !cluster || !namespace || !region || !precision) {
      // console.warn("Undefined value detected:", action); // Uncomment if needed
    }
  }
  return next(action);
};

// Combine reducers
const combinedReducer = combineReducers({
  pendingCount: createReducer(0, (builder) =>
    builder
      .addMatcher(isPending, (state) => state + 1)
      .addMatcher(isFulfilled, (state) => (state ? state - 1 : state))
      .addMatcher(isRejected, (state) => (state ? state - 1 : state)),
  ),
  ignoredRefreshesCount: createReducer(0, (builder) =>
    builder
      .addCase("incrementIgnoredRefresh", (state) => state + 1)
      .addCase("decrementIgnoredRefresh", (state) => state - 1),
  ),
  api: apiSlice.reducer,
  documentApi: documentApiSlice.reducer,
  chatApi: chatApiSlice.reducer,
  agentContextApi: agentContextApiSlice.reducer,
<<<<<<< HEAD
  chatProfileApi: chatProfileApiSlice.reducer,
=======
  monitoringApi: monitoringApiReducer
>>>>>>> b20db9fe
});

// Configure store
export const store = configureStore({
  reducer: combinedReducer,
  middleware: (getDefaultMiddleware) =>
    getDefaultMiddleware().concat(
      apiSlice.middleware,
      documentApiSlice.middleware,
      chatApiSlice.middleware,
      monitoringApiMiddleware,
      agentContextApiSlice.middleware,
      chatProfileApiSlice.middleware,
      loggingMiddleware,
    ),
  devTools: true,
});

// Export types
export type AppState = ReturnType<typeof store.getState>;<|MERGE_RESOLUTION|>--- conflicted
+++ resolved
@@ -17,11 +17,8 @@
 import { chatApiSlice } from "../slices/chatApi"; // ✅ Import your chatApi slice
 import { documentApiSlice } from "../slices/documentApi.tsx";
 import { agentContextApiSlice } from "../slices/agentContextApi.tsx";
-<<<<<<< HEAD
 import { chatProfileApiSlice } from "../slices/chatProfileApi.tsx";
-=======
 import { monitoringApiMiddleware, monitoringApiReducer } from "../slices/monitoringApi.tsx";
->>>>>>> b20db9fe
 
 // Optional: Logging middleware for debugging
 const loggingMiddleware = () => (next) => (action) => {
@@ -51,11 +48,8 @@
   documentApi: documentApiSlice.reducer,
   chatApi: chatApiSlice.reducer,
   agentContextApi: agentContextApiSlice.reducer,
-<<<<<<< HEAD
   chatProfileApi: chatProfileApiSlice.reducer,
-=======
   monitoringApi: monitoringApiReducer
->>>>>>> b20db9fe
 });
 
 // Configure store
