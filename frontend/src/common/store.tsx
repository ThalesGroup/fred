--- conflicted
+++ resolved
@@ -19,10 +19,7 @@
 import { documentApiSlice } from "../slices/documentApi.tsx";
 import { knowledgeContextApiSlice } from "../slices/knowledgeContextApi.tsx";
 import { knowledgeFlowApi } from "../slices/knowledgeFlow/knowledgeFlowApi.ts";
-<<<<<<< HEAD
-=======
 import { monitoringApiMiddleware, monitoringApiReducer } from "../slices/monitoringApi.tsx";
->>>>>>> 880de109
 
 // Optional: Logging middleware for debugging
 const loggingMiddleware = () => (next) => (action) => {
@@ -49,10 +46,7 @@
       .addCase("decrementIgnoredRefresh", (state) => state - 1),
   ),
   [knowledgeFlowApi.reducerPath]: knowledgeFlowApi.reducer,
-<<<<<<< HEAD
-=======
   [agenticApi.reducerPath]: agenticApi.reducer,
->>>>>>> 880de109
   api: apiSlice.reducer,
   documentApi: documentApiSlice.reducer,
   chatApi: chatApiSlice.reducer,
@@ -66,10 +60,7 @@
   middleware: (getDefaultMiddleware) =>
     getDefaultMiddleware().concat(
       knowledgeFlowApi.middleware,
-<<<<<<< HEAD
-=======
       agenticApi.middleware,
->>>>>>> 880de109
       apiSlice.middleware,
       documentApiSlice.middleware,
       chatApiSlice.middleware,
