# Licensed under the Apache License, Version 2.0 (the "License");
# you may not use this file except in compliance with the License.
# You may obtain a copy of the License at
#
#    http://www.apache.org/licenses/LICENSE-2.0
#
# Unless required by applicable law or agreed to in writing, software
# distributed under the License is distributed on an "AS IS" BASIS,
# WITHOUT WARRANTIES OR CONDITIONS OF ANY KIND, either express or implied.
# See the License for the specific language governing permissions and
# limitations under the License.


frontend_settings:
  feature_flags:
    # If true acuivate the backend and frontend modules in charge of K8 
    # and frugality monitoring
    enableK8Features: false
    # If true activate support for an electronic warfare demonstration
    enableElecWarfare: false
  properties:
    logoName: "fred"

database:
  type: csv
  csv_files:
    # Can be absolute paths or relative paths to the main
    energy_mix: './services/cluster_consumption/data/simulated_energy_mix.csv'
    carbon_footprint: './services/cluster_consumption/data/simulated_cluster_consumption_gco2.csv'
    energy_footprint: './services/cluster_consumption/data/simulated_cluster_consumption_wh.csv'
    financial_footprint: './services/cluster_consumption/data/simulated_cluster_consumption_usd.csv'
    # Guerre elec & ship identification service
    frequencies: './services/sensor/data/bandes_freq.csv'
    sensors_test_new: './services/theater_analysis/data/detections-capteur-donnees-test_new_scenario.csv'
    mission: './services/mission/data/mission.csv'
    radio: './services/theater_analysis/data/radio-maritime-donnees-tests_excel_light_militaire.csv'
    signal_identification_guide: './services/theorical_radio/data/Signal_identification_guide_new.csv'

kubernetes:
  kube_config: '~/.kube/config'
  aws_config: '~/.aws/config' # Optional, needed for aws EKS clusters.
  # Timeout settings for the client
  timeout:
    connect: 5  # Time to wait for a connection in seconds
    read: 15    # Time to wait for a response in seconds

ai:
  # Timeout settings for the client
  timeout:
    connect: 5  # Time to wait for a connection in seconds
    read: 15    # Time to wait for a response in seconds
  default_model:
    # Required in .env:
    #   OPENAI_API_KEY=...
    provider: "openai"
    name: "gpt-4o"
    provider_settings:
      temperature: 0.0
      max_retries: 2
      request_timeout: 30

    # --- OR uncomment for Azure OpenAI ---
    # Required in .env:
    #   AZURE_OPENAI_API_KEY=...
    #
    # Optional for token-based auth:
    #   AZURE_TENANT_ID=...
    #   AZURE_CLIENT_ID=...
    #   AZURE_CLIENT_SECRET=...
    #provider: "azure"
    #name: "fred-gpt-4o"  # Azure deployment name
    #provider_settings:
    #  api_version: "2024-05-01-preview"
    #  temperature: 0.0
    #  max_retries: 2
    #  request_timeout: 30
    #  azure_endpoint: "https://tehopenai.openai.azure.com/"

    # --- OR uncomment for Ollama ---
    # provider: "ollama"
    # name: "llama2"
    # provider_settings:
    #   base_url: "http://localhost:11434"
    #   temperature: 0.0

    # Optional in .env (only if remote):
    #   OLLAMA_BASE_URL=http://remote-host:11434
  leader:
    name: "Fred"
    class_path: "leader.leader.Leader"
    enabled: true
    max_steps: 5
    model: {}
  services:
    - name: "kubernetes"
      enabled: false
      model: {}
  recursion:
    recursion_limit: 40 #Number or max recursion use by the agents while using the model
  agents:
    - name: "JiraExpert"
      class_path: "agents.jira.jira_expert.JiraExpert"
      enabled: false
      mcp_servers:
        - name: jira-mcp-server
          transport: stdio
          command: uvx
          args:
            - "mcp-atlassian"
          env:
            JIRA_URL: "@TO_CHANGE"
            JIRA_USERNAME: "@TO_CHANGE"
            JIRA_API_TOKEN: "@TO_CHANGE"
            READ_ONLY_MODE: "true"
          sse_read_timeout: 600 # 10 minutes. It is 5 minutes by default but it is too short.
      model: {}
    - name: K8SOperatorExpert
      class_path: "agents.kubernetes_monitoring.k8s_operator_expert.K8SOperatorExpert"
      enabled: true
      mcp_servers:
        - name: k8s-mcp-server
          transport: sse
          url: http://k8s-mcp:8081/sse
          sse_read_timeout: 600 # 10 minutes. It is 5 minutes by default but it is too short.
        #######################################
        #### Example using STDIO transport ####
        #######################################
        # - name: prometheus-mcp-server
        #   transport: stdio
        #   command: uv
        #   args:
        #     - "--directory"
        #     - "/home/xxx/Documents/github_repos/prometheus-mcp-server"
        #     -  "run"
        #     -  "src/prometheus_mcp_server/main.py"
        #   env: 
        #     PROMETHEUS_URL: "http://localhost:9091"
      model: {}
    - name: "GeneralistExpert"
      class_path: "agents.generalist.generalist_expert.GeneralistExpert"
      enabled: true
      model: {}
    - name: "DocumentsExpert"
      class_path: "agents.documents.documents_expert.DocumentsExpert"
      enabled: true
      mcp_servers:
        - name: knowledge-flow-mcp-server
          transport: sse
          url: http://knowledge-flow-backend:8111/mcp
          sse_read_timeout: 2000
      model: {}
    # The Monitoring expert requires you activate the 'enableK8Features' flags above
    - name: "MonitoringExpert"
      class_path: "agents.monitoring.monitoring_expert.MonitoringExpert"
      enabled: true
      categories:
        - "monitoring"
        - "observability"
      model: {}

# Where to save fred produced resources like Essentials or Scores
# and external resources like Kubernetes Workload descriptions
dao:
  type: "file"  # Currently the only one supported
  base_path: "~/.fred/dao-cache"
  max_cached_delay_seconds: 300  # Cache delay in seconds. Use 0 for no cache or a negative value for limitless cache.

security:
  enabled: false
  keycloak_url: "http://keycloak:8080/realms/app"
  authorized_origins:
  - "http://localhost:5173"

# Environment variables for the application

<<<<<<< HEAD
keycloak:
  server_url: "https://localhost:8080"
  realm_name: "fred"
  client_id: "fred"
=======
# AZURE
azure:
  tenant_id: ""
  client_id: ""
  client_secret: ""
  client_scope: ""
  apim_key: ""
  api_version: ""
  deployment:
    llm: ""
    embedding: ""
>>>>>>> 8ad9cd72

context_storage:
  type: "local"
  settings:
    path: "~/.fred/context-store"

metrics_storage:
  type: "local"
  settings:
    path: "~/.fred/metrics-store"

feedback_storage:
  type: local  # or "minio"
  # For minio you require in .env:
  #   MINIO_ENDPOINT=...
  # MINIO_ACCESS_KEY
  # MINIO_SECRET_KEY
  # MINIO_BUCKET_NAME
  # MINIO_SECURE
  settings:
    path: "~/.fred/feedback-store"<|MERGE_RESOLUTION|>--- conflicted
+++ resolved
@@ -171,26 +171,10 @@
   authorized_origins:
   - "http://localhost:5173"
 
-# Environment variables for the application
-
-<<<<<<< HEAD
 keycloak:
   server_url: "https://localhost:8080"
   realm_name: "fred"
   client_id: "fred"
-=======
-# AZURE
-azure:
-  tenant_id: ""
-  client_id: ""
-  client_secret: ""
-  client_scope: ""
-  apim_key: ""
-  api_version: ""
-  deployment:
-    llm: ""
-    embedding: ""
->>>>>>> 8ad9cd72
 
 context_storage:
   type: "local"
