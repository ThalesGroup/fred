--- conflicted
+++ resolved
@@ -188,7 +188,6 @@
         )
         return MinIOContextStore(client, settings.minio_bucket_name)
 
-<<<<<<< HEAD
     settings = ContextStoreLocalSettings()
     return LocalContextStore(settings.root_path)
 
@@ -198,11 +197,10 @@
     Public accessor for the context service instance.
     """
     return get_app_context().get_context_service()
-=======
+
 def get_mcp_client_for_agent(agent_name: str) -> None:
     """
     Retrieves the AI MCP client configuration instance for a given agent.
->>>>>>> f5de4454
 
     Args:
         agent_name (str): The name of the agent.
@@ -211,6 +209,7 @@
         MultiServerMCPClient: A connection to a multi MCP server
     """
     return get_app_context().get_mcp_client_for_agent(agent_name)
+
 # -------------------------------
 # Runtime status class
 # -------------------------------
