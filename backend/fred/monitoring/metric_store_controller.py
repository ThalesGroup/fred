# Copyright Thales 2025
#
# Licensed under the Apache License, Version 2.0 (the "License");
# you may not use this file except in compliance with the License.
# You may obtain a copy of the License at
#
#     http://www.apache.org/licenses/LICENSE-2.0
#
# Unless required by applicable law or agreed to in writing, software
# distributed under the License is distributed on an "AS IS" BASIS,
# WITHOUT WARRANTIES OR CONDITIONS OF ANY KIND, either express or implied.
# See the License for the specific language governing permissions and
# limitations under the License.


"""
FastAPI routes and controller for accessing metrics stored in an in-memory
MetricStore.

The module exposes three endpoints:

* **/metrics/all** – Returns raw MetaData objects in a date range.
* **/metrics/numerical** – Returns aggregated numerical metrics with configurable
  time precision and aggregation function.
* **/metrics/categorical** – Returns categorical-only metrics rows (id, model,
  finish_reason, …) for the given date range.

All query parameters use ISO 8601 date-time strings (e.g. ``2025-06-12T09:15:00``).
"""

from fastapi import APIRouter, Query, HTTPException
from datetime import datetime
from typing import Annotated, List, Tuple
import logging

<<<<<<< HEAD
from fred.monitoring.metric_store import MetricStore, Precision, Aggregation
from fred.monitoring.inmemory_metric_store import get_metric_store
=======
from fred.monitoring.metric_store import MetricStore
from fred.monitoring.hybrid_metric_store import get_metric_store,HybridMetricStore
>>>>>>> 996a478e
from fred.monitoring.metric_types import CategoricalMetric, MetaData, NumericalMetric

logger = logging.getLogger(__name__)


def parse_dates(start: str, end: str) -> Tuple[datetime, datetime]:
    """
    Convert **start** and **end** strings to :class:`datetime` objects.

    Args:
        start: Start date in ISO 8601 format (``YYYY-MM-DDThh:mm:ss``).
        end:   End date in ISO 8601 format.

    Returns:
        A tuple ``(start_dt, end_dt)`` with parsed datetimes.

    Raises:
        HTTPException: *400 Bad Request* if either string cannot be parsed.
    """
    try:
        return datetime.fromisoformat(start), datetime.fromisoformat(end)
    except ValueError:
        raise HTTPException(status_code=400, detail="Invalid dates. Use ISO 8601 format.")


class MetricStoreController:
    """
    Wires the FastAPI router to the singleton :class:`~fred.monitoring.inmemory_metric_store.InMemoryMetricStore`.

    Instantiating this class adds three **GET** endpoints to the supplied router.

    Example
    -------
    ```python
    router = APIRouter()
    MetricStoreController(router)
    app.include_router(router)
    ```
    """
    def __init__(self, router: APIRouter):
        """
        Register metric routes on **router**.

        Args:
            router: FastAPI APIRouter where endpoints will be mounted.
        """
        self.metric_store: HybridMetricStore = get_metric_store()

        @router.get(
            "/metrics/all",
            response_model=List[MetaData],
            tags=["Metrics"],
            summary="List raw metrics",
            description="Return every stored metric whose timestamp is within the "
                        "given date range (no aggregation).",
        )
        def get_all_metrics(
<<<<<<< HEAD
            start: Annotated[str, Query(description="Start date in ISO 8601 format")],
            end: Annotated[str, Query(description="End date in ISO 8601 format")]
=======
            start: str = Query(..., description="Start date (ISO 8601)"),
            end: str = Query(..., description="End date (ISO 8601)"),
>>>>>>> 996a478e
        ) -> List[MetaData]:
            """
            Retrieve all raw metrics between **start** and **end** (inclusive)."""
            start_dt, end_dt = parse_dates(start, end)
            return self.metric_store.get_by_date_range(start_dt, end_dt)

        @router.get(
            "/metrics/numerical",
            response_model=List[NumericalMetric],
            tags=["Metrics"],
            summary="Aggregate numerical metrics",
            description=(
                "Aggregate numerical metrics into time buckets of the chosen "
                "precision and apply the selected aggregation function."
            ),
        )
        def get_numerical_metrics(
<<<<<<< HEAD
            start: Annotated[str, Query()],
            end: Annotated[str, Query()],
            precision: Precision = Precision.hour,
            agg: Aggregation = Aggregation.avg,
=======
            start: str = Query(..., description="Start date (ISO 8601)"),
            end: str = Query(..., description="End date (ISO 8601)"),
            precision: str = Query(
                "hour",
                enum=["sec", "min", "hour", "day"],
                description="Time bucket size"
            ),
            agg: str = Query(
                "avg",
                enum=["avg", "max", "min", "sum"],
                description="Aggregation function"
            ),
>>>>>>> 996a478e
        ) -> List[NumericalMetric]:
            """
            Aggregate numerical metrics over the specified date range.

            The store groups values into buckets of size **precision**
            (second/minute/hour/day) and computes the aggregate **agg**
            (average, min, max, sum) for each field.
            """
            start_dt, end_dt = parse_dates(start, end)
            return self.metric_store.get_numerical_aggregated_by_precision(
                start=start_dt, end=end_dt, precision=precision, agg=agg
            )

        @router.get(
            "/metrics/categorical",
            response_model=List[CategoricalMetric],
            tags=["Metrics"],
            summary="List categorical metrics",
            description="Return categorical-only metric rows inside the date range.",
        )
        def get_categorical_metrics(
<<<<<<< HEAD
            start: Annotated[str, Query()],
            end: Annotated[str, Query()]
=======
            start: str = Query(..., description="Start date (ISO 8601)"),
            end: str = Query(..., description="End date (ISO 8601)"),
>>>>>>> 996a478e
        ) -> List[CategoricalMetric]:
            """Retrieve categorical metrics (id, model, finish_reason, …) between the given dates."""
            start_dt, end_dt = parse_dates(start, end)
            return self.metric_store.get_categorical_rows_by_date_range(
                start=start_dt, end=end_dt
            )<|MERGE_RESOLUTION|>--- conflicted
+++ resolved
@@ -33,13 +33,8 @@
 from typing import Annotated, List, Tuple
 import logging
 
-<<<<<<< HEAD
-from fred.monitoring.metric_store import MetricStore, Precision, Aggregation
-from fred.monitoring.inmemory_metric_store import get_metric_store
-=======
-from fred.monitoring.metric_store import MetricStore
-from fred.monitoring.hybrid_metric_store import get_metric_store,HybridMetricStore
->>>>>>> 996a478e
+from fred.monitoring.hybrid_metric_store import HybridMetricStore, get_metric_store
+from fred.monitoring.metric_store import Aggregation, Precision
 from fred.monitoring.metric_types import CategoricalMetric, MetaData, NumericalMetric
 
 logger = logging.getLogger(__name__)
@@ -97,13 +92,8 @@
                         "given date range (no aggregation).",
         )
         def get_all_metrics(
-<<<<<<< HEAD
             start: Annotated[str, Query(description="Start date in ISO 8601 format")],
             end: Annotated[str, Query(description="End date in ISO 8601 format")]
-=======
-            start: str = Query(..., description="Start date (ISO 8601)"),
-            end: str = Query(..., description="End date (ISO 8601)"),
->>>>>>> 996a478e
         ) -> List[MetaData]:
             """
             Retrieve all raw metrics between **start** and **end** (inclusive)."""
@@ -121,25 +111,10 @@
             ),
         )
         def get_numerical_metrics(
-<<<<<<< HEAD
             start: Annotated[str, Query()],
             end: Annotated[str, Query()],
             precision: Precision = Precision.hour,
             agg: Aggregation = Aggregation.avg,
-=======
-            start: str = Query(..., description="Start date (ISO 8601)"),
-            end: str = Query(..., description="End date (ISO 8601)"),
-            precision: str = Query(
-                "hour",
-                enum=["sec", "min", "hour", "day"],
-                description="Time bucket size"
-            ),
-            agg: str = Query(
-                "avg",
-                enum=["avg", "max", "min", "sum"],
-                description="Aggregation function"
-            ),
->>>>>>> 996a478e
         ) -> List[NumericalMetric]:
             """
             Aggregate numerical metrics over the specified date range.
@@ -161,13 +136,8 @@
             description="Return categorical-only metric rows inside the date range.",
         )
         def get_categorical_metrics(
-<<<<<<< HEAD
             start: Annotated[str, Query()],
             end: Annotated[str, Query()]
-=======
-            start: str = Query(..., description="Start date (ISO 8601)"),
-            end: str = Query(..., description="End date (ISO 8601)"),
->>>>>>> 996a478e
         ) -> List[CategoricalMetric]:
             """Retrieve categorical metrics (id, model, finish_reason, …) between the given dates."""
             start_dt, end_dt = parse_dates(start, end)
