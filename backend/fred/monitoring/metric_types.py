# Copyright Thales 2025
#
# Licensed under the Apache License, Version 2.0 (the "License");
# you may not use this file except in compliance with the License.
# You may obtain a copy of the License at
#
#     http://www.apache.org/licenses/LICENSE-2.0
#
# Unless required by applicable law or agreed to in writing, software
# distributed under the License is distributed on an "AS IS" BASIS,
# WITHOUT WARRANTIES OR CONDITIONS OF ANY KIND, either express or implied.
# See the License for the specific language governing permissions and
# limitations under the License.

<<<<<<< HEAD
"""
Pydantic data models defining the structure of monitoring metrics.

This includes token usage details, filter results, and output formats for
numerical and categorical metric aggregations.
"""

=======
>>>>>>> 9410140d
from typing import Optional, Dict, List, Any
from pydantic import BaseModel


class TokenDetails(BaseModel):
    """
    Detailed token counts by functional category.

    Attributes:
        accepted_prediction_tokens: Tokens accepted by the model.
        rejected_prediction_tokens: Tokens discarded from prediction.
        reasoning_tokens: Tokens spent on logical or reasoning steps.
        audio_tokens: Tokens used for audio processing.
        cached_tokens: Tokens retrieved from cache.
    """
    accepted_prediction_tokens: Optional[int] = 0
    rejected_prediction_tokens: Optional[int] = 0
    reasoning_tokens: Optional[int] = 0
    audio_tokens: Optional[int] = 0
    cached_tokens: Optional[int] = 0


class TokenUsage(BaseModel):
    """
    Aggregated and detailed token counts for an inference.

    Attributes:
        completion_tokens: Tokens generated by the model.
        prompt_tokens: Tokens provided as input.
        total_tokens: Sum of prompt and completion tokens.
        completion_tokens_details: Detailed breakdown of generated tokens.
        prompt_tokens_details: Detailed breakdown of input tokens.
    """
    completion_tokens: Optional[int] = None
    prompt_tokens: Optional[int] = None
    total_tokens: Optional[int] = None
    completion_tokens_details: Optional[TokenDetails] = None
    prompt_tokens_details: Optional[TokenDetails] = None


class ContentFilterResult(BaseModel):
    """
    Result of a content filter applied to a prompt or completion.

    Attributes:
        filtered: Whether content was filtered.
        severity: Severity level of the filtering.
        detected: Whether unsafe content was detected.
    """
    filtered: Optional[bool] = None
    severity: Optional[str] = None
    detected: Optional[bool] = None


class PromptFilterResult(BaseModel):
    """
    Holds filter evaluation results for a single prompt.

    Attributes:
        prompt_index: Index of the prompt.
        content_filter_results: Map of filter categories to results.
    """
    prompt_index: Optional[int] = None
    content_filter_results: Dict[str, ContentFilterResult]


class MetaData(BaseModel):
    """
    Rich metadata associated with a single model inference.

    Attributes:
        token_usage: Token usage summary.
        model_name: Identifier of the model variant.
        system_fingerprint: Deployment or version hash.
        id: Unique identifier for the request or sample.
        service_tier: Tier or SLA level of the request.
        prompt_filter_results: Filter results for each prompt.
        finish_reason: Reason why the generation stopped.
        logprobs: Model's log probabilities (if available).
        content_filter_results: Filters applied to the output.
        user_id: Identifier of the end-user.
        session_id: Identifier of the session.
        latency: Total response time.
        timestamp: Time of the request (UNIX).
        model_type: High-level model category (e.g., chat, completion).
    """
    token_usage: Optional[TokenUsage] = None
    model_name: Optional[str] = None
    system_fingerprint: Optional[str] = None
    id: Optional[str] = None
    service_tier: Optional[str] = None
    prompt_filter_results: Optional[List[PromptFilterResult]] = None
    finish_reason: Optional[str] = None
    logprobs: Optional[Any] = None
    content_filter_results: Optional[Dict[str, ContentFilterResult]] = None
    user_id: Optional[str] = None
    session_id: Optional[str] = None
    latency: Optional[float] = None
    timestamp: Optional[float] = None
    model_type: Optional[str] = None

class NumericalMetric(BaseModel):
    """
    Aggregated numerical metrics for a specific time bucket.

    Attributes:
        bucket: Time window label (e.g., '2025-06-12T15:00').
        values: Mapping of metric field names to aggregated values.
    """
    bucket: str  # e.g., "2025-06-11T14:00"
    values: Dict[str, float]  # {"latency": 0.32, "token_usage.total_tokens": 59}

class CategoricalMetric(BaseModel):
    """
    Subset of fields from a metric, focused on categorical dimensions.

    Attributes:
        timestamp: UNIX timestamp of the event.
        user_id: User identifier.
        session_id: Session identifier.
        model_name: Name of the model used.
        model_type: Type or category of the model.
        finish_reason: Why the generation ended.
        id: Unique identifier of the inference.
        system_fingerprint: Deployment hash or version.
        service_tier: Tier or SLA level of the request.
    """
    timestamp: float
    user_id: Optional[str]
    session_id: Optional[str]
    model_name: Optional[str]
    model_type: Optional[str]
    finish_reason: Optional[str]
    id: Optional[str]
    system_fingerprint: Optional[str]
    service_tier: Optional[str]<|MERGE_RESOLUTION|>--- conflicted
+++ resolved
@@ -12,7 +12,7 @@
 # See the License for the specific language governing permissions and
 # limitations under the License.
 
-<<<<<<< HEAD
+
 """
 Pydantic data models defining the structure of monitoring metrics.
 
@@ -20,8 +20,6 @@
 numerical and categorical metric aggregations.
 """
 
-=======
->>>>>>> 9410140d
 from typing import Optional, Dict, List, Any
 from pydantic import BaseModel
 
